# Nova Renderer
##### A complete replacement for Minecraft's renderer

[Follow us on Twitter!](https://twitter.com/NovaRendererMC)  
[Talk to us on Discord!](https://discordapp.com/invite/014ux6siiDogn9FLz)  
[There's even a blog now!](https://continuum.graphics/blog/?category=Nova)

### Development status
The Nova Renderer is currently early in development, so early that I don't think there's anything worth releasing. Yes, you can download the code and try running it yourself, but you have to make some changes to the Minecraft source code to add in hooks for Nova.

<<<<<<< HEAD
If you want to see what we have planned, or what has already been done, check out [the GitHub projects page](https://github.com/NovaMods/nova-renderer/projects).
 
# End Goal
Everything from here on out describes what the Nova Renderer will look like during version 1.0. This doesn't necessarily reflect the current status of the project. Check [the GitHub projects page](https://github.com/NovaMods/nova-renderer/projects) to see the current status of the Nova Renderer.
=======
If you want to see what we have planned, or what has already been done, check out [our Projects](https://github.com/NovaMods/nova-renderer/projects).
 
# End Goal
Everything from here on out describes what the Nova Renderer will look like during version 1.0. This doesn't necessarily reflect the current status of the project. Check [our Projects](https://github.com/NovaMods/nova-renderer/projects). to see the current status of the Nova Renderer.
>>>>>>> f94112fd

The Nova Renderer is a complete replacement for Minecraft's default renderer. Minecraft's renderer is nice and all, but it's written in Java (ugh) using the ancient OpenGL 2.1 API. Additionally, the Minecraft Shaders Mod does a number of things in strange ways, and, while incredible, isn't the best-designed code. This mod seeks to fix those problems.

### Built to run fast
The Nova Renderer is written in C++ for a couple reasons: speed and control. By using C++ I can work with the raw graphics API without needing to go through a language translation layer like LWJGL, avoiding overhead from that. Additionally, I have full control over memory allocation. I don't need to try to babysit a virtual machine to keep it from stuttering - I allocate memory when I need it and deallocate when I don't.

C++ also gives me the option to bring Nova to other games. I want to port Nova into Fallout: New Vegas, building up a shader modding community around another game.

The choice of language is not the only performance-oriented decision I made. The architecture of the code itself also lend itself to speed. I utilize data-oriented-design to design my data structures such that the CPU can deal with them really quickly. I also take full advantage of Vulkan's features, like indirect drawing, in order to ensure that Nova runs as fast as possible.

### Full of features
The Nova Renderer has a number of awesome features. Like the Shaders Mod before it, the Nova Renderer allows a user to use shaderpacks, collections of graphics code that alter the way Minecraft looks. Shaderpacks can control every aspect of the rendering process, from water simulation to lighting to post-processing. Shaders can add in shadows, depth of field, physically based rendering, realtime reflections, and a ton of other things. Both Nova and the Shaders Mod support all that.

However, Nova adds in a number of other features, starting with version 1.1. It creates a new shader for block lights, like torches or glowstone, allowing for per-pixel lighting from all light sources and shadows from the closest light sources. Nova adds in a number of new uniform variables, giving shaderpack developers even more power to implement high-quality graphics. Nova brings forth support for tessellation and geometry shaders, allowing for techniques like true displacement mapping and stencil buffer shadows. Nova version 2 will focus on compatibility with existing mods and will provide a way for users to customize the geometry used for each block and entity and define different particle systems. Version 3 brings in compute shaders, allowing for incredibly advanced effects, like order-independent transparency and full scene raytracing. Additionally, Nova will stay up-to-date with the latest versions of Vulkan, bringing cutting-edge features into the hands of shaderpack developers.

Note that the order in which features will be implemented is not set in stone. If lots of people want a particular feature, I'll prioritize that feature and move it to the top of my to-do list.

### High Compatibility
At E3 2017, Microsoft announced the Super Duper Graphics Pack, and some accompanying tech to allow end users to write their own shaders for Minecraft on Windows 10, Xbox, Switch, and Pocket Edition as part of the new Bedrock engine. I decided to make Nova fully compatible with Bedrock's shader tech, which helped greatly in converting Nova into a data driven renderer.

### Data-Driven
Nova lets shader developers define the passes that Nova makes over the scene. This provides shader developers a great deal of flexibility with how objects are drawn to the screen. More details coming as I implement more features.

### Installation ###
[Do this](https://github.com/NovaMods/nova-renderer/wiki/Installing,-building,-and-running-on-Windows)<|MERGE_RESOLUTION|>--- conflicted
+++ resolved
@@ -1,46 +1,47 @@
 # Nova Renderer
-##### A complete replacement for Minecraft's renderer
+
+## A complete replacement for Minecraft's renderer
 
 [Follow us on Twitter!](https://twitter.com/NovaRendererMC)  
 [Talk to us on Discord!](https://discordapp.com/invite/014ux6siiDogn9FLz)  
 [There's even a blog now!](https://continuum.graphics/blog/?category=Nova)
 
-### Development status
+## Development status
+
 The Nova Renderer is currently early in development, so early that I don't think there's anything worth releasing. Yes, you can download the code and try running it yourself, but you have to make some changes to the Minecraft source code to add in hooks for Nova.
 
-<<<<<<< HEAD
 If you want to see what we have planned, or what has already been done, check out [the GitHub projects page](https://github.com/NovaMods/nova-renderer/projects).
- 
-# End Goal
+
+## End Goal
+
 Everything from here on out describes what the Nova Renderer will look like during version 1.0. This doesn't necessarily reflect the current status of the project. Check [the GitHub projects page](https://github.com/NovaMods/nova-renderer/projects) to see the current status of the Nova Renderer.
-=======
-If you want to see what we have planned, or what has already been done, check out [our Projects](https://github.com/NovaMods/nova-renderer/projects).
- 
-# End Goal
-Everything from here on out describes what the Nova Renderer will look like during version 1.0. This doesn't necessarily reflect the current status of the project. Check [our Projects](https://github.com/NovaMods/nova-renderer/projects). to see the current status of the Nova Renderer.
->>>>>>> f94112fd
 
 The Nova Renderer is a complete replacement for Minecraft's default renderer. Minecraft's renderer is nice and all, but it's written in Java (ugh) using the ancient OpenGL 2.1 API. Additionally, the Minecraft Shaders Mod does a number of things in strange ways, and, while incredible, isn't the best-designed code. This mod seeks to fix those problems.
 
-### Built to run fast
+## Built to run fast
+
 The Nova Renderer is written in C++ for a couple reasons: speed and control. By using C++ I can work with the raw graphics API without needing to go through a language translation layer like LWJGL, avoiding overhead from that. Additionally, I have full control over memory allocation. I don't need to try to babysit a virtual machine to keep it from stuttering - I allocate memory when I need it and deallocate when I don't.
 
 C++ also gives me the option to bring Nova to other games. I want to port Nova into Fallout: New Vegas, building up a shader modding community around another game.
 
 The choice of language is not the only performance-oriented decision I made. The architecture of the code itself also lend itself to speed. I utilize data-oriented-design to design my data structures such that the CPU can deal with them really quickly. I also take full advantage of Vulkan's features, like indirect drawing, in order to ensure that Nova runs as fast as possible.
 
-### Full of features
+## Full of features
+
 The Nova Renderer has a number of awesome features. Like the Shaders Mod before it, the Nova Renderer allows a user to use shaderpacks, collections of graphics code that alter the way Minecraft looks. Shaderpacks can control every aspect of the rendering process, from water simulation to lighting to post-processing. Shaders can add in shadows, depth of field, physically based rendering, realtime reflections, and a ton of other things. Both Nova and the Shaders Mod support all that.
 
 However, Nova adds in a number of other features, starting with version 1.1. It creates a new shader for block lights, like torches or glowstone, allowing for per-pixel lighting from all light sources and shadows from the closest light sources. Nova adds in a number of new uniform variables, giving shaderpack developers even more power to implement high-quality graphics. Nova brings forth support for tessellation and geometry shaders, allowing for techniques like true displacement mapping and stencil buffer shadows. Nova version 2 will focus on compatibility with existing mods and will provide a way for users to customize the geometry used for each block and entity and define different particle systems. Version 3 brings in compute shaders, allowing for incredibly advanced effects, like order-independent transparency and full scene raytracing. Additionally, Nova will stay up-to-date with the latest versions of Vulkan, bringing cutting-edge features into the hands of shaderpack developers.
 
 Note that the order in which features will be implemented is not set in stone. If lots of people want a particular feature, I'll prioritize that feature and move it to the top of my to-do list.
 
-### High Compatibility
+## High Compatibility
+
 At E3 2017, Microsoft announced the Super Duper Graphics Pack, and some accompanying tech to allow end users to write their own shaders for Minecraft on Windows 10, Xbox, Switch, and Pocket Edition as part of the new Bedrock engine. I decided to make Nova fully compatible with Bedrock's shader tech, which helped greatly in converting Nova into a data driven renderer.
 
-### Data-Driven
+## Data-Driven
+
 Nova lets shader developers define the passes that Nova makes over the scene. This provides shader developers a great deal of flexibility with how objects are drawn to the screen. More details coming as I implement more features.
 
-### Installation ###
+## Installation
+
 [Do this](https://github.com/NovaMods/nova-renderer/wiki/Installing,-building,-and-running-on-Windows)