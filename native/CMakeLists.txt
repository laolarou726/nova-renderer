--- conflicted
+++ resolved
@@ -83,23 +83,31 @@
         src/loading/shaderpack_data.hpp
         src/loading/shaderpack-data.cpp
 
-        src/render_engine/dx12/win32_window.hpp
-        src/render_engine/dx12/win32_window.cpp
         src/settings/settings.cpp
         src/settings/settings.hpp
         src/util/logger.cpp
-<<<<<<< HEAD
-        src/util/logger.hpp src/render_engine/render_engine.hpp
-        src/util/macros.hpp src/render_engine/vulkan/vulkan_render_engine.cpp src/render_engine/vulkan/vulkan_render_engine.hpp)
-=======
         src/util/logger.hpp
         src/render_engine/render_engine.hpp
-        src/util/macros.hpp
-        src/render_engine/dx12/dx_12_render_engine.cpp
-        src/render_engine/dx12/dx_12_render_engine.hpp
-        src/render_engine/dx12/d3dx12.h)
->>>>>>> c0bcdb27
-
+        src/util/macros.hpp)
+
+if(UNIX)
+    set(NOVA_SOURCE
+            ${NOVA_SOURCE}
+            src/render_engine/vulkan/vulkan_render_engine.hpp
+            src/render_engine/vulkan/vulkan_render_engine.cpp
+            src/render_engine/vulkan/vulkan_utils.hpp
+            )
+elseif(WIN32)
+    set(NOVA_SOURCE
+            ${NOVA_SOURCE}
+            src/render_engine/dx12/win32_window.hpp
+            src/render_engine/dx12/win32_window.cpp
+            src/render_engine/dx12/dx_12_render_engine.cpp
+            src/render_engine/dx12/dx_12_render_engine.hpp
+            src/render_engine/dx12/d3dx12.h)
+else()
+    message(FATAL_ERROR "Unsupported platform")
+endif()
 # SPIRV-Cross doesn't like being an in-source build, meaning I can't easily add it as a dependency to Nova. The
 # instructions are like "yeah just copy over whatever files you want cause that's totally the way modern software is
 # built -_-
@@ -117,12 +125,7 @@
         )
 
 if (WIN32)
-<<<<<<< HEAD
-    set(NOVA_SOURCE ${NOVA_SOURCE} ${3RD_PARTY_DIR}/RenderDoc-Manager/RenderDocManager.cpp src/render_engine/vulkan/vulkan_utils.hpp)
-    set(CMAKE_CXX_FLAGS "-static-libstdc++ -static-libgcc ${CMAKE_CXX_FLAGS}")
-=======
     set(NOVA_SOURCE ${NOVA_SOURCE} ${3RD_PARTY_DIR}/RenderDoc-Manager/RenderDocManager.cpp)
->>>>>>> c0bcdb27
 endif (WIN32)
 
 if (UNIX)
@@ -152,7 +155,7 @@
 set_target_properties(nova-renderer PROPERTIES POSITION_INDEPENDENT_CODE TRUE)
 target_compile_definitions(nova-renderer PUBLIC ELPP_THREAD_SAFE)
 #if(CMAKE_BUILD_TYPE MATCHES "Debug")
-    target_compile_definitions(nova-renderer PUBLIC DUMP_NOVA_CALLS)
+target_compile_definitions(nova-renderer PUBLIC DUMP_NOVA_CALLS)
 #endif()
 
 target_compile_definitions(nova-renderer PRIVATE DLL_EXPORT ELPP_THREAD_SAFE)
@@ -174,16 +177,9 @@
 set(NOVA_TEST ON)
 
 if(NOVA_TEST)
-<<<<<<< HEAD
-    set(CMAKE_CXX_FLAGS "${CMAKE_CXX_FLAGS} -pthread")
-    add_executable(nova-test tests/src/filesystem_test.cpp tests/src/basic_vulkan_tests.cpp)
-    add_dependencies(nova-test nova-renderer)
-    target_link_libraries(nova-test nova-renderer ${GTEST_BOTH_LIBRARIES} ${COMMON_LINK_LIBS})
-=======
     add_subdirectory(tests)
 
     enable_testing()
->>>>>>> c0bcdb27
     add_test(NovaTests nova-test)
 endif()
 
@@ -199,8 +195,8 @@
             mc_interface/jni/com_continuum_nova_system_NovaNative.h
             mc_interface/nova_mc_interface.cpp
             )
-    add_library(nova-minecraft SHARED ${NOVA_MC_SOURCE})
+    add_library(nova-minecraft ${NOVA_MC_SOURCE})
     add_dependencies(nova-minecraft nova-renderer)
     target_include_directories(nova-minecraft PUBLIC ${JNI_INCLUDE_DIRS})
-    target_link_libraries(nova-minecraft nova-renderer ${COMMON_LINK_LIBS} ${JNI_LIBRARIES})
+    target_link_libraries(nova-minecraft nova-render ${COMMON_LINK_LIBS} ${JNI_LIBRARIES})
 endif()