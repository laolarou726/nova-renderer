cmake_minimum_required(VERSION 3.8)
project(nova-renderer)

option(NOVA_TEST "Enable tests." OFF)

# Initialize cmake options
set(CMAKE_MODULE_PATH "${CMAKE_CURRENT_LIST_DIR}/cmake")
set(CMAKE_CXX_STANDARD 17)
set(CMAKE_C_STANDARD 11)
set(CMAKE_RUNTIME_OUTPUT_DIRECTORY ${CMAKE_BINARY_DIR})
set(CMAKE_LIBRARY_OUTPUT_DIRECTORY ${CMAKE_BINARY_DIR})

set(CMAKE_INSTALL_PREFIX ${CMAKE_CURRENT_LIST_DIR})

# Setup 3rd party dependencies.
set(3RD_PARTY_DIR ${CMAKE_CURRENT_LIST_DIR}/3rdparty)

find_package(Vulkan)

if(NOVA_TEST)
    enable_testing()
    find_package(GTest REQUIRED)
    include_directories(${GTEST_INCLUDE_DIRS})
endif()

set(GLFW_BUILD_DOCS OFF CACHE BOOL "" FORCE)
set(GLFW_BUILD_TESTS OFF CACHE BOOL "" FORCE)
set(GLFW_BUILD_EXAMPLES OFF CACHE BOOL "" FORCE)

set(BUILD_DEMOS OFF)
set(BUILD_ICD OFF)

set(SHADERC_SKIP_TESTS TRUE)

set(EASY_PROFILER_NO_GUI ON)
set(BUILD_SHARED_LIBS OFF)

if(CMAKE_COMPILER_IS_GNUCC OR CMAKE_COMPILER_IS_GNUCXX)
    add_subdirectory(${3RD_PARTY_DIR}/glfw)
    add_subdirectory(${3RD_PARTY_DIR}/SPIRV-Headers)
    add_subdirectory(${3RD_PARTY_DIR}/SPIRV-Tools)
    add_subdirectory(${3RD_PARTY_DIR}/glslang)
    add_subdirectory(${3RD_PARTY_DIR}/shaderc)
endif()

add_subdirectory(${3RD_PARTY_DIR}/glm)
add_subdirectory(${3RD_PARTY_DIR}/miniz)
add_subdirectory(${3RD_PARTY_DIR}/profiler)

include_directories(SYSTEM
        $ENV{VULKAN_SDK}/include
        ${3RD_PARTY_DIR}/glfw/include
        ${3RD_PARTY_DIR}/easyloggingpp/src
        ${3RD_PARTY_DIR}/glad/include
        ${3RD_PARTY_DIR}/glm
        ${3RD_PARTY_DIR}/miniz
        ${3RD_PARTY_DIR}/RenderDoc-Manager
        ${3RD_PARTY_DIR}/VulkanMemoryAllocator/src
        ${3RD_PARTY_DIR}/shaderc/libshaderc/include
        ${3RD_PARTY_DIR}/profiler/include
        )

set(NOVA_SOURCE
        # Third party stuff that's too lame to have it's own CMakeLists.txt
        ${3RD_PARTY_DIR}/miniz/miniz.c
        ${3RD_PARTY_DIR}/miniz/miniz_tdef.c
        ${3RD_PARTY_DIR}/miniz/miniz_tinfl.c
        ${3RD_PARTY_DIR}/miniz/miniz_zip.c

        src/platform.hpp
        src/render_engine/vulkan/timestamp_query_pool.hpp
        src/render_engine/vulkan/per_thread_data.hpp
        src/loading/zip_folder_accessor.hpp
        src/loading/regular_folder_accessor.hpp
        src/loading/folder_accessor.hpp
        src/render_engine/vulkan/vulkan_render_device.hpp
        src/nova_renderer.hpp
        src/nova_renderer.cpp
        src/loading/folder_accessor.cpp
        src/loading/regular_folder_accessor.cpp
        src/loading/zip_folder_accessor.cpp
        src/render_engine/vulkan/per_thread_data.cpp
        src/render_engine/vulkan/timestamp_query_pool.cpp
        src/render_engine/vulkan/vulkan_render_device.cpp
        src/render_engine/vulkan/glfw_window.cpp
        src/render_engine/vulkan/glfw_window.hpp
        src/util/utils.cpp
        src/util/utils.hpp
<<<<<<< HEAD
        src/util/smart_enum.hpp
        src/settings/settings.cpp
        src/settings/settings.hpp
        src/util/logger.cpp
        src/util/logger.hpp
        src/loading/shaderpack_loading.cpp
        src/loading/shaderpack_loading.hpp
        src/loading/loading_utils.cpp
        src/loading/loading_utils.hpp
        src/loading/shaderpack_data.hpp
        src/loading/shaderpack-data.cpp

        src/dx12/win32_window.hpp
        src/dx12/win32_window.cpp
        )
=======
        src/settings/settings.cpp
        src/settings/settings.hpp
        src/util/logger.cpp
        src/util/logger.hpp src/render_engine/render_engine.hpp
        src/util/macros.hpp)
>>>>>>> 58c0147e

# SPIRV-Cross doesn't like being an in-source build, meaning I can't easily add it as a dependency to Nova. The
# instructions are like "yeah just copy over whatever files you want cause that's totally the way modern software is
# built -_-
# So here we are,
set(SPIRV_CROSS_ROOT ${3RD_PARTY_DIR}/SPIRV-Cross)
set(SPIRV_CROSS_SOURCE
        ${SPIRV_CROSS_ROOT}/spirv_cfg.cpp
        ${SPIRV_CROSS_ROOT}/spirv_cross_util.cpp
        ${SPIRV_CROSS_ROOT}/spirv_cross.cpp
        ${SPIRV_CROSS_ROOT}/spirv_glsl.cpp
        )

set(SPIRV_CROSS_HEADERS
        ${SPIRV_CROSS_ROOT}/spirv_cross.hpp
        )

if (WIN32)
    set(NOVA_SOURCE ${NOVA_SOURCE} ${3RD_PARTY_DIR}/RenderDoc-Manager/RenderDocManager.cpp)
    set(CMAKE_CXX_FLAGS "-static-libstdc++ -static-libgcc ${CMAKE_CXX_FLAGS}")
endif (WIN32)

if (UNIX)
    set(CMAKE_CXX_FLAGS "${CMAKE_CXX_FLAGS} -DELPP_STACKTRACE_ON_CRASH -g -fno-omit-frame-pointer -fPIC")
    set(CMAKE_LINKER_FLAGS "${CMAKE_LINKER_FLAGS} -fno-omit-frame-pointer")
endif (UNIX)

if(CMAKE_BUILD_TYPE MATCHES DEBUG)
    set(CMAKE_CXX_FLAGS  "${CMAKE_CXX_FLAGS} -g -rdynamic")
    set(CMAKE_C_FLAGS  "${CMAKE_C_FLAGS} -g -rdynamic")
    message("Enabling symbol output")
endif()

if(CMAKE_COMPILER_IS_GNUCC OR CMAKE_COMPILER_IS_GNUCXX)
    # Update if necessary
    set(CMAKE_CXX_FLAGS "${CMAKE_CXX_FLAGS} -Wall -Wno-long-long -pedantic")
endif()

set(NOVA_CXX_FLAGS "${CMAKE_CXX_FLAGS}")

# For now just put everthing in a single nova source group
# because there are several sub groups that would be extremely small
source_group("nova" FILES ${NOVA_NO_COMPILE} ${NOVA_SOURCE})

add_library(nova-renderer STATIC ${NOVA_SOURCE} ${SPIRV_CROSS_SOURCE})
target_include_directories(nova-renderer INTERFACE ${JNI_INCLUDE_DIRS})
set_target_properties(nova-renderer PROPERTIES POSITION_INDEPENDENT_CODE TRUE)
target_compile_definitions(nova-renderer PUBLIC ELPP_THREAD_SAFE)
#if(CMAKE_BUILD_TYPE MATCHES "Debug")
    target_compile_definitions(nova-renderer PUBLIC DUMP_NOVA_CALLS)
#endif()

target_compile_definitions(nova-renderer PRIVATE DLL_EXPORT ELPP_THREAD_SAFE)
target_compile_definitions(nova-renderer PUBLIC DLL_EXPORT ELPP_THREAD_SAFE)

if (WIN32)
    set_target_properties(nova-renderer PROPERTIES PREFIX "")
endif (WIN32)

set(COMMON_LINK_LIBS ${CMAKE_DL_LIBS} glfw ${GLFW_LIBRARIES} ${Vulkan_LIBRARIES} shaderc stdc++fs nova-profiler)
target_link_libraries(nova-renderer ${COMMON_LINK_LIBS})

if(NOVA_TEST)
    set(CMAKE_CXX_FLAGS "${CMAKE_CXX_FLAGS} -pthread")
    add_executable(nova-test tests/src/filesystem_test.cpp)
    add_dependencies(nova-test nova-renderer)
    target_link_libraries(nova-test nova-renderer ${GTEST_BOTH_LIBRARIES} ${COMMON_LINK_LIBS})
    add_test(NovaTests nova-test)
    set(CMAKE_CXX_FLAGS "${NOVA_CXX_FLAGS}")
endif()

####################################
# Game Specific variants from here #
####################################

# Minecraft is the only variant for now so enable it by default for now
option(NOVA_MINECRAFT "Build minecraft library." ON)
if(NOVA_MINECRAFT)
    find_package(JNI REQUIRED)
    set(NOVA_MC_SOURCE
            mc_interface/jni/com_continuum_nova_system_NovaNative.h
            mc_interface/nova_mc_interface.cpp
            )
    add_library(nova-minecraft ${NOVA_MC_SOURCE})
    add_dependencies(nova-minecraft nova-renderer)
    target_include_directories(nova-minecraft PUBLIC ${JNI_INCLUDE_DIRS})
    target_link_libraries(nova-minecraft nova-render ${COMMON_LINK_LIBS} ${JNI_LIBRARIES})
endif()<|MERGE_RESOLUTION|>--- conflicted
+++ resolved
@@ -46,6 +46,7 @@
 add_subdirectory(${3RD_PARTY_DIR}/glm)
 add_subdirectory(${3RD_PARTY_DIR}/miniz)
 add_subdirectory(${3RD_PARTY_DIR}/profiler)
+add_subdirectory(${3RD_PARTY_DIR}/json)
 
 include_directories(SYSTEM
         $ENV{VULKAN_SDK}/include
@@ -58,6 +59,7 @@
         ${3RD_PARTY_DIR}/VulkanMemoryAllocator/src
         ${3RD_PARTY_DIR}/shaderc/libshaderc/include
         ${3RD_PARTY_DIR}/profiler/include
+        ${3RD_PARTY_DIR}/json/single_include
         )
 
 set(NOVA_SOURCE
@@ -86,12 +88,8 @@
         src/render_engine/vulkan/glfw_window.hpp
         src/util/utils.cpp
         src/util/utils.hpp
-<<<<<<< HEAD
+
         src/util/smart_enum.hpp
-        src/settings/settings.cpp
-        src/settings/settings.hpp
-        src/util/logger.cpp
-        src/util/logger.hpp
         src/loading/shaderpack_loading.cpp
         src/loading/shaderpack_loading.hpp
         src/loading/loading_utils.cpp
@@ -99,16 +97,14 @@
         src/loading/shaderpack_data.hpp
         src/loading/shaderpack-data.cpp
 
-        src/dx12/win32_window.hpp
-        src/dx12/win32_window.cpp
-        )
-=======
+        src/render_engine/dx12/win32_window.hpp
+        src/render_engine/dx12/win32_window.cpp
         src/settings/settings.cpp
         src/settings/settings.hpp
         src/util/logger.cpp
-        src/util/logger.hpp src/render_engine/render_engine.hpp
+        src/util/logger.hpp
+        src/render_engine/render_engine.hpp
         src/util/macros.hpp)
->>>>>>> 58c0147e
 
 # SPIRV-Cross doesn't like being an in-source build, meaning I can't easily add it as a dependency to Nova. The
 # instructions are like "yeah just copy over whatever files you want cause that's totally the way modern software is
@@ -128,7 +124,7 @@
 
 if (WIN32)
     set(NOVA_SOURCE ${NOVA_SOURCE} ${3RD_PARTY_DIR}/RenderDoc-Manager/RenderDocManager.cpp)
-    set(CMAKE_CXX_FLAGS "-static-libstdc++ -static-libgcc ${CMAKE_CXX_FLAGS}")
+    # set(CMAKE_CXX_FLAGS "-static-libstdc++ -static-libgcc ${CMAKE_CXX_FLAGS}")
 endif (WIN32)
 
 if (UNIX)
