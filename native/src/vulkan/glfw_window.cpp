--- conflicted
+++ resolved
@@ -10,19 +10,11 @@
 #include "../util/utils.hpp"
 #include "../nova_renderer.hpp"
 #include "../util/logger.hpp"
-<<<<<<< HEAD
-#include <cstdlib>
-
-namespace nova {
-    void error_callback(int error, const char *description) {
-        logger::instance.log(log_level::ERROR, "Error " + std::to_string(error) + ": " + description);
-=======
 
 namespace nova {
     void error_callback(int error, const char *description) {
         // TODO: This message is a bit... bad
         nova::logger::instance.log(nova::log_level::ERROR) << "Error callback: " << error << ": " << description;
->>>>>>> fc517a76
     }
 
     void window_focus_callback(GLFWwindow *window, int focused) {
