--- conflicted
+++ resolved
@@ -50,7 +50,7 @@
          *
          * \param engine The render engine to use
          */
-        nova_renderer(render_engine *engine);
+        explicit nova_renderer(render_engine *engine);
 
         /*!
          * \brief Loads the shaderpack with the given name
@@ -63,30 +63,11 @@
          */
         void load_shaderpack(const std::string& shaderpack_name);
 
-<<<<<<< HEAD
         /*!
          * \brief Executes a single frame
          */
         void execute_frame();
 
-        /*!
-         * \brief Returns the texture store where all the textures are stored
-         *
-         * \return Nova's texture store
-         */
-        texture_store& get_texture_store() const;
-
-        /*!
-         * \brief Returns the mesh store, where Nova stores all its meshes
-         *
-         * \return Nova's mesh store
-         */
-        mesh_store& get_mesh_store() const;
-
-        input_handler& get_input_handler() const;
-
-=======
->>>>>>> 58c0147e
         settings &get_settings();
 
     private:
