--- conflicted
+++ resolved
@@ -64,50 +64,6 @@
 
         static nova_renderer *instance;
     };
-<<<<<<< HEAD
-
-    template<typename RenderEngine>
-    nova_renderer<RenderEngine>* nova_renderer<RenderEngine>::instance;
-
-    template <typename RenderEngine>
-    settings &nova_renderer<RenderEngine>::get_settings() {
-        return render_settings;
-    }
-
-    template <typename RenderEngine>
-    void nova_renderer<RenderEngine>::execute_frame() {
-        // Transition the swapchain image from being presentable to being writable from a shader
-        command_buffer* swapchain_image_command_buffer = engine->allocate_command_buffer(command_buffer_type::GENERIC);
-
-        resource_barrier_data swapchain_image_to_shader_writable = {};
-        swapchain_image_to_shader_writable.initial_layout = resource_layout::PRESENT;
-        swapchain_image_to_shader_writable.final_layout = resource_layout::RENDER_TARGET;
-        swapchain_image_command_buffer->resource_barrier({swapchain_image_to_shader_writable});
-
-        engine->present_swapchain_image();
-    }
-
-    template <typename RenderEngine>
-    void nova_renderer<RenderEngine>::load_shaderpack(const std::string &shaderpack_name) {
-        const auto shaderpack_data = load_shaderpack_data(fs::path(shaderpack_name));
-    }
-
-    template<typename RenderEngine>
-    RenderEngine *nova_renderer<RenderEngine>::get_engine() {
-        return engine.get();
-    }
-
-    template <typename RenderEngine>
-    nova_renderer<RenderEngine>* nova_renderer<RenderEngine>::get_instance() {
-        return instance;
-    }
-
-    template <typename RenderEngine>
-    void nova_renderer<RenderEngine>::deinitialize() {
-
-    }
-=======
->>>>>>> 970f48ad
 }
 
 
