--- conflicted
+++ resolved
@@ -1,11 +1,7 @@
 /*!
-<<<<<<< HEAD
  * \brief Utility functions for handling Windows
  *
  * \author ddubois 
-=======
- * \author ddubois
->>>>>>> 2622ca37
  * \date 10-Oct-18.
  */
 
