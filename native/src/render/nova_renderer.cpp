//
//
// Created by David on 25-Dec-15.
//

#define ELPP_FRESH_LOG_FILE

#include "nova_renderer.h"
#include "../utils/utils.h"
#include "../data_loading/loaders/loaders.h"
#include "objects/render_object.h"
#include "../data_loading/settings.h"
#include "windowing/glfw_vk_window.h"
#include "vulkan/command_pool.h"
#include "objects/meshes/mesh_store.h"
#include "objects/render_object.h"
#include "objects/meshes/vk_mesh.h"
#include "objects/resources/uniform_buffer_definitions.h"
#include "objects/resources/uniform_buffer_store.h"
#include "../input/InputHandler.h"
#include "objects/renderpasses/renderpass_builder.h"
#include "vulkan/render_context.h"
#include "objects/resources/shader_resource_manager.h"
#include "render_graph.h"
#include "objects/meshes/vertex_attributes.h"

#include <easylogging++.h>
#include <glm/gtc/matrix_transform.hpp>
#include <nova/profiler.h>
#include "../utils/crash_handler.h"

INITIALIZE_EASYLOGGINGPP

// Thank you Visual Studio, this was a totally good thing you did yup
#ifdef max
#undef max
#endif

namespace nova {
    std::unique_ptr<nova_renderer> nova_renderer::instance;
    std::shared_ptr<settings> nova_renderer::render_settings;

    nova_renderer::nova_renderer() {
        crash_handler::install(); // Instantly set up crash handler to catch everything

        NOVA_PROFILER_SCOPE;
        context = std::make_shared<render_context>();

        game_window = std::make_shared<glfw_vk_window>();
        LOG(TRACE) << "Window initialized";

        context->create_instance(*game_window);
        LOG(TRACE) << "Instance created";
        context->setup_debug_callback();
        LOG(TRACE) << "Debug callback set up";
        game_window->create_surface(context);
        LOG(TRACE) << "Created surface";
        context->find_device_and_queues();
        LOG(TRACE) << "Found device and queue";
        context->create_semaphores();
        LOG(TRACE) << "Created semaphores";
        context->create_command_pool_and_command_buffers();
        LOG(TRACE) << "Created command pool";
        swapchain = std::make_shared<swapchain_manager>(3, context, game_window->get_size());
        LOG(TRACE) << "Created swapchain";
        context->create_pipeline_cache();
        LOG(TRACE) << "Pipeline cache created";

        shader_resources = std::make_shared<shader_resource_manager>(context);

        LOG(INFO) << "Vulkan code initialized";

        meshes = std::make_shared<mesh_store>(context, shader_resources);
        inputs = std::make_shared<input_handler>();

		render_settings->register_change_listener(&shader_resources->get_uniform_buffers());
		render_settings->register_change_listener(game_window.get());
        render_settings->register_change_listener(this);

        render_settings->update_config_loaded();
		render_settings->update_config_changed();

        LOG(DEBUG) << "Finished sending out initial config";

        vk::SemaphoreCreateInfo create_info = {};
        swapchain_image_acquire_semaphore = context->device.createSemaphore(create_info);
        render_finished_semaphore = context->device.createSemaphore(create_info);
        LOG(TRACE) << "Created semaphores";

        vk::FenceCreateInfo fence_create_info = vk::FenceCreateInfo()
            .setFlags(vk::FenceCreateFlagBits::eSignaled);
        render_done_fence = context->device.createFence(fence_create_info);
    }

    nova_renderer::~nova_renderer() {
        // Ensure everything is done before we exit
        context->graphics_queue.waitIdle();
        LOG(TRACE) << "Waited for the GPU to be done";

        if(inputs) {
            inputs.reset();
            LOG(TRACE) << "Released the inputs";
        }
        if(meshes) {
            meshes.reset();
            LOG(TRACE) << "Reset the meshes";
        }

        auto& device = context->device;

        device.destroySemaphore(swapchain_image_acquire_semaphore);
        device.destroySemaphore(render_finished_semaphore);
        LOG(TRACE) << "Destroyed the semaphores";

        device.destroyFence(render_done_fence);
        LOG(TRACE) << "Destroyed the fence";

        game_window.reset();
        LOG(TRACE) << "Reset the game window";

        swapchain->deinit();
        LOG(TRACE) << "Deinitialized swapchain";

        shader_resources.reset();
        LOG(TRACE) << "Reset the shader resource manager";
    }

    void nova_renderer::render_frame() {
        NOVA_PROFILER_SCOPE;
        begin_frame();

        player_camera.recalculate_frustum();

        swapchain->aqcuire_next_swapchain_image(swapchain_image_acquire_semaphore);

        context->device.resetFences({render_done_fence});

        auto main_command_buffer = context->command_buffer_pool->get_command_buffer(0);
        main_command_buffer.buffer.reset(vk::CommandBufferResetFlagBits::eReleaseResources);
        LOG(TRACE) << "Rendering with command buffer " << (VkCommandBuffer) main_command_buffer.buffer;

        vk::CommandBufferBeginInfo cmd_buf_begin_info = {};
        main_command_buffer.buffer.begin(cmd_buf_begin_info);

        player_camera.recalculate_frustum();

        update_nova_ubos();

<<<<<<< HEAD
        LOG(TRACE) << "We have " << passes_list.size() << " passes to render";
=======
        LOG(DEBUG) << "We have " << passes_list.size() << " passes to render";
        main_command_buffer.buffer.resetQueryPool(context->timestamp_query_pool, 0, static_cast<uint32_t>(passes_list.size() * 2));
        uint32_t query_pool_write_index = 0;
>>>>>>> 46e0d90e
        for (const auto &pass : passes_list) {
            main_command_buffer.buffer.writeTimestamp(vk::PipelineStageFlagBits::eBottomOfPipe, context->timestamp_query_pool, query_pool_write_index++);
            execute_pass(pass, main_command_buffer.buffer);
            main_command_buffer.buffer.writeTimestamp(vk::PipelineStageFlagBits::eBottomOfPipe, context->timestamp_query_pool, query_pool_write_index++);
        }

        main_command_buffer.buffer.end();

        // Submit the command buffer
        vk::Semaphore wait_semaphores[] = {swapchain_image_acquire_semaphore};
        vk::PipelineStageFlags wait_stages[] = {vk::PipelineStageFlagBits::eColorAttachmentOutput};
        std::vector<vk::Semaphore> signal_semaphores = {render_finished_semaphore};

        vk::SubmitInfo submit_info = vk::SubmitInfo()
                .setCommandBufferCount(1)
                .setPCommandBuffers(&main_command_buffer.buffer)
                .setWaitSemaphoreCount(1)
                .setPWaitSemaphores(wait_semaphores)
                .setPWaitDstStageMask(wait_stages)
                .setSignalSemaphoreCount(static_cast<uint32_t>(signal_semaphores.size()))
                .setPSignalSemaphores(signal_semaphores.data());

        context->graphics_queue.submit(1, &submit_info, render_done_fence);

        swapchain->present_current_image(signal_semaphores);

        game_window->end_frame();

        auto fence_wait_result = context->device.waitForFences({render_done_fence}, VK_TRUE, std::numeric_limits<uint64_t>::max());
        if (fence_wait_result == vk::Result::eSuccess) {
            // Process geometry updates
            meshes->remove_gui_render_objects();
            meshes->remove_old_geometry();
            meshes->upload_new_geometry();

            LOG(TRACE) << "About to reset the main command buffer";
            context->command_buffer_pool->free(main_command_buffer);
            LOG(TRACE) << "Freed it";

        } else {
            LOG(WARNING) << "Could not wait for render done fence, " << vk::to_string(fence_wait_result);
        }

        end_frame();
    }

    void nova_renderer::execute_pass(const render_pass &pass, vk::CommandBuffer& buffer) {
        NOVA_PROFILER_SCOPE;
        if(renderpasses_by_pass.find(pass.name) == renderpasses_by_pass.end()) {
            LOG(ERROR) << "No renderpass defined for pass " << pass.name << ". Skipping this pass";
            return;
        }

        if(pipelines_by_pass.find(pass.name) == pipelines_by_pass.end()) {
            LOG(WARNING) << "No pipelines attached to pass " << pass.name << ". Skipping this pass";
            return;
        }

        LOG(TRACE) << "Beginning pass " << pass.name;

        if(pass.texture_inputs) {
            // Transition anything that's not in shader read optimal to shader read optimal
            const std::vector<std::string>& shader_textures = pass.texture_inputs.value().bound_textures;
            for(const auto& tex_name : shader_textures) {
                auto& tex = shader_resources->get_texture_manager().get_texture(tex_name);
                if(tex.get_layout() != vk::ImageLayout::eShaderReadOnlyOptimal) {
                    transfer_image_format(buffer, tex.get_vk_image(), tex.get_layout(), vk::ImageLayout::eShaderReadOnlyOptimal);
                    tex.set_layout(vk::ImageLayout::eShaderReadOnlyOptimal);
                }
            }
        }

        const auto& renderpass_for_pass = renderpasses_by_pass.at(pass.name);

        vk::RenderPassBeginInfo begin_pass = vk::RenderPassBeginInfo()
                .setRenderPass(renderpass_for_pass.renderpass)
                .setRenderArea({{0, 0}, renderpass_for_pass.framebuffer_size});

        vk::Framebuffer framebuffer;
        if(renderpass_for_pass.texture_outputs[0].name == "Backbuffer") {
            framebuffer = swapchain->get_current_framebuffer();

        } else {
            framebuffer = renderpass_for_pass.frameBuffer;
        }

        uint32_t depth_idx = 0xffffffff;
        std::vector<texture_attachment> attachments = pass.texture_outputs.value_or(std::vector<texture_attachment>());
        if(pass.depth_texture) {
            depth_idx = static_cast<uint32_t>(attachments.size());
            attachments.push_back(pass.depth_texture.value());
        }

        vk::ClearColorValue clear_color;
        clear_color.setFloat32({0.689f, 0.82f, 0.922f, 0.0f});

        std::vector<vk::ClearValue> clear_values;
        clear_values.resize(attachments.size());
        // Clear any textures we need to clear
        for(size_t i = 0; i < attachments.size(); i++) {
            if(i == depth_idx) {
                clear_values[i] = vk::ClearValue().setDepthStencil({1, 0xFFFFFFFF});

            } else {
                clear_values[i] = vk::ClearValue().setColor(clear_color);
            }
        }

        begin_pass.setClearValueCount(static_cast<uint32_t>(clear_values.size()))
                .setPClearValues(clear_values.data());

        begin_pass.setFramebuffer(framebuffer);
        LOG(TRACE) << "Using framebuffer " << (VkFramebuffer)framebuffer;

        buffer.beginRenderPass(&begin_pass, vk::SubpassContents::eInline);

        auto& pipelines_for_pass = pipelines_by_renderpass.at(pass.name);
        LOG(TRACE) << "Processing data in " << pipelines_for_pass.size() << " pipelines";

        for(auto& nova_pipeline : pipelines_for_pass) {
            render_pipeline(nova_pipeline, buffer);
        }

        buffer.endRenderPass();

        // Set the layouts on all the textures to the layouts tha the renderpass will use them in
        if(pass.texture_outputs) {
            const auto& texture_outputs = pass.texture_outputs.value();
            const auto& textures = shader_resources->get_texture_manager();
            for(const auto& attachment : texture_outputs) {
                if(textures.is_texture_known(attachment.name)) {
                    auto &tex = shader_resources->get_texture_manager().get_texture(attachment.name);
                    tex.set_layout(vk::ImageLayout::eColorAttachmentOptimal);
                }
            }
        }
    }

    void nova_renderer::render_pipeline(pipeline_object &pipeline_data, vk::CommandBuffer& buffer) {
        NOVA_PROFILER_SCOPE;
        if(material_passes_by_pipeline.find(pipeline_data.name) == material_passes_by_pipeline.end()) {
            LOG(WARNING) << "No material passes assigned to pipeline " << pipeline_data.name << ". Skipping this pipeline";
            return;
        }
        LOG(TRACE) << "Rendering pipeline " << pipeline_data.name;

        buffer.bindPipeline(vk::PipelineBindPoint::eGraphics, pipeline_data.pipeline);

        const auto& material_passes = material_passes_by_pipeline.at(pipeline_data.name);
        LOG(TRACE) << "There are " << material_passes.size() << " material passes";
        for(const auto& mat : material_passes) {
            render_all_for_material_pass(mat, buffer, pipeline_data);
        }
    }

    void nova_renderer::render_all_for_material_pass(const material_pass& mat, vk::CommandBuffer &buffer, pipeline_object &pipeline) {
        NOVA_PROFILER_SCOPE;
        const auto& meshes_for_mat = meshes->get_meshes_for_material(mat.material_name);
        if(meshes_for_mat.empty()) {
            LOG(WARNING) << "No meshes available for material " << mat.material_name;
            return;
        }

        LOG(TRACE) << "Beginning material " << mat.material_name;

        auto per_model_buffer_binding = std::string{};

        const auto& pipeline_layout = pipeline.layout;

        // Find the per-model UBO
        for(const auto& binding : mat.bindings) {
            const auto &descriptor_name = binding.first;
            const auto &resource_name = binding.second;
            if(resource_name == "NovaPerModelUBO") {
                // Bind dis later
                per_model_buffer_binding = descriptor_name;
                break;
            }
        }

        for(const auto& resource : pipeline.resource_bindings) {
            std::stringstream ss;
            ss << "Shader descriptor {name=" << resource.first << " set=" << resource.second.set << " binding=" << resource.second.binding << ") ";
            if(mat.bindings.find(resource.first) != mat.bindings.end()) {
                ss << "has resource " << mat.bindings.at(resource.first) << " bound";

            } else {
                ss << " has nothing bound!";
            }

            LOG(TRACE) << ss.str();
        }

        std::stringstream ss;
        ss << "Binding descriptors ";
        for(const auto& desc : mat.descriptor_sets) {
            ss << (VkDescriptorSet)desc << ", ";
        }
        LOG(TRACE) << ss.str();
        buffer.bindDescriptorSets(vk::PipelineBindPoint::eGraphics, pipeline_layout, 0, mat.descriptor_sets, {});

        LOG(TRACE) << "Rendering " << meshes_for_mat.size() << " things";
        for(const auto& mesh : meshes_for_mat) {
            render_mesh(mesh, buffer, pipeline, per_model_buffer_binding);
        }
    }

    void nova_renderer::render_mesh(const render_object &mesh, vk::CommandBuffer &buffer, pipeline_object &pipeline_data, std::string per_model_buffer_resource) {
        NOVA_PROFILER_SCOPE;
        LOG(TRACE) << "Rendering mesh " << mesh.id;
        const auto& descriptor = pipeline_data.resource_bindings[per_model_buffer_resource];
        buffer.bindDescriptorSets(vk::PipelineBindPoint::eGraphics, pipeline_data.layout, descriptor.set, 1, &mesh.model_matrix_descriptor, 0, nullptr);

        buffer.bindIndexBuffer(mesh.geometry.indices, {0}, vk::IndexType::eUint32);

        buffer.bindVertexBuffers(0, {mesh.geometry.vertex_buffer}, {0});

        buffer.drawIndexed(mesh.geometry.num_indices, 1, 0, 0, 0);
    }

    bool nova_renderer::should_end() {
        // If the window wants to close, the user probably clicked on the "X" button
        return game_window->should_close();
    }

    void nova_renderer::init() {
        render_settings = std::make_shared<settings>("config/nova/config.json");

        try {
            instance = std::make_unique<nova_renderer>();
        } catch(std::exception& e) {
            LOG(ERROR) << "Could not initialize Nova cause " << e.what();
        }
    }

    void nova_renderer::on_config_change(nlohmann::json &new_config) {
		auto& shaderpack_name = new_config["loadedShaderpack"];
		LOG(INFO) << "Shaderpack name: " << shaderpack_name;

        bool shaderpack_in_settings_is_new = shaderpack_name != loaded_shaderpack_name;
        if(shaderpack_in_settings_is_new) {
            load_new_shaderpack(shaderpack_name);
        }
    }

    void nova_renderer::on_config_loaded(nlohmann::json &config) {
        // TODO: Probably want to do some setup here, don't need to do that now
    }

    settings &nova_renderer::get_render_settings() {
        return *render_settings;
    }

	glfw_vk_window &nova_renderer::get_game_window() {
		return *game_window;
	}

	input_handler &nova_renderer::get_input_handler() {
		return *inputs;
	}

    mesh_store &nova_renderer::get_mesh_store() {
        return *meshes;
    }

    void nova_renderer::load_new_shaderpack(const std::string &new_shaderpack_name) {
        NOVA_PROFILER_SCOPE;
		LOG(INFO) << "Loading shaderpack " << new_shaderpack_name;

        auto shaderpack = load_shaderpack(new_shaderpack_name);

        pipelines_by_pass = shaderpack.pipelines_by_pass;
        materials = shaderpack.materials;

        LOG(INFO) << "Flattening frame graph...";
        try {
            passes_list = compile_into_list(shaderpack.passes);
        } catch(std::runtime_error& e) {
            LOG(ERROR) << "Could not load shaderpack " << new_shaderpack_name << ": " << e.what();

            // TODO: Find a good way to propagate the error
            return;
        }

        context->recreate_timestamp_query_pool(static_cast<uint32_t>(passes_list.size() * 2));

        auto& textures = shader_resources->get_texture_manager();

        LOG(INFO) << "Initializing framebuffer attachments...";
        textures.create_dynamic_textures(shaderpack.dynamic_textures, passes_list, swapchain);

        LOG(INFO) << "Building renderpasses and framebuffe rs...";
        renderpasses_by_pass = make_passes(shaderpack, textures, context, swapchain);

        LOG(INFO) << "Building pipelines and compiling shaders...";
        pipelines_by_renderpass = make_pipelines(shaderpack, renderpasses_by_pass, context);

        LOG(INFO) << "Sorting materials...";
        material_passes_by_pipeline = extract_material_passes(shaderpack.materials);

        shader_resources->create_descriptor_sets(pipelines_by_renderpass, material_passes_by_pipeline);

        // Look for any materials that use a fullscreen pass and insert renderables for them
        insert_special_geometry(material_passes_by_pipeline);

        LOG(INFO) << "Loading complete";
    }

    void nova_renderer::deinit() {
        instance.reset(nullptr);
        instance.release();
    }

    void nova_renderer::update_nova_ubos() {
        NOVA_PROFILER_SCOPE;
        // For each renderable, update its model matrix
        // Currently that means GUI things get the GUI scaling matrix and chunks get a translation
        // Eventually entities will have a rotation too but that's not an immediate concern

        // Basic strategy here: We have a large buffer with all the model matrices, and each renderable has a handle to
        // its space in the buffer. The buffer is constantly mapped since it's updated super frequently. We make all our
        // updates, then flush the buffer

        // When the job system is in, updating the UBO matrices will be handled by the job system. For now we'll do it
        // here

        update_per_frame_ubo();
        update_gui_model_matrices();

        for(const auto& mat : materials) {
            const auto& renderables_for_material = meshes->get_meshes_for_material(mat.name);

            for(const auto& renderable : renderables_for_material) {
                update_model_matrix(renderable);
            }
        }
    }

    void nova_renderer::update_per_frame_ubo() {
        NOVA_PROFILER_SCOPE;
        LOG(TRACE) << "Updating the per-frame UBO";

        LOG(TRACE) << "Camera position: " << player_camera.position << " rotation: " << player_camera.rotation;

        auto per_frame_data = per_frame_uniforms{};
        per_frame_data.gbufferProjection = player_camera.get_projection_matrix();
        per_frame_data.gbufferModelView = player_camera.get_view_matrix();

        LOG(TRACE) << "View matrix: " << per_frame_data.gbufferModelView;
        LOG(TRACE) << "Projection matrix: " << per_frame_data.gbufferProjection;
        LOG(TRACE) << "Set " << sizeof(per_frame_uniforms) << " bytes of uniform data";

        uniform_buffer& per_frame_ubo = shader_resources->get_uniform_buffers().get_buffer("NovaPerFrameUBO");
        per_frame_ubo.set_data(&per_frame_data, sizeof(per_frame_uniforms));
    }

    camera &nova_renderer::get_player_camera() {
        return player_camera;
    }

    std::vector<material>& nova_renderer::get_materials() {
        return materials;
    }

    void nova_renderer::end_frame() {
        NOVA_PROFILER_FLUSH_TO_FILE("profiler_data.txt");
<<<<<<< HEAD
        LOG(TRACE) << "Frame done";
=======
        if(context->timestamp_valid_bits <= 32) {
            std::vector<uint32_t> buffer = std::vector<uint32_t>(passes_list.size() * 2);
            context->device.getQueryPoolResults(context->timestamp_query_pool, 0, buffer.size(), buffer.size() *
                                                                                                  sizeof(uint32_t),
                                                buffer.data(), sizeof(uint32_t), vk::QueryResultFlagBits::eWait);

            unsigned int index = 0;
            while(index < (buffer.size() - 1)) {
                uint32_t begin_val = buffer.at(index++);
                uint32_t end_val = buffer.at(index++);
                LOG(TRACE) << "Pass " << passes_list.at((index / 2) - 1).name << " took " <<  ((end_val - begin_val) * context->timestamp_period) / 1000000 << "ms";
            }
        } else {
            std::vector<uint64_t > buffer = std::vector<uint64_t >(passes_list.size() * 2);
            context->device.getQueryPoolResults(context->timestamp_query_pool, 0, buffer.size() , buffer.size() *
                                                                                                  sizeof(uint64_t),
                                                buffer.data(), sizeof(uint64_t), vk::QueryResultFlagBits::eWait);

            unsigned int index = 0;
            while(index < (buffer.size() - 1)) {
                uint64_t begin_val = buffer.at(index++);
                uint64_t end_val = buffer.at(index++);
                LOG(TRACE) << "Pass " << passes_list.at((index / 2) - 1).name << " took " << ((end_val - begin_val) * context->timestamp_period) / 1000000 << "ms";
            }
        }
        LOG(INFO) << "Frame done";
>>>>>>> 46e0d90e
    }

    void nova_renderer::begin_frame() {
        LOG(TRACE) << "Beginning frame";
    }

    std::shared_ptr<render_context> nova_renderer::get_render_context() {
        return context;
    }

    std::shared_ptr<shader_resource_manager> nova_renderer::get_shader_resources() {
        return shader_resources;
    }

    std::vector<render_pass> compile_into_list(std::unordered_map<std::string, render_pass> passes) {
        NOVA_PROFILER_SCOPE;
        auto passes_dependency_order = order_passes(passes);
        auto ordered_passes = std::vector<render_pass>{};

        for(const auto& pass_name : passes_dependency_order) {
            ordered_passes.push_back(passes[pass_name]);
        }

        return ordered_passes;
    }

    std::unordered_map<std::string, std::vector<material_pass>> nova_renderer::extract_material_passes(const std::vector<material>& materials) {
        NOVA_PROFILER_SCOPE;
        auto ordered_material_passes = std::unordered_map<std::string, std::vector<material_pass>>{};

        for(const auto& mat : materials) {
            for(const auto& mat_pass : mat.passes) {
                LOG(TRACE) << "Material pass for material " << mat.name << " uses pipeline " << mat_pass.pipeline;
                if(ordered_material_passes.find(mat_pass.pipeline) == ordered_material_passes.end()) {
                    ordered_material_passes[mat_pass.pipeline] = std::vector<material_pass>{};
                }

                auto& vec = ordered_material_passes.at(mat_pass.pipeline);
                vec.push_back(mat_pass);
                ordered_material_passes[mat_pass.pipeline] = vec;
            }
        }

        return ordered_material_passes;
    }

    void nova_renderer::update_model_matrix(const render_object &renderable) {
        NOVA_PROFILER_SCOPE;
        // This is not an OOP design and the Java gods are mad at me
        // Luckily I'm coding C++
        switch(renderable.type) {
            case geometry_type::gui:    // Updated separately
            case geometry_type::text:   // Updated separately
            case geometry_type::block:  // These don't change at runtime and it's fine
                break;
            default:
                LOG(WARNING) << "Model matrices are not supported for geometry type " << geometry_type::to_string(renderable.type);
        }
    }

    void nova_renderer::update_gui_model_matrices() {
        NOVA_PROFILER_SCOPE;
        auto& config = render_settings->get_options()["settings"];
        float view_width = config["viewWidth"];
        float view_height = config["viewHeight"];
        float scalefactor = config["scalefactor"];
        // The GUI matrix is super simple, just a viewport transformation
        gui_model = glm::mat4(1.0f);
        gui_model = glm::translate(gui_model, glm::vec3(-1.0f, -1.0f, 0.0f));
        gui_model = glm::scale(gui_model, glm::vec3(scalefactor, scalefactor, 1.0f));
        gui_model = glm::scale(gui_model, glm::vec3(1.0 / view_width, 1.0 / view_height, 1.0));

        try {
            if(!meshes) {
                LOG(ERROR) << "oh no the mesh store is not initialized";
                return;
            }
            const auto& device = context->device;

            std::vector<render_object> &gui_objects = meshes->get_meshes_for_material("gui");
            for(const auto &gui_obj : gui_objects) {
                update_gui_model_matrix(gui_obj, gui_model, device);
            }
            std::vector<render_object> &gui_text_objexts = meshes->get_meshes_for_material("gui_text");
            for(const auto &gui_obj : gui_text_objexts) {
                update_gui_model_matrix(gui_obj, gui_model, device);
            }
        } catch(std::exception& e) {
            LOG(WARNING) << "Load some GUIs you fool";
            LOG(WARNING) << e.what() << std::endl;
        }
    }

    void nova_renderer::update_gui_model_matrix(const render_object& gui_obj, const glm::mat4& model_matrix, const vk::Device& device) {
        NOVA_PROFILER_SCOPE;
        gui_obj.write_new_model_ubo(model_matrix);
    }

    void nova_renderer::insert_special_geometry(const std::unordered_map<std::string, std::vector<material_pass>> &material_passes_by_pipeline) {
        NOVA_PROFILER_SCOPE;
        // If the material pass has the fullscreen geometry in its filter, insert it into the mesh store
        for(const auto& passes_for_pipeline : material_passes_by_pipeline) {
            for(const material_pass& pass : passes_for_pipeline.second) {
                const auto& mat = std::find_if(materials.begin(), materials.end(), [&](const material& mat) {return mat.name == pass.material_name;});
                if((*mat).geometry_filter.find("geometry_type::fullscreen_quad") != std::string::npos) {
                    LOG(DEBUG) << "Inserting a fullscreen quad for material " << (*mat).name;
                    meshes->add_fullscreen_quad_for_material((*mat).name);
                }
            }
        }
    }
}
<|MERGE_RESOLUTION|>--- conflicted
+++ resolved
@@ -146,13 +146,9 @@
 
         update_nova_ubos();
 
-<<<<<<< HEAD
-        LOG(TRACE) << "We have " << passes_list.size() << " passes to render";
-=======
         LOG(DEBUG) << "We have " << passes_list.size() << " passes to render";
         main_command_buffer.buffer.resetQueryPool(context->timestamp_query_pool, 0, static_cast<uint32_t>(passes_list.size() * 2));
         uint32_t query_pool_write_index = 0;
->>>>>>> 46e0d90e
         for (const auto &pass : passes_list) {
             main_command_buffer.buffer.writeTimestamp(vk::PipelineStageFlagBits::eBottomOfPipe, context->timestamp_query_pool, query_pool_write_index++);
             execute_pass(pass, main_command_buffer.buffer);
@@ -519,9 +515,6 @@
 
     void nova_renderer::end_frame() {
         NOVA_PROFILER_FLUSH_TO_FILE("profiler_data.txt");
-<<<<<<< HEAD
-        LOG(TRACE) << "Frame done";
-=======
         if(context->timestamp_valid_bits <= 32) {
             std::vector<uint32_t> buffer = std::vector<uint32_t>(passes_list.size() * 2);
             context->device.getQueryPoolResults(context->timestamp_query_pool, 0, buffer.size(), buffer.size() *
@@ -548,7 +541,6 @@
             }
         }
         LOG(INFO) << "Frame done";
->>>>>>> 46e0d90e
     }
 
     void nova_renderer::begin_frame() {
