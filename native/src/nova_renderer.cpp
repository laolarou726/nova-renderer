/*!
 * \author ddubois 
 * \date 14-Aug-18.
 */

#include "nova_renderer.hpp"
#include "loading/loading_utils.hpp"
#include "loading/shaderpack_loading.hpp"

#include <experimental/filesystem>

#include "platform.hpp"

#if SUPPORT_DX12
#include "render_engine/dx12/dx_12_render_engine.hpp"
#define RenderEngineType dx12_render_engine
#endif


namespace fs = std::experimental::filesystem;

namespace nova {
    std::unique_ptr<nova_renderer<RenderEngineType>> nova_renderer<RenderEngineType>::instance;

<<<<<<< HEAD
    nova_renderer *nova_renderer::initialize(std::shared_ptr<render_engine> engine, settings_options &settings) {
        if(!instance) {
            instance = std::make_unique<nova_renderer>(engine, settings);
=======
    nova_renderer<RenderEngineType> *nova_renderer<RenderEngineType>::initialize() {
        if(!instance) {
            instance = std::make_unique<nova_renderer<RenderEngineType>>();
>>>>>>> c0bcdb27
        } else {
            throw already_initialized_exception("Nova has already been initialized");
        }
    }

    nova_renderer<RenderEngineType> *nova_renderer<RenderEngineType>::get_instance() {
        if(!instance) {
            throw uninitialized_exception("Nova has not been initialized yet");
        }

        return instance.get();
    }

    void nova_renderer<RenderEngineType>::deinitialize() {
        if(instance) {
            instance.reset(nullptr);
        }
    }

<<<<<<< HEAD
    nova_renderer::nova_renderer(std::shared_ptr<render_engine> engine, settings_options &settings) : render_settings(settings), engine(engine) {
        engine->init(render_settings);
=======
    settings &nova_renderer<RenderEngineType>::get_settings() {
        return render_settings;
>>>>>>> c0bcdb27
    }

    void nova_renderer<RenderEngineType>::execute_frame() {

    }

    void nova_renderer<RenderEngineType>::load_shaderpack(const std::string &shaderpack_name) {
        const auto shaderpack_data = load_shaderpack_data(fs::path(shaderpack_name));
    }
}<|MERGE_RESOLUTION|>--- conflicted
+++ resolved
@@ -10,60 +10,24 @@
 #include <experimental/filesystem>
 
 #include "platform.hpp"
-
-#if SUPPORT_DX12
-#include "render_engine/dx12/dx_12_render_engine.hpp"
-#define RenderEngineType dx12_render_engine
-#endif
-
-
 namespace fs = std::experimental::filesystem;
 
 namespace nova {
-    std::unique_ptr<nova_renderer<RenderEngineType>> nova_renderer<RenderEngineType>::instance;
-
-<<<<<<< HEAD
-    nova_renderer *nova_renderer::initialize(std::shared_ptr<render_engine> engine, settings_options &settings) {
-        if(!instance) {
-            instance = std::make_unique<nova_renderer>(engine, settings);
-=======
-    nova_renderer<RenderEngineType> *nova_renderer<RenderEngineType>::initialize() {
-        if(!instance) {
-            instance = std::make_unique<nova_renderer<RenderEngineType>>();
->>>>>>> c0bcdb27
-        } else {
-            throw already_initialized_exception("Nova has already been initialized");
-        }
+    template <typename RenderEngine>
+    settings &nova_renderer<RenderEngine>::get_settings() {
+        return render_settings;
     }
 
-    nova_renderer<RenderEngineType> *nova_renderer<RenderEngineType>::get_instance() {
-        if(!instance) {
-            throw uninitialized_exception("Nova has not been initialized yet");
-        }
+    template <typename RenderEngine>
+    void nova_renderer<RenderEngine>::execute_frame() {}
 
-        return instance.get();
+    template <typename RenderEngine>
+    void nova_renderer<RenderEngine>::load_shaderpack(const std::string &shaderpack_name) {
+        const auto shaderpack_data = load_shaderpack_data(fs::path(shaderpack_name));
     }
 
-    void nova_renderer<RenderEngineType>::deinitialize() {
-        if(instance) {
-            instance.reset(nullptr);
-        }
-    }
-
-<<<<<<< HEAD
-    nova_renderer::nova_renderer(std::shared_ptr<render_engine> engine, settings_options &settings) : render_settings(settings), engine(engine) {
-        engine->init(render_settings);
-=======
-    settings &nova_renderer<RenderEngineType>::get_settings() {
-        return render_settings;
->>>>>>> c0bcdb27
-    }
-
-    void nova_renderer<RenderEngineType>::execute_frame() {
-
-    }
-
-    void nova_renderer<RenderEngineType>::load_shaderpack(const std::string &shaderpack_name) {
-        const auto shaderpack_data = load_shaderpack_data(fs::path(shaderpack_name));
+    template<typename RenderEngine>
+    RenderEngine *nova_renderer<RenderEngine>::get_engine() {
+        return engine.get();
     }
 }