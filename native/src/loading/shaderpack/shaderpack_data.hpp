/*!
 * \brief Holds all the structs that correspond to the data in a shaderpack
 *
 * \author ddubois
 * \date 23-Aug-18.
 */

#ifndef NOVA_RENDERER_SHADERPACK_DATA_HPP
#define NOVA_RENDERER_SHADERPACK_DATA_HPP

#include <string>
#include <vector>
#include <unordered_map>
#include <cstdint>
#include <optional>
#include <filesystem>
#include <nlohmann/json.hpp>
#include "../../util/utils.hpp"

namespace fs = std::experimental::filesystem;

namespace nova {
    NOVA_EXCEPTION(validation_failure_exception);

    /*!
     * \brief Controls the rasterizer's state
     */
    enum class state_enum {
        /*!
         * \brief Enable blending for this material state
         */
        Blending,

        /*!
         * \brief Render backfaces and cull frontfaces
         */
        InvertCulling,

        /*!
         * \brief Don't cull backfaces or frontfaces
         */
        DisableCulling,

        /*!
         * \brief Don't write to the depth buffer
         */
        DisableDepthWrite,

        /*!
         * \brief Don't perform a depth test
         */
        DisableDepthTest,

        /*!
         * \brief Perform the stencil test
         */
        EnableStencilTest,

        /*!
         * \brief Write to the stencil buffer
         */
        StencilWrite,

        /*!
         * \brief Don't write to the color buffer
         */
        DisableColorWrite,

        /*!
         * \brief Enable alpha to coverage
         */
        EnableAlphaToCoverage,

        /*!
         * \brief Don't write alpha
         */
        DisableAlphaWrite,
    };

    enum class texture_filter_enum { TexelAA, Bilinear, Point };

    enum class wrap_mode_enum { Repeat, Clamp };

    /*!
     * \brief The kind of data in a vertex attribute
     */
    enum class vertex_field_enum {
        /*!
         * \brief The vertex position
         *
         * 12 bytes
         */
        Position,

        /*!
         * \brief The vertex color
         *
         * 4 bytes
         */
        Color,

        /*!
         * \brief The UV coordinate of this object
         *
         * Except not really, because Nova's virtual textures means that the UVs for a block or entity or whatever
         * could change on the fly, so this is kinda more of a preprocessor define that replaces the UV with a lookup
         * in the UV table
         *
         * 8 bytes (might try 4)
         */
        UV0,

        /*!
         * \brief The UV coordinate in the lightmap texture
         *
         * This is a real UV and it doesn't change for no good reason
         *
         * 2 bytes
         */
        UV1,

        /*!
         * \brief Vertex normal
         *
         * 12 bytes
         */
        Normal,

        /*!
         * \brief Vertex tangents
         *
         * 12 bytes
         */
        Tangent,

        /*!
         * \brief The texture coordinate of the middle of the quad
         *
         * 8 bytes
         */
        MidTexCoord,

        /*!
         * \brief A uint32_t that's a unique identifier for the texture that this vertex uses
         *
         * This is generated at runtime by Nova, so it may change a lot depending on what resourcepacks are loaded and
         * if they use CTM or random detail textures or whatever
         *
         * 4 bytes
         */
        VirtualTextureId,

        /*!
         * \brief Some information about the current block/entity/whatever
         *
         * 12 bytes
         */
        McEntityId,

        /*!
         * \brief Useful if you want to skip a vertex attribute
         */
        Empty,
    };

    /*!
     * \brief Where the texture comes from
     */
    enum class texture_location_enum {
        /*!
         * \brief The texture is written to by a shader
         */
        Dynamic,

        /*!
         * \brief The texture is loaded from the textures/ folder in the current shaderpack
         */
        InUserPackage,

        /*!
         * \brief The texture is provided by Nova or by Minecraft
         */
        InAppPackage
    };

    enum class msaa_support_enum { MSAA, Both, None };

    enum class stencil_op_enum { Keep, Zero, Replace, Incr, IncrWrap, Decr, DecrWrap, Invert };

    enum class compare_op_enum { Never, Less, LessEqual, Greater, GreaterEqual, Equal, NotEqual, Always };

    enum class primitive_topology_enum { Triangles, Lines };

    enum class blend_factor_enum { One, Zero, SrcColor, DstColor, OneMinusSrcColor, OneMinusDstColor, SrcAlpha, DstAlpha, OneMinusSrcAlpha, OneMinusDstAlpha };

    enum class render_queue_enum { Transparent, Opaque, Cutout };

    enum class pixel_format_enum {
        RGB8,
        RGBA8,
        RGB16F,
        RGBA16F,
        RGB32F,
        RGBA32F,
        Depth,
        DepthStencil,
    };

    enum class texture_dimension_type_enum { ScreenRelative, Absolute };

    /*!
     * \brief Defines a sampler to use for a texture
     *
     * At the time of writing I'm not sure how this is corellated with a texture, but all well
     */
    struct sampler_state_data {
        std::string name;

        /*!
         * \brief What kind of texture filter to use
         *
         * texel_aa does something that I don't want to figure out right now. Bilinear is your regular bilinear filter,
         * and point is the point filter. Aniso isn't an option and I kinda hope it stays that way
         */
        texture_filter_enum filter;

        /*!
         * \brief How the texture should wrap at the edges
         */
        wrap_mode_enum wrap_mode;
    };

    struct stencil_op_state {
        stencil_op_enum fail_op;
        stencil_op_enum pass_op;
        stencil_op_enum depth_fail_op;
        compare_op_enum compare_op;
        uint32_t compare_mask;
        uint32_t write_mask;
    };

    struct shader_source {
        fs::path filename;
        std::vector<uint32_t> source;
    };

    /*!
     * \brief All the data that Nova uses to build a pipeline
     */
    struct pipeline_data {
        /*!
         * \brief The name of this pipeline
         */
        std::string name;

        /*!
         * \brief The pipeline that this pipeline inherits from
         */
        std::optional<std::string> parent_name;

        /*!
         * \brief The name of the pass that this pipeline belongs to
         */
        std::string pass;

        /*!
         * \brief All of the symbols in the shader that are defined by this state
         */
        std::vector<std::string> defines;

        /*!
         * \brief Defines the rasterizer state that's active for this pipeline
         */
        std::vector<state_enum> states;

        /*!
         * \brief Sets up the vertex fields that Nova will bind to this pipeline
         *
         * The index in the array is the attribute index that the vertex field is bound to
         */
        std::vector<vertex_field_enum> vertex_fields;

        /*!
         * \brief The stencil buffer operations to perform on the front faces
         */
        std::optional<stencil_op_state> front_face;

        /*!
         * \brief The stencil buffer operations to perform on the back faces
         */
        std::optional<stencil_op_state> back_face;

        /*!
         * \brief The material to use if this one's shaders can't be found
         */
        std::optional<std::string> fallback;

        /*!
         * \brief A bias to apply to the depth
         */
        float depth_bias;

        /*!
         * \brief The depth bias, scaled by slope I guess?
         */
        float slope_scaled_depth_bias;

        /*!
         * \brief The reference value to use for the stencil test
         */
        uint32_t stencil_ref;

        /*!
         * \brief The mask to use when reading from the stencil buffer
         */
        uint32_t stencil_read_mask;

        /*!
         * \brief The mask to use when writing to the stencil buffer
         */
        uint32_t stencil_write_mask;

        /*!
         * \brief How to handle MSAA for this state
         */
        msaa_support_enum msaa_support;

        /*!
         * \brief
         */
        primitive_topology_enum primitive_mode;

        /*!
         * \brief Where to get the blending factor for the soource
         */
        blend_factor_enum source_blend_factor;

        /*!
         * \brief Where to get the blending factor for the destination
         */
        blend_factor_enum destination_blend_factor;

        /*!
         * \brief How to get the source alpha in a blend
         */
        blend_factor_enum alpha_src;

        /*!
         * \brief How to get the destination alpha in a blend
         */
        blend_factor_enum alpha_dst;

        /*!
         * \brief The function to use for the depth test
         */
        compare_op_enum depth_func;

        /*!
         * \brief The render queue that this pass belongs to
         *
         * This may or may not be removed depending on what is actually needed by Nova
         */
        render_queue_enum render_queue;

        shader_source vertex_shader;

<<<<<<< HEAD
        std::optional<shader_source> geometry_shader;
        std::optional<shader_source> tessellation_control_shader;
        std::optional<shader_source> tessellation_evaluation_shader;
        std::optional<shader_source> fragment_shader;
    };

=======
>>>>>>> 2622ca37
    struct texture_format {
        /*!
         * \brief The format of the texture
         */
        pixel_format_enum pixel_format;

        /*!
         * \brief How to interpret the dimensions of this texture
         */
        texture_dimension_type_enum dimension_type;

        /*!
         * \brief The width, in pixels, of the texture
         */
        float width;
        /*!
         * \brief The height, in pixels, of the texture
         */
        float height;

        bool operator==(const texture_format &other) const;
        bool operator!=(const texture_format &other) const;
    };

    /*!
     * \brief A texture that a pass can use
     */
    struct texture_resource_data {
        /*!
         * \brief The name of the texture
         *
         * Nova implicitly defines a few textures for you to use:
         * - ColorVirtualTexture
         *      - Virtual texture atlas that holds color textures
         *      - Textures which have the exact name as requested by Minecraft are in this atlas
         *      - Things without a color texture get a pure white texture
         *      - Always has a format of R8G8B8A8
         *      - Can only be used as a pass's input
         * - NormalVirtualTexture
         *      - Virtual texture atlas that holds normal textures
         *      - Textures which have `_n` after the name requested by Minecraft are in this atlas
         *      - If no normal texture exists for a given object, a texture with RGBA of (0, 0, 1, 1) is used
         *      - Always has a format of R8G8B8A8
         *      - Can only be used as a pass's input
         * - DataVirtualTexture
         *      - Virtual texture atlas that holds data textures
         *      - Textures which have a `_s` after the name requested by Minecraft are in this atlas
         *      - If no data texture exists for a given object, a texture with an RGBA of (0, 0, 0, 0) is used
         *      - Always has a format of R8G8B8A8
         *      - Can only be used as a pass's input
         * - Lightmap
         *      - Lightmap, loaded from the current resourcepack
         *      - Format of RGB8
         *      - Can only be used as an input
         * - Backbuffer
         *      - The texture that gets presented to the screen
         *      - Always has a format of RGB8
         *      - Can only be used as a pass's output
         *
         * If you use one of the virtual textures, then all fields except the binding are ignored
         * If you use `Backbuffer`, then all fields are ignored since the backbuffer is always bound to output location 0
         */
        std::string name;

        texture_format format;
    };

    struct shaderpack_resources_data {
        std::vector<texture_resource_data> textures;
        std::vector<sampler_state_data> samplers;
    };

    /*!
     * \brief A description of a texture that a render pass outputs to
     */
    struct texture_attachment {
        /*!
         * \brief The name of the texture
         */
        std::string name;

        /*!
         * \brief Whether to clear it
         *
         * If the texture is a depth buffer, it gets cleared to 1
         * If the texture is a stencil buffer, it gets cleared to 0xFFFFFFFF
         * If the texture is a color buffer, it gets cleared to (0, 0, 0, 0)
         */
        bool clear = false;
    };

    /*!
     * \brief Holds all the lists of textures that this pass needs as input
     */
    struct input_textures {
        /*!
         * \brief The textures that are bound to a pipeline that a shader may access anywhere. May be any size
         */
        std::vector<std::string> bound_textures;

        /*!
         * \brief The textures bound to this pass as color attachments. These may only be sampled at the current pixel
         * and must be the same size as the output textures
         */
        std::vector<std::string> color_attachments;
    };

    /*!
     * \brief A pass over the scene
     *
     * A pass has a few things:
     * - What passes MUST be executed before this one
     * - What inputs this pass's shaders have
     *      - What uniform buffers to use
     *      - What vertex data to use
     *      - Any textures that are needed
     * - What outputs this pass has
     *      - Framebuffer attachments
     *      - Write buffers
     *
     * The inputs and outputs of a pass must be resources declared in the shaderpack's `resources.json` file (or the
     * default resources.json), or a resource that's internal to Nova. For example, Nova provides a UBO of uniforms that
     * change per frame, a UBO for per-model data like the model matrix, and the virtual texture atlases. The default
     * resources.json file sets up sixteen framebuffer color attachments for ping-pong buffers, a depth attachment,
     * some shadow maps, etc
     */
    struct render_pass_data {
        /*!
         * \brief The name of thie render pass
         */
        std::string name;

        /*!
         * \brief The materials that MUST execute before this one
         */
        std::vector<std::string> dependencies;

        /*!
         * \brief The textures that this pass will read from
         */
        std::optional<input_textures> texture_inputs;
        /*!
         * \brief The textures that this pass will write to
         */
        std::vector<texture_attachment> texture_outputs;
        /*!
         * \brief The depth texture this pass will write to
         */
        std::optional<texture_attachment> depth_texture;

        render_pass_data() = default;
    };

    struct material_pass {
        std::string material_name;
        std::string pipeline;
        std::unordered_map<std::string, std::string> bindings;
    };

    struct material_data {
        std::string name;
        std::vector<material_pass> passes;
        std::string geometry_filter;
    };

    /*!
     * \brief All the data that can be in a shaderpack
     */
    struct shaderpack_data {
        std::vector<pipeline_data> pipelines;

        /*!
         * \brief All the renderpasses that this shaderpack needs, in submission order
         */
        std::vector<render_pass_data> passes;

        std::vector<material_data> materials;

        shaderpack_resources_data resources;
    };

    pixel_format_enum pixel_format_enum_from_string(const std::string &str);
    texture_dimension_type_enum texture_dimension_type_enum_from_string(const std::string &str);
    texture_filter_enum texture_filter_enum_from_string(const std::string &str);
    wrap_mode_enum wrap_mode_enum_from_string(const std::string &str);
    stencil_op_enum stencil_op_enum_from_string(const std::string &str);
    compare_op_enum compare_op_enum_from_string(const std::string &str);
    msaa_support_enum msaa_support_enum_from_string(const std::string &str);
    primitive_topology_enum primitive_topology_enum_from_string(const std::string &str);
    blend_factor_enum blend_factor_enum_from_string(const std::string &str);
    render_queue_enum render_queue_enum_from_string(const std::string &str);
    state_enum state_enum_from_string(const std::string &str);
    vertex_field_enum vertex_field_enum_from_string(const std::string &str);

    std::string to_string(const pixel_format_enum val);
    std::string to_string(const texture_dimension_type_enum val);
    std::string to_string(const texture_filter_enum val);
    std::string to_string(const wrap_mode_enum val);
    std::string to_string(const stencil_op_enum val);
    std::string to_string(const compare_op_enum val);
    std::string to_string(const msaa_support_enum val);
    std::string to_string(const primitive_topology_enum val);
    std::string to_string(const blend_factor_enum val);
    std::string to_string(const render_queue_enum val);
    std::string to_string(const state_enum val);
    std::string to_string(const vertex_field_enum val);
}  // namespace nova

#endif  // NOVA_RENDERER_SHADERPACK_DATA_HPP<|MERGE_RESOLUTION|>--- conflicted
+++ resolved
@@ -364,15 +364,12 @@
 
         shader_source vertex_shader;
 
-<<<<<<< HEAD
         std::optional<shader_source> geometry_shader;
         std::optional<shader_source> tessellation_control_shader;
         std::optional<shader_source> tessellation_evaluation_shader;
         std::optional<shader_source> fragment_shader;
     };
 
-=======
->>>>>>> 2622ca37
     struct texture_format {
         /*!
          * \brief The format of the texture
