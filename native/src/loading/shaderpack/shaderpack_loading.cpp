--- conflicted
+++ resolved
@@ -193,13 +193,8 @@
 
         task_scheduler->WaitForCounter(&pipeline_load_tasks_remaining, 0);
     }
-<<<<<<< HEAD
-    
-    void load_single_pipeline(ftl::TaskScheduler *task_scheduler, folder_accessor_base* folder_access, const fs::path& pipeline_path, uint32_t out_idx, std::vector<pipeline_data>& output) {
-=======
 
     void load_single_pipeline(ftl::TaskScheduler *task_scheduler, folder_accessor_base *folder_access, const fs::path &pipeline_path, uint32_t out_idx, std::vector<pipeline_data> &output) {
->>>>>>> 2622ca37
         const auto pipeline_bytes = folder_access->read_text_file(pipeline_path);
         try {
             auto json_pipeline = nlohmann::json::parse(pipeline_bytes);
@@ -228,7 +223,6 @@
         }
     }
 
-<<<<<<< HEAD
     std::vector<uint32_t> load_shader_file(const std::string& filename, folder_accessor_base* folder_access, const shaderc_shader_kind stage) {
         static std::unordered_map<shaderc_shader_kind, std::vector<fs::path>>
 
@@ -313,10 +307,7 @@
         };
     }
 
-    void load_material_files(ftl::TaskScheduler * task_scheduler, folder_accessor_base* folder_access, std::vector<material_data>& output) {
-=======
-    void load_material_files(ftl::TaskScheduler *task_scheduler, folder_accessor_base *folder_access, std::vector<material_data> &output) {
->>>>>>> 2622ca37
+    void load_material_files(ftl::TaskScheduler* task_scheduler, folder_accessor_base* folder_access, std::vector<material_data>& output) {
         std::vector<fs::path> potential_material_files;
         try {
             potential_material_files = folder_access->get_all_items_in_folder("materials");
