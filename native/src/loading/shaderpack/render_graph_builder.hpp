--- conflicted
+++ resolved
@@ -11,7 +11,9 @@
 #include "shaderpack_data.hpp"
 
 namespace nova {
-<<<<<<< HEAD
+    NOVA_EXCEPTION(pass_ordering_exception);
+    NOVA_EXCEPTION(circular_rendergraph_exception);
+
     struct range {
         uint32_t first_write_pass = ~0u;
         uint32_t last_write_pass = 0;
@@ -32,10 +34,6 @@
 
         bool is_disjoint_with(const range& other) const;
     };
-=======
-    NOVA_EXCEPTION(pass_ordering_exception);
-    NOVA_EXCEPTION(circular_rendergraph_exception);
->>>>>>> 1b260cb5
 
     /*!
      * \brief Orders the provided render passes to satisfy both their implicit and explicit dependencies
