/*!
 * \author ddubois
 * \date 07-Sep-18.
 */

#include "json_interop.hpp"
#include "../json_utils.hpp"

namespace nova {
    void from_json(const nlohmann::json &j, texture_format &format) {
        format.pixel_format = get_json_value<pixel_format_enum>(j, "format", pixel_format_enum::RGB8, pixel_format_enum_from_string);
        format.dimension_type = get_json_value<texture_dimension_type_enum>(j, "dimensionType", texture_dimension_type_enum::ScreenRelative, texture_dimension_type_enum_from_string);
        format.width = get_json_value<float>(j, "width").value_or(0);
        format.height = get_json_value<float>(j, "height").value_or(0);
    }

    void from_json(const nlohmann::json &j, texture_resource_data &tex) {
        tex.name = get_json_value<std::string>(j, "name").value();
        tex.format = get_json_value<texture_format>(j, "format").value();
    }

    void from_json(const nlohmann::json &j, sampler_state_data &sampler) {
        sampler.filter = get_json_value<texture_filter_enum>(j, "filter", texture_filter_enum::Point, texture_filter_enum_from_string);
        sampler.wrap_mode = get_json_value<wrap_mode_enum>(j, "wrapMode", wrap_mode_enum::Clamp, wrap_mode_enum_from_string);
    }

    void from_json(const nlohmann::json &j, shaderpack_resources_data &res) {
        res.textures = get_json_array<texture_resource_data>(j, "textures");
        res.samplers = get_json_array<sampler_state_data>(j, "samplers");
    }

    void from_json(const nlohmann::json &j, render_pass_data &pass) {
        pass.dependencies = get_json_array<std::string>(j, "dependencies");
        pass.texture_inputs = get_json_value<input_textures>(j, "textureInputs", input_textures{});
        pass.texture_outputs = get_json_array<texture_attachment>(j, "textureOutputs");
        pass.depth_texture = get_json_value<texture_attachment>(j, "depthTexture", texture_attachment{});
    }

    void from_json(const nlohmann::json &j, input_textures &inputs) {
        inputs.bound_textures = get_json_array<std::string>(j, "boundTextures");
        inputs.color_attachments = get_json_array<std::string>(j, "colorAttachments");
    }

    void from_json(const nlohmann::json &j, stencil_op_state &stencil_op) {
        stencil_op.fail_op = get_json_value<stencil_op_enum>(j, "failOp", stencil_op_enum::Keep, stencil_op_enum_from_string);
        stencil_op.pass_op = get_json_value<stencil_op_enum>(j, "passOp", stencil_op_enum::Keep, stencil_op_enum_from_string);
        stencil_op.depth_fail_op = get_json_value<stencil_op_enum>(j, "depthFailOp", stencil_op_enum::Keep, stencil_op_enum_from_string);
        stencil_op.compare_op = get_json_value<compare_op_enum>(j, "compareOp", compare_op_enum::Equal, compare_op_enum_from_string);
        stencil_op.compare_mask = get_json_value<uint32_t>(j, "compareMask", 0);
        stencil_op.write_mask = get_json_value<uint32_t>(j, "writeMask", 0);
    }

<<<<<<< HEAD
    void from_json(const nlohmann::json& j, pipeline_data& pipeline) {
        pipeline.name                       = get_json_value<std::string>(j, "name").value();
        pipeline.parent_name                = get_json_value<std::string>(j, "parent").value_or("");
        pipeline.pass                       = get_json_value<std::string>(j, "pass").value();
        pipeline.defines                    = get_json_array<std::string>(j, "defines");
        pipeline.states                     = get_json_array<state_enum>(j, "states", state_enum_from_string);
        pipeline.vertex_fields              = get_json_array<vertex_field_enum>(j, "vertexFields", vertex_field_enum_from_string);
        pipeline.front_face                 = get_json_value<stencil_op_state>(j, "frontFace");
        pipeline.back_face                  = get_json_value<stencil_op_state>(j, "backFace");
        pipeline.fallback                   = get_json_value<std::string>(j, "fallback").value_or("");
        pipeline.depth_bias                 = get_json_value<float>(j, "depthBias", 0);
        pipeline.slope_scaled_depth_bias    = get_json_value<float>(j, "slopeScaledDepthBias", 0);
        pipeline.stencil_ref                = get_json_value<uint32_t>(j, "stencilRef", 0);
        pipeline.stencil_read_mask          = get_json_value<uint32_t>(j, "stencilReadMask", 0);
        pipeline.stencil_write_mask         = get_json_value<uint32_t>(j, "stencilWriteMask", 0);
        pipeline.msaa_support               = get_json_value<msaa_support_enum>(j, "msaaSupport", msaa_support_enum::None, msaa_support_enum_from_string);
        pipeline.primitive_mode             = get_json_value<primitive_topology_enum>(j, "primitiveMode", primitive_topology_enum::Triangles, primitive_topology_enum_from_string);
        pipeline.source_blend_factor        = get_json_value<blend_factor_enum>(j, "sourceBlendFactor", blend_factor_enum::One, blend_factor_enum_from_string);
        pipeline.destination_blend_factor   = get_json_value<blend_factor_enum>(j, "destBlendFactor", blend_factor_enum::Zero, blend_factor_enum_from_string);
        pipeline.alpha_src                  = get_json_value<blend_factor_enum>(j, "alphaSrc", blend_factor_enum::One, blend_factor_enum_from_string);
        pipeline.alpha_dst                  = get_json_value<blend_factor_enum>(j, "alphaDest", blend_factor_enum::Zero, blend_factor_enum_from_string);
        pipeline.depth_func                 = get_json_value<compare_op_enum>(j, "depthFunc", compare_op_enum::Less, compare_op_enum_from_string);
        pipeline.render_queue               = get_json_value<render_queue_enum>(j, "renderQueue", render_queue_enum::Opaque, render_queue_enum_from_string);

        pipeline.vertex_shader.filename     = get_json_value<std::string>(j, "vertexShader", "<SHADER_MISSING>");

        std::optional<std::string> geometry_shader_name = get_json_value<std::string>(j, "geometryShader");
        if(geometry_shader_name) {
            pipeline.geometry_shader = std::make_optional<shader_source>();
            (*pipeline.geometry_shader).filename = *geometry_shader_name;
        }

        std::optional<std::string> tess_control_shader_name = get_json_value<std::string>(j, "tessellationControlShader");
        if(tess_control_shader_name) {
            pipeline.tessellation_control_shader = std::make_optional<shader_source>();
            (*pipeline.tessellation_control_shader).filename = *tess_control_shader_name;
        }

        std::optional<std::string> tess_eval_shader_name = get_json_value<std::string>(j, "tessellationEvalShader");
        if(tess_eval_shader_name) {
            pipeline.tessellation_evaluation_shader = std::make_optional<shader_source>();
            (*pipeline.tessellation_evaluation_shader).filename = *tess_eval_shader_name;
        }

        std::optional<std::string> fragment_shader_name = get_json_value<std::string>(j, "fragmentShader");
        if(fragment_shader_name) {
            pipeline.fragment_shader = std::make_optional<shader_source>();
            (*pipeline.fragment_shader).filename = *geometry_shader_name;
        }
=======
    void from_json(const nlohmann::json &j, pipeline_data &pipeline) {
        pipeline.name = get_json_value<std::string>(j, "name").value();
        pipeline.parent_name = get_json_value<std::string>(j, "parent").value_or("");
        pipeline.pass = get_json_value<std::string>(j, "pass").value();
        pipeline.defines = get_json_array<std::string>(j, "defines");
        pipeline.states = get_json_array<state_enum>(j, "states", state_enum_from_string);
        pipeline.vertex_fields = get_json_array<vertex_field_enum>(j, "vertexFields", vertex_field_enum_from_string);
        pipeline.front_face = get_json_value<stencil_op_state>(j, "frontFace");
        pipeline.back_face = get_json_value<stencil_op_state>(j, "backFace");
        pipeline.fallback = get_json_value<std::string>(j, "fallback").value_or("");
        pipeline.depth_bias = get_json_value<float>(j, "depthBias", 0);
        pipeline.slope_scaled_depth_bias = get_json_value<float>(j, "slopeScaledDepthBias", 0);
        pipeline.stencil_ref = get_json_value<uint32_t>(j, "stencilRef", 0);
        pipeline.stencil_read_mask = get_json_value<uint32_t>(j, "stencilReadMask", 0);
        pipeline.stencil_write_mask = get_json_value<uint32_t>(j, "stencilWriteMask", 0);
        pipeline.msaa_support = get_json_value<msaa_support_enum>(j, "msaaSupport", msaa_support_enum::None, msaa_support_enum_from_string);
        pipeline.primitive_mode = get_json_value<primitive_topology_enum>(j, "primitiveMode", primitive_topology_enum::Triangles, primitive_topology_enum_from_string);
        pipeline.source_blend_factor = get_json_value<blend_factor_enum>(j, "sourceBlendFactor", blend_factor_enum::One, blend_factor_enum_from_string);
        pipeline.destination_blend_factor = get_json_value<blend_factor_enum>(j, "destBlendFactor", blend_factor_enum::Zero, blend_factor_enum_from_string);
        pipeline.alpha_src = get_json_value<blend_factor_enum>(j, "alphaSrc", blend_factor_enum::One, blend_factor_enum_from_string);
        pipeline.alpha_dst = get_json_value<blend_factor_enum>(j, "alphaDest", blend_factor_enum::Zero, blend_factor_enum_from_string);
        pipeline.depth_func = get_json_value<compare_op_enum>(j, "depthFunc", compare_op_enum::Less, compare_op_enum_from_string);
        pipeline.render_queue = get_json_value<render_queue_enum>(j, "renderQueue", render_queue_enum::Opaque, render_queue_enum_from_string);
>>>>>>> 2622ca37
    }

    void from_json(const nlohmann::json &j, material_pass &pass) {
        pass.pipeline = get_json_value<std::string>(j, "pipeline").value();
        pass.bindings = get_json_value<std::unordered_map<std::string, std::string>>(j, "bindings").value();
    }

    void from_json(const nlohmann::json &j, material_data &mat) {
        mat.passes = get_json_array<material_pass>(j, "passes");
        mat.geometry_filter = get_json_value<std::string>(j, "filter").value();
    }

    void from_json(const nlohmann::json &j, texture_attachment &tex) {
        tex.name = get_json_value<std::string>(j, "name").value();
        tex.clear = get_json_value<bool>(j, "clear", false);
    }

    void from_json(const nlohmann::json &j, std::vector<render_pass_data> &passes) {
        for(const auto &node : j) {
            passes.push_back(node.get<render_pass_data>());
        }
    }
}  // namespace nova<|MERGE_RESOLUTION|>--- conflicted
+++ resolved
@@ -50,32 +50,32 @@
         stencil_op.write_mask = get_json_value<uint32_t>(j, "writeMask", 0);
     }
 
-<<<<<<< HEAD
-    void from_json(const nlohmann::json& j, pipeline_data& pipeline) {
-        pipeline.name                       = get_json_value<std::string>(j, "name").value();
-        pipeline.parent_name                = get_json_value<std::string>(j, "parent").value_or("");
-        pipeline.pass                       = get_json_value<std::string>(j, "pass").value();
-        pipeline.defines                    = get_json_array<std::string>(j, "defines");
-        pipeline.states                     = get_json_array<state_enum>(j, "states", state_enum_from_string);
-        pipeline.vertex_fields              = get_json_array<vertex_field_enum>(j, "vertexFields", vertex_field_enum_from_string);
-        pipeline.front_face                 = get_json_value<stencil_op_state>(j, "frontFace");
-        pipeline.back_face                  = get_json_value<stencil_op_state>(j, "backFace");
-        pipeline.fallback                   = get_json_value<std::string>(j, "fallback").value_or("");
-        pipeline.depth_bias                 = get_json_value<float>(j, "depthBias", 0);
-        pipeline.slope_scaled_depth_bias    = get_json_value<float>(j, "slopeScaledDepthBias", 0);
-        pipeline.stencil_ref                = get_json_value<uint32_t>(j, "stencilRef", 0);
-        pipeline.stencil_read_mask          = get_json_value<uint32_t>(j, "stencilReadMask", 0);
-        pipeline.stencil_write_mask         = get_json_value<uint32_t>(j, "stencilWriteMask", 0);
-        pipeline.msaa_support               = get_json_value<msaa_support_enum>(j, "msaaSupport", msaa_support_enum::None, msaa_support_enum_from_string);
-        pipeline.primitive_mode             = get_json_value<primitive_topology_enum>(j, "primitiveMode", primitive_topology_enum::Triangles, primitive_topology_enum_from_string);
-        pipeline.source_blend_factor        = get_json_value<blend_factor_enum>(j, "sourceBlendFactor", blend_factor_enum::One, blend_factor_enum_from_string);
-        pipeline.destination_blend_factor   = get_json_value<blend_factor_enum>(j, "destBlendFactor", blend_factor_enum::Zero, blend_factor_enum_from_string);
-        pipeline.alpha_src                  = get_json_value<blend_factor_enum>(j, "alphaSrc", blend_factor_enum::One, blend_factor_enum_from_string);
-        pipeline.alpha_dst                  = get_json_value<blend_factor_enum>(j, "alphaDest", blend_factor_enum::Zero, blend_factor_enum_from_string);
-        pipeline.depth_func                 = get_json_value<compare_op_enum>(j, "depthFunc", compare_op_enum::Less, compare_op_enum_from_string);
-        pipeline.render_queue               = get_json_value<render_queue_enum>(j, "renderQueue", render_queue_enum::Opaque, render_queue_enum_from_string);
+    void from_json(const nlohmann::json &j, pipeline_data &pipeline) {
+        pipeline.name = get_json_value<std::string>(j, "name").value();
+        pipeline.parent_name = get_json_value<std::string>(j, "parent").value_or("");
+        pipeline.pass = get_json_value<std::string>(j, "pass").value();
+        pipeline.defines = get_json_array<std::string>(j, "defines");
+        pipeline.states = get_json_array<state_enum>(j, "states", state_enum_from_string);
+        pipeline.vertex_fields = get_json_array<vertex_field_enum>(j, "vertexFields", vertex_field_enum_from_string);
+        pipeline.front_face = get_json_value<stencil_op_state>(j, "frontFace");
+        pipeline.back_face = get_json_value<stencil_op_state>(j, "backFace");
+        pipeline.fallback = get_json_value<std::string>(j, "fallback").value_or("");
+        pipeline.depth_bias = get_json_value<float>(j, "depthBias", 0);
+        pipeline.slope_scaled_depth_bias = get_json_value<float>(j, "slopeScaledDepthBias", 0);
+        pipeline.stencil_ref = get_json_value<uint32_t>(j, "stencilRef", 0);
+        pipeline.stencil_read_mask = get_json_value<uint32_t>(j, "stencilReadMask", 0);
+        pipeline.stencil_write_mask = get_json_value<uint32_t>(j, "stencilWriteMask", 0);
+        pipeline.msaa_support = get_json_value<msaa_support_enum>(j, "msaaSupport", msaa_support_enum::None, msaa_support_enum_from_string);
+        pipeline.primitive_mode = get_json_value<primitive_topology_enum>(j, "primitiveMode", primitive_topology_enum::Triangles, primitive_topology_enum_from_string);
+        pipeline.source_blend_factor = get_json_value<blend_factor_enum>(j, "sourceBlendFactor", blend_factor_enum::One, blend_factor_enum_from_string);
+        pipeline.destination_blend_factor = get_json_value<blend_factor_enum>(j, "destBlendFactor", blend_factor_enum::Zero, blend_factor_enum_from_string);
+        pipeline.alpha_src = get_json_value<blend_factor_enum>(j, "alphaSrc", blend_factor_enum::One, blend_factor_enum_from_string);
+        pipeline.alpha_dst = get_json_value<blend_factor_enum>(j, "alphaDest", blend_factor_enum::Zero, blend_factor_enum_from_string);
+        pipeline.depth_func = get_json_value<compare_op_enum>(j, "depthFunc", compare_op_enum::Less, compare_op_enum_from_string);
+        pipeline.render_queue = get_json_value<render_queue_enum>(j, "renderQueue", render_queue_enum::Opaque, render_queue_enum_from_string);
 
-        pipeline.vertex_shader.filename     = get_json_value<std::string>(j, "vertexShader", "<SHADER_MISSING>");
+
+        pipeline.vertex_shader.filename = get_json_value<std::string>(j, "vertexShader", "<SHADER_MISSING>");
 
         std::optional<std::string> geometry_shader_name = get_json_value<std::string>(j, "geometryShader");
         if(geometry_shader_name) {
@@ -100,31 +100,6 @@
             pipeline.fragment_shader = std::make_optional<shader_source>();
             (*pipeline.fragment_shader).filename = *geometry_shader_name;
         }
-=======
-    void from_json(const nlohmann::json &j, pipeline_data &pipeline) {
-        pipeline.name = get_json_value<std::string>(j, "name").value();
-        pipeline.parent_name = get_json_value<std::string>(j, "parent").value_or("");
-        pipeline.pass = get_json_value<std::string>(j, "pass").value();
-        pipeline.defines = get_json_array<std::string>(j, "defines");
-        pipeline.states = get_json_array<state_enum>(j, "states", state_enum_from_string);
-        pipeline.vertex_fields = get_json_array<vertex_field_enum>(j, "vertexFields", vertex_field_enum_from_string);
-        pipeline.front_face = get_json_value<stencil_op_state>(j, "frontFace");
-        pipeline.back_face = get_json_value<stencil_op_state>(j, "backFace");
-        pipeline.fallback = get_json_value<std::string>(j, "fallback").value_or("");
-        pipeline.depth_bias = get_json_value<float>(j, "depthBias", 0);
-        pipeline.slope_scaled_depth_bias = get_json_value<float>(j, "slopeScaledDepthBias", 0);
-        pipeline.stencil_ref = get_json_value<uint32_t>(j, "stencilRef", 0);
-        pipeline.stencil_read_mask = get_json_value<uint32_t>(j, "stencilReadMask", 0);
-        pipeline.stencil_write_mask = get_json_value<uint32_t>(j, "stencilWriteMask", 0);
-        pipeline.msaa_support = get_json_value<msaa_support_enum>(j, "msaaSupport", msaa_support_enum::None, msaa_support_enum_from_string);
-        pipeline.primitive_mode = get_json_value<primitive_topology_enum>(j, "primitiveMode", primitive_topology_enum::Triangles, primitive_topology_enum_from_string);
-        pipeline.source_blend_factor = get_json_value<blend_factor_enum>(j, "sourceBlendFactor", blend_factor_enum::One, blend_factor_enum_from_string);
-        pipeline.destination_blend_factor = get_json_value<blend_factor_enum>(j, "destBlendFactor", blend_factor_enum::Zero, blend_factor_enum_from_string);
-        pipeline.alpha_src = get_json_value<blend_factor_enum>(j, "alphaSrc", blend_factor_enum::One, blend_factor_enum_from_string);
-        pipeline.alpha_dst = get_json_value<blend_factor_enum>(j, "alphaDest", blend_factor_enum::Zero, blend_factor_enum_from_string);
-        pipeline.depth_func = get_json_value<compare_op_enum>(j, "depthFunc", compare_op_enum::Less, compare_op_enum_from_string);
-        pipeline.render_queue = get_json_value<render_queue_enum>(j, "renderQueue", render_queue_enum::Opaque, render_queue_enum_from_string);
->>>>>>> 2622ca37
     }
 
     void from_json(const nlohmann::json &j, material_pass &pass) {
