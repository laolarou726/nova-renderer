/*!
 * \author ddubois
 * \date 30-Aug-18.
 */

#ifndef NOVA_RENDERER_DX_12_RENDER_ENGINE_HPP
#define NOVA_RENDERER_DX_12_RENDER_ENGINE_HPP

#include "../render_engine.hpp"

#include <d3d12.h>
#include <dxgi1_2.h>
#include <d3dcompiler.h>
#include <DirectXMath.h>
#include <dxgi1_4.h>
#include "d3dx12.h"
#include "win32_window.hpp"

#include <wrl.h>
#include <memory>
#include <unordered_map>
#include <mutex>
#include "../../loading/shaderpack/render_graph_builder.hpp"

using Microsoft::WRL::ComPtr;

namespace nova {
    struct command_list_base {
        ComPtr<ID3D12CommandAllocator> allocator;
        D3D12_COMMAND_LIST_TYPE type;
        ComPtr<ID3D12Fence> submission_fence;
        uint32_t fence_value = 0;
        bool is_done = false;
    };

    struct command_list : public command_list_base {
        ComPtr<ID3D12CommandList> list;
    };

    struct gfx_command_list : public command_list_base {
        ComPtr<ID3D12GraphicsCommandList> list;
    };

<<<<<<< HEAD
    struct pipeline {
        ComPtr<ID3D12PipelineState> pso;
        ComPtr<ID3D12RootSignature> root_signature;
    };

#define FRAME_BUFFER_COUNT 3 
=======
#define FRAME_BUFFER_COUNT 3
>>>>>>> 2622ca37
    /*!
     * \brief Implements a render engine for DirectX 12
     */
    class dx12_render_engine : public render_engine {
    public:
        /*!
         * \brief Initializes DX12
         * \param settings The settings that may or may not influence initialization
         */
        explicit dx12_render_engine(const nova_settings &settings);

        static const std::string get_engine_name();

        /**
         * render_engine overrides
         */

        void open_window(uint32_t width, uint32_t height) override;

        std::shared_ptr<iwindow> get_window() const override;
        
        void set_shaderpack(shaderpack_data data, ftl::TaskScheduler& scheduler) override;

        void render_frame() override;

    private:
        // direct3d stuff
        ComPtr<IDXGIFactory2> dxgi_factory;

        ComPtr<ID3D12Device> device;  // direct3d device

        ComPtr<IDXGISwapChain3> swapchain;  // swapchain used to switch between render targets

        ComPtr<ID3D12CommandQueue> direct_command_queue;  // container for command lists

        ComPtr<ID3D12DescriptorHeap> rtv_descriptor_heap;  // a descriptor heap to hold resources like the render targets

        std::vector<ComPtr<ID3D12Resource>> rendertargets;  // number of render targets equal to buffer count

        ComPtr<ID3D12QueryHeap> renderpass_timestamp_query_heap;

        uint32_t rtv_descriptor_size;  // size of the rtv descriptor on the device (all front and back buffers will be the same size)

        // Maps from command buffer type to command buffer list
        std::unordered_map<D3D12_COMMAND_LIST_TYPE, std::vector<command_list_base *>> buffer_pool;
        std::mutex buffer_pool_mutex;

        /*
         * Synchronization is hard
         *
         * Nova renders the first frame. It gets all the command lists it needs, records them, and they get added to
         * this map.
         *
         * Nova renders the second frame. It looks at all these command lists to see if any are done executing. If so,
         * they can be reused. If not, it makes new ones
         *
         * Nova renders the third frame. Once again it reuses any command lists that have finished executing, and
         * allocates whatever it needs.
         *
         * Now we get to the fourth frame. Nova has a maximum number of in-flight frames, which defaults to three. The
         * fourth frame has to wait for the first frame to finish
         */
        std::vector<command_list_base *> lists_to_free;
        std::mutex lists_to_free_mutex;

        uint32_t frame_index = 0;

        uint32_t num_in_flight_frames = 3;

        std::vector<ComPtr<ID3D12Fence>> frame_fences;
        std::vector<uint32_t> frame_fence_values;
        HANDLE full_frame_fence_event;

        /*!
         * \brief All the textures that the loaded shaderpack has created
         */
        std::unordered_map<std::string, ComPtr<ID3D12Resource>> dynamic_textures;
        std::unordered_map<std::string, uint32_t> dynamic_tex_name_to_idx;

        /*!
         * \brief The passes in the current frame graph, in submission order
         */
        std::vector<render_pass_data> ordered_passes;

        void create_device();

        void create_rtv_command_queue();

        /*!
         * \brief Creates the swapchain from the size of the window
         *
         * This method has a precondition that the window must be initialized
         */
        void create_swapchain();

        std::shared_ptr<win32_window> window;

        /*!
         * \brief Creates the descriptor heap for the swapchain
         */
        void create_render_target_descriptor_heap();

        command_list *allocate_command_list(D3D12_COMMAND_LIST_TYPE command_list_type) const;

        gfx_command_list *get_graphics_command_list();

        void release_command_list(command_list_base *list);

        void create_full_frame_fences();

        void wait_for_previous_frame();

        void try_to_free_command_lists();

        std::vector<render_pass_data> dx12_render_engine::flatten_frame_graph(const std::vector<render_pass_data> &passes);

        void create_dynamic_textures(const std::vector<texture_resource_data> &texture_datas, std::vector<render_pass_data> passes);

        void make_pipeline_state_objects(const std::vector<pipeline_data>& pipelines, ftl::TaskScheduler& scheduler);

        void make_single_pso(const pipeline_data& input, std::vector<pipeline>& output, size_t out_idx);

        /*!
         * \brief Creates a timestamp query heap with enough space to time every render pass
         *
         * \param num_queries The number of queries the heap needs to support
         */
        void create_gpu_query_heap(size_t num_queries);

    };
}  // namespace nova

#endif  // NOVA_RENDERER_DX_12_RENDER_ENGINE_HPP<|MERGE_RESOLUTION|>--- conflicted
+++ resolved
@@ -41,16 +41,12 @@
         ComPtr<ID3D12GraphicsCommandList> list;
     };
 
-<<<<<<< HEAD
     struct pipeline {
         ComPtr<ID3D12PipelineState> pso;
         ComPtr<ID3D12RootSignature> root_signature;
     };
 
 #define FRAME_BUFFER_COUNT 3 
-=======
-#define FRAME_BUFFER_COUNT 3
->>>>>>> 2622ca37
     /*!
      * \brief Implements a render engine for DirectX 12
      */
