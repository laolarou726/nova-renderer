--- conflicted
+++ resolved
@@ -47,11 +47,7 @@
 
         void open_window(uint32_t width, uint32_t height) override;
 
-<<<<<<< HEAD
         command_buffer* allocate_command_buffer(command_buffer_type type) override;
-=======
-        command_buffer* allocate_command_buffer() override;
->>>>>>> aa667265
 
         void free_command_buffer(command_buffer* buf) override;
 
