--- conflicted
+++ resolved
@@ -21,13 +21,8 @@
     class render_engine {
     public:
         /*!
-<<<<<<< HEAD
-         * \brief Initializes the engine, does **NOT** open any window, may throw an nova::render_engine_initialization_exception
-         * \param settings The settings passed to nova
-=======
          * \brief The engine name, for example "vulkan-1.1"
          * \attention Can be called before init(nova::settings)
->>>>>>> c0bcdb27
          *
          * C++ doesn't support static virtual methods, but if you don't provide this method then Nova won't compile so
          * it's documented here
@@ -54,11 +49,7 @@
          *
          * \attention Called by nova
          */
-<<<<<<< HEAD
-        virtual std::string get_engine_name() const = 0;
-=======
         explicit render_engine(const settings &settings) {};
->>>>>>> c0bcdb27
     };
 }
 
