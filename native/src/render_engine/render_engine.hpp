--- conflicted
+++ resolved
@@ -54,19 +54,11 @@
         virtual std::shared_ptr<iwindow> get_window() const = 0;
 
         /*!
-<<<<<<< HEAD
         * \brief Loads the specified shaderpack, building API-specific data structures
         *
         * \param data The shaderpack to load
         */
         virtual void set_shaderpack(shaderpack_data data, ftl::TaskScheduler& scheduler) = 0;
-=======
-         * \brief Loads the specified shaderpack, building API-specific data structures
-         *
-         * \param data The shaderpack to load
-         */
-        virtual void set_shaderpack(shaderpack_data data) = 0;
->>>>>>> 2622ca37
 
         /*!
          * \brief Renders a frame like so well, you guys
