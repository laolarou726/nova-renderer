//
// Created by jannis on 30.08.18.
//

#include "vulkan_render_engine.hpp"
#include <set>
#include <vector>
#include "../../util/logger.hpp"
#define VMA_IMPLEMENTATION
#include <vk_mem_alloc.h>
#include "../../../3rdparty/SPIRV-Cross/spirv_glsl.hpp"
#include "../../loading/shaderpack/render_graph_builder.hpp"
#include "../../loading/shaderpack/shaderpack_loading.hpp"
#include "../../platform.hpp"
#include "../../util/utils.hpp"
#include "../dx12/win32_window.hpp"
#include "vulkan_type_converters.hpp"
#include "vulkan_utils.hpp"
#include "swapchain.hpp"

#ifdef NOVA_LINUX
#include <execinfo.h>
#include <cxxabi.h>

#endif

namespace nova {
<<<<<<< HEAD
=======
    vulkan_render_engine::vulkan_render_engine(const nova_settings& settings, ttl::task_scheduler* task_scheduler) : render_engine(settings, task_scheduler) {
        NOVA_LOG(INFO) << "Initializing Vulkan rendering";

        const settings_options& options = settings.get_options();

        validate_mesh_options(options.vertex_memory_settings);

        const auto& version = options.vulkan.application_version;

        VkApplicationInfo application_info;
        application_info.sType = VK_STRUCTURE_TYPE_APPLICATION_INFO;
        application_info.pNext = nullptr;
        application_info.pApplicationName = options.vulkan.application_name.c_str();
        application_info.applicationVersion = VK_MAKE_VERSION(version.major, version.minor, version.patch);
        application_info.pEngineName = "Nova renderer 0.1";
        application_info.apiVersion = VK_API_VERSION_1_1;

        VkInstanceCreateInfo create_info;
        create_info.sType = VK_STRUCTURE_TYPE_INSTANCE_CREATE_INFO;
        create_info.pNext = nullptr;
        create_info.flags = 0;
        create_info.pApplicationInfo = &application_info;
#ifndef NDEBUG
        enabled_validation_layer_names.push_back("VK_LAYER_LUNARG_standard_validation");
#endif
        create_info.enabledLayerCount = static_cast<uint32_t>(enabled_validation_layer_names.size());
        create_info.ppEnabledLayerNames = enabled_validation_layer_names.data();

        std::vector<const char*> enabled_extension_names;
        enabled_extension_names.push_back(VK_KHR_SURFACE_EXTENSION_NAME);
#ifdef NOVA_LINUX
        enabled_extension_names.push_back(VK_KHR_XLIB_SURFACE_EXTENSION_NAME);
#elif NOVA_WINDOWS
        enabled_extension_names.push_back(VK_KHR_WIN32_SURFACE_EXTENSION_NAME);
#else
#error Unsupported Operating system
#endif

#ifndef NDEBUG
        enabled_extension_names.push_back(VK_EXT_DEBUG_REPORT_EXTENSION_NAME);
        enabled_extension_names.push_back(VK_EXT_DEBUG_UTILS_EXTENSION_NAME);
#endif
        create_info.enabledExtensionCount = static_cast<uint32_t>(enabled_extension_names.size());
        create_info.ppEnabledExtensionNames = enabled_extension_names.data();

        NOVA_THROW_IF_VK_ERROR(vkCreateInstance(&create_info, nullptr, &vk_instance), render_engine_initialization_exception);

        uint32_t num_extensions;
        vkEnumerateInstanceExtensionProperties(nullptr, &num_extensions, nullptr);
        gpu.available_extensions.resize(num_extensions);
        vkEnumerateInstanceExtensionProperties(nullptr, &num_extensions, gpu.available_extensions.data());

        std::stringstream ss;
        for(const VkExtensionProperties& props : gpu.available_extensions) {
            ss << "\t" << props.extensionName << " version " << props.specVersion << "\n";
        }

        NOVA_LOG(TRACE) << "Supported extensions:\n" << ss.str();

#ifndef NDEBUG
        vkCreateDebugUtilsMessengerEXT = reinterpret_cast<PFN_vkCreateDebugUtilsMessengerEXT>(vkGetInstanceProcAddr(vk_instance, "vkCreateDebugUtilsMessengerEXT"));
        vkDestroyDebugReportCallbackEXT = reinterpret_cast<PFN_vkDestroyDebugReportCallbackEXT>(vkGetInstanceProcAddr(vk_instance, "vkDestroyDebugReportCallbackEXT"));

        VkDebugUtilsMessengerCreateInfoEXT debug_create_info;
        debug_create_info.sType = VK_STRUCTURE_TYPE_DEBUG_UTILS_MESSENGER_CREATE_INFO_EXT;
        debug_create_info.pNext = nullptr;
        debug_create_info.flags = 0;
        debug_create_info.messageSeverity = VK_DEBUG_UTILS_MESSAGE_SEVERITY_VERBOSE_BIT_EXT | VK_DEBUG_UTILS_MESSAGE_SEVERITY_INFO_BIT_EXT | VK_DEBUG_UTILS_MESSAGE_SEVERITY_WARNING_BIT_EXT | VK_DEBUG_UTILS_MESSAGE_SEVERITY_ERROR_BIT_EXT;
        debug_create_info.messageType = VK_DEBUG_UTILS_MESSAGE_TYPE_GENERAL_BIT_EXT | VK_DEBUG_UTILS_MESSAGE_TYPE_VALIDATION_BIT_EXT | VK_DEBUG_UTILS_MESSAGE_TYPE_PERFORMANCE_BIT_EXT;
        debug_create_info.pfnUserCallback = reinterpret_cast<PFN_vkDebugUtilsMessengerCallbackEXT>(&debug_report_callback);
        debug_create_info.pUserData = this;

        NOVA_THROW_IF_VK_ERROR(vkCreateDebugUtilsMessengerEXT(vk_instance, &debug_create_info, nullptr, &debug_callback), render_engine_initialization_exception);
#endif
        // First we open the window. This doesn't depend on anything except the VkInstance/ This method also creates
        // the VkSurfaceKHR we can render to
        open_window(settings.get_options().window.width, settings.get_options().window.height);

        // Create the device. This depends on both the VkInstance and the VkSurfaceKHR: we need the VkSurfaceKHR to
        // make sure we find a device that can present to that surface
        create_device();

        create_per_thread_command_pools();

        // Create the swapchain. This depends on the VkInstance, VkPhysicalDevice, our pre-thread command pools, and
        // VkSurfaceKHR. This method also fills out a lot of the information in our vk_gpu_info
        create_swapchain();
>>>>>>> 874fa14c


    vulkan_render_engine::~vulkan_render_engine() {
        vkDeviceWaitIdle(device);
    }

    void vulkan_render_engine::transition_dynamic_textures() {
        NOVA_LOG(TRACE) << "Transitioning dynamic textures to color attachment layouts";
        std::vector<VkImageMemoryBarrier> color_barriers;
        color_barriers.reserve(textures.size());

        std::vector<VkImageMemoryBarrier> depth_barriers;
        depth_barriers.reserve(textures.size());

        for(const auto& [_, texture] : textures) {
            (void) _;
            VkImageMemoryBarrier barrier = {};
            barrier.sType = VK_STRUCTURE_TYPE_IMAGE_MEMORY_BARRIER;
            barrier.oldLayout = VK_IMAGE_LAYOUT_UNDEFINED;
            barrier.srcQueueFamilyIndex = graphics_family_index;
            barrier.dstQueueFamilyIndex = graphics_family_index;
            barrier.image = texture.image;
            barrier.subresourceRange.baseMipLevel = 0;
            barrier.subresourceRange.levelCount = 1;
            barrier.subresourceRange.baseArrayLayer = 0;
            barrier.subresourceRange.layerCount = 1;

            if(texture.format == VK_FORMAT_D24_UNORM_S8_UINT || texture.format == VK_FORMAT_D32_SFLOAT) {
                barrier.srcAccessMask = VK_ACCESS_DEPTH_STENCIL_ATTACHMENT_READ_BIT;
                barrier.dstAccessMask = VK_ACCESS_DEPTH_STENCIL_ATTACHMENT_WRITE_BIT;
                barrier.newLayout = VK_IMAGE_LAYOUT_DEPTH_STENCIL_ATTACHMENT_OPTIMAL;
                barrier.subresourceRange.aspectMask = VK_IMAGE_ASPECT_DEPTH_BIT;

                depth_barriers.push_back(barrier);

            } else {
                barrier.srcAccessMask = VK_ACCESS_COLOR_ATTACHMENT_READ_BIT;
                barrier.dstAccessMask = VK_ACCESS_COLOR_ATTACHMENT_WRITE_BIT;
                barrier.newLayout = VK_IMAGE_LAYOUT_COLOR_ATTACHMENT_OPTIMAL;
                barrier.subresourceRange.aspectMask = VK_IMAGE_ASPECT_COLOR_BIT;

                color_barriers.push_back(barrier);
            }
        }

        const VkCommandPool command_pool = get_command_buffer_pool_for_current_thread(graphics_family_index);

        VkCommandBufferAllocateInfo alloc_info = {};
        alloc_info.sType = VK_STRUCTURE_TYPE_COMMAND_BUFFER_ALLOCATE_INFO;
        alloc_info.commandPool = command_pool;
        alloc_info.level = VK_COMMAND_BUFFER_LEVEL_PRIMARY;
        alloc_info.commandBufferCount = 1;

        VkCommandBuffer cmds;
        vkAllocateCommandBuffers(device, &alloc_info, &cmds);

        VkCommandBufferBeginInfo begin_info = {};
        begin_info.sType = VK_STRUCTURE_TYPE_COMMAND_BUFFER_BEGIN_INFO;
        begin_info.flags = VK_COMMAND_BUFFER_USAGE_ONE_TIME_SUBMIT_BIT;
        vkBeginCommandBuffer(cmds, &begin_info);

        vkCmdPipelineBarrier(cmds, VK_PIPELINE_STAGE_COLOR_ATTACHMENT_OUTPUT_BIT, VK_PIPELINE_STAGE_COLOR_ATTACHMENT_OUTPUT_BIT, 0, 0, nullptr, 0, nullptr, static_cast<uint32_t>(color_barriers.size()), color_barriers.data());

        vkCmdPipelineBarrier(cmds, VK_PIPELINE_STAGE_EARLY_FRAGMENT_TESTS_BIT, VK_PIPELINE_STAGE_EARLY_FRAGMENT_TESTS_BIT, 0, 0, nullptr, 0, nullptr, static_cast<uint32_t>(depth_barriers.size()), depth_barriers.data());

        vkEndCommandBuffer(cmds);

        VkFence transition_done_fence;

        VkFenceCreateInfo fence_create_info = {};
        fence_create_info.sType = VK_STRUCTURE_TYPE_FENCE_CREATE_INFO;

        vkCreateFence(device, &fence_create_info, nullptr, &transition_done_fence);

        VkSubmitInfo submit_info = {};
        submit_info.sType = VK_STRUCTURE_TYPE_SUBMIT_INFO;
        submit_info.commandBufferCount = 1;
        submit_info.pCommandBuffers = &cmds;

        vkQueueSubmit(graphics_queue, 1, &submit_info, transition_done_fence);
        vkWaitForFences(device, 1, &transition_done_fence, VK_TRUE, std::numeric_limits<uint64_t>::max());

        vkFreeCommandBuffers(device, command_pool, 1, &cmds);

        dynamic_textures_need_to_transition = false;
    }

    bool vulkan_render_engine::does_device_support_extensions(VkPhysicalDevice device) {
        uint32_t extension_count;
        vkEnumerateDeviceExtensionProperties(device, nullptr, &extension_count, nullptr);
        std::vector<VkExtensionProperties> available(extension_count);
        vkEnumerateDeviceExtensionProperties(device, nullptr, &extension_count, available.data());

        std::set<std::string> required = {VK_KHR_SWAPCHAIN_EXTENSION_NAME};
        for(const auto& extension : available) {
            required.erase(extension.extensionName);
        }

        return required.empty();
    }

    VkCommandPool vulkan_render_engine::get_command_buffer_pool_for_current_thread(uint32_t queue_index) {
        const std::size_t cur_thread_idx = scheduler->get_current_thread_idx();
        return command_pools_by_thread_idx.at(cur_thread_idx).at(queue_index);
    }

    VkDescriptorPool vulkan_render_engine::get_descriptor_pool_for_current_thread() {
        const std::size_t cur_thread_idx = scheduler->get_current_thread_idx();
        return descriptor_pools_by_thread_idx.at(cur_thread_idx);
    }

    vk_buffer vulkan_render_engine::get_or_allocate_mesh_staging_buffer(const uint32_t needed_size) {
        std::lock_guard l(mesh_staging_buffers_mutex);

        if(!available_mesh_staging_buffers.empty()) {
            // Try to find a buffer that's big enough
            uint32_t potential_staging_buffer_idx = std::numeric_limits<uint32_t>::max();

            for(uint32_t i = 0; i < available_mesh_staging_buffers.size(); i++) {
                if(available_mesh_staging_buffers[i].alloc_info.size >= needed_size && available_mesh_staging_buffers[i].alloc_info.size > available_mesh_staging_buffers[potential_staging_buffer_idx].alloc_info.size) {
                    potential_staging_buffer_idx = i;
                }
            }

            if(potential_staging_buffer_idx < available_mesh_staging_buffers.size()) {
                const vk_buffer staging_buffer = available_mesh_staging_buffers[potential_staging_buffer_idx];
                available_mesh_staging_buffers.erase(available_mesh_staging_buffers.begin() + potential_staging_buffer_idx);
                return staging_buffer;
            }
        }

        vk_buffer new_buffer = {};

        VkBufferCreateInfo buffer_create_info = {};
        buffer_create_info.sType = VK_STRUCTURE_TYPE_BUFFER_CREATE_INFO;
        buffer_create_info.usage = VK_BUFFER_USAGE_TRANSFER_SRC_BIT;
        buffer_create_info.size = needed_size;
        buffer_create_info.sharingMode = VK_SHARING_MODE_EXCLUSIVE;
        buffer_create_info.queueFamilyIndexCount = 1;
        buffer_create_info.pQueueFamilyIndices = &copy_family_index;

        VmaAllocationCreateInfo allocation_create_info = {};
        allocation_create_info.flags = VMA_ALLOCATION_CREATE_MAPPED_BIT;
        allocation_create_info.usage = VMA_MEMORY_USAGE_CPU_TO_GPU;

        NOVA_THROW_IF_VK_ERROR(vmaCreateBuffer(vma_allocator, &buffer_create_info, &allocation_create_info, &new_buffer.buffer, &new_buffer.allocation, &new_buffer.alloc_info), render_engine_rendering_exception);

        return new_buffer;
    }

    void vulkan_render_engine::free_mesh_staging_buffer(const vk_buffer& buffer) {
        std::lock_guard l(mesh_staging_buffers_mutex);

        available_mesh_staging_buffers.push_back(buffer);
    }

    mesh_id_t vulkan_render_engine::add_mesh(const mesh_data& input_mesh) {
        const uint32_t vertex_size = static_cast<uint32_t>(input_mesh.vertex_data.size()) * sizeof(full_vertex);
        const uint32_t index_size = static_cast<uint32_t>(input_mesh.indices.size()) * sizeof(uint32_t);

        // TODO: Make the extra memory allocation configurable
        const uint32_t total_memory_needed = static_cast<uint32_t>(std::round((vertex_size + index_size) * 1.1)); // Extra size so chunks can grow

        vk_buffer staging_buffer = get_or_allocate_mesh_staging_buffer(total_memory_needed);
        std::memcpy(staging_buffer.alloc_info.pMappedData, &input_mesh.vertex_data[0], vertex_size);
        std::memcpy(reinterpret_cast<uint8_t*>(staging_buffer.alloc_info.pMappedData) + vertex_size, &input_mesh.indices[0], index_size);

        const uint32_t mesh_id = next_mesh_id.fetch_add(1);

        std::lock_guard l(mesh_upload_queue_mutex);
        mesh_upload_queue.push(mesh_staging_buffer_upload_command{staging_buffer, mesh_id, vertex_size, vertex_size + index_size});
        
        return mesh_id;
    }

    void vulkan_render_engine::delete_mesh(uint32_t mesh_id) {
        const vk_mesh mesh = meshes.at(mesh_id);
        meshes.erase(mesh_id);

        mesh_memory->free(mesh.memory);
    }

    bool vk_resource_binding::operator==(const vk_resource_binding& other) const {
        return other.set == set && other.binding == binding && other.descriptorCount == descriptorCount && other.descriptorType == descriptorType;
    }

    bool vk_resource_binding::operator!=(const vk_resource_binding& other) const {
        return !(*this == other);
    }

<<<<<<< HEAD
=======
    void vulkan_render_engine::create_render_passes(const std::vector<render_pass_data>& passes) {
        NOVA_LOG(DEBUG) << "Flattening frame graph...";

        std::unordered_map<std::string, render_pass_data> regular_render_passes;
        regular_render_passes.reserve(passes.size());
        render_passes.reserve(passes.size());
        for(const render_pass_data& pass_data : passes) {
            render_passes[pass_data.name].data = pass_data;
            VkFenceCreateInfo fence_info = {};
            fence_info.sType = VK_STRUCTURE_TYPE_FENCE_CREATE_INFO;
            fence_info.flags = VK_FENCE_CREATE_SIGNALED_BIT;

            vkCreateFence(device, &fence_info, nullptr, &render_passes[pass_data.name].fence);
            regular_render_passes[pass_data.name] = pass_data;
        }

        render_passes_by_order = order_passes(regular_render_passes);

        const VkExtent2D swapchain_extent = swapchain->get_swapchain_extent();

        for(const auto& [pass_name, pass] : render_passes) {
            VkSubpassDescription subpass_description;
            subpass_description.flags = 0;
            subpass_description.pipelineBindPoint = VK_PIPELINE_BIND_POINT_GRAPHICS;
            subpass_description.inputAttachmentCount = 0;
            subpass_description.pInputAttachments = nullptr;
            subpass_description.preserveAttachmentCount = 0;
            subpass_description.pPreserveAttachments = nullptr;
            subpass_description.pResolveAttachments = nullptr;
            subpass_description.pDepthStencilAttachment = nullptr;

            VkSubpassDependency image_available_dependency;
            image_available_dependency.dependencyFlags = 0;
            image_available_dependency.srcSubpass = VK_SUBPASS_EXTERNAL;
            image_available_dependency.dstSubpass = 0;
            image_available_dependency.srcStageMask = VK_PIPELINE_STAGE_COLOR_ATTACHMENT_OUTPUT_BIT;
            image_available_dependency.srcAccessMask = 0;
            image_available_dependency.dstStageMask = VK_PIPELINE_STAGE_COLOR_ATTACHMENT_OUTPUT_BIT;
            image_available_dependency.dstAccessMask = VK_ACCESS_COLOR_ATTACHMENT_READ_BIT | VK_ACCESS_COLOR_ATTACHMENT_WRITE_BIT;

            VkRenderPassCreateInfo render_pass_create_info;
            render_pass_create_info.sType = VK_STRUCTURE_TYPE_RENDER_PASS_CREATE_INFO;
            render_pass_create_info.pNext = nullptr;
            render_pass_create_info.flags = 0;
            render_pass_create_info.subpassCount = 1;
            render_pass_create_info.pSubpasses = &subpass_description;
            render_pass_create_info.dependencyCount = 1;
            render_pass_create_info.pDependencies = &image_available_dependency;

            std::vector<VkAttachmentReference> attachment_references;
            std::vector<VkAttachmentDescription> attachments;
            std::vector<VkImageView> framebuffer_attachments;
            uint32_t framebuffer_width = 0;
            uint32_t framebuffer_height = 0;

            std::vector<vk_texture*> textures_in_framebuffer;
            textures_in_framebuffer.reserve(pass.data.texture_outputs.size() + (pass.data.depth_texture ? 1 : 0));
            bool writes_to_backbuffer = false;
            // Collect framebuffer size information from color output attachments
            for(const texture_attachment& attachment : pass.data.texture_outputs) {
                if(attachment.name == "Backbuffer") {
                    // Handle backbuffer
                    // Backbuffer framebuffers are handled by themselves in their own special snowflake way so we just need to skip everything
                    writes_to_backbuffer = true;

                    VkAttachmentDescription desc = {};
                    desc.flags = 0;
                    desc.format = swapchain->get_swapchain_format();
                    desc.samples = VK_SAMPLE_COUNT_1_BIT;
                    desc.loadOp = VK_ATTACHMENT_LOAD_OP_CLEAR;
                    desc.storeOp = VK_ATTACHMENT_STORE_OP_STORE;
                    desc.stencilLoadOp = VK_ATTACHMENT_LOAD_OP_DONT_CARE;
                    desc.stencilStoreOp = VK_ATTACHMENT_STORE_OP_DONT_CARE;
                    desc.initialLayout = VK_IMAGE_LAYOUT_COLOR_ATTACHMENT_OPTIMAL;
                    desc.finalLayout = VK_IMAGE_LAYOUT_COLOR_ATTACHMENT_OPTIMAL;

                    attachments.push_back(desc);

                    VkAttachmentReference ref = {};

                    ref.layout = VK_IMAGE_LAYOUT_COLOR_ATTACHMENT_OPTIMAL;
                    ref.attachment = static_cast<uint32_t>(attachments.size()) - 1;

                    attachment_references.push_back(ref);

                    framebuffer_width = swapchain_extent.width;
                    framebuffer_height = swapchain_extent.height;

                    render_passes[pass_name].writes_to_backbuffer = true;

                    break;

                } else {
                    const vk_texture& tex = textures.at(attachment.name);
                    // the textures array _should_ _never_ change from this point onward. If it does, this pointer will probably point to undefined data
                    textures_in_framebuffer.push_back(&textures.at(attachment.name));

                    framebuffer_attachments.push_back(tex.image_view);

                    const glm::uvec2 attachment_size = tex.data.format.get_size_in_pixels({swapchain_extent.width, swapchain_extent.height});

                    if(framebuffer_width == 0) {
                        framebuffer_width = attachment_size.x;

                    } else if(attachment_size.x != framebuffer_width) {
                        NOVA_LOG(ERROR) << "Texture " << attachment.name << " used by renderpass " << pass_name << " has a width of " << attachment_size.x << ", but the framebuffer has a width of " << framebuffer_width
                                        << ". This is illegal, all input textures of a single renderpass must be the same size";
                    }

                    if(framebuffer_height == 0) {
                        framebuffer_height = attachment_size.y;

                    } else if(attachment_size.y != framebuffer_height) {
                        NOVA_LOG(ERROR) << "Texture " << attachment.name << " used by renderpass " << pass_name << " has a height of " << attachment_size.y << ", but the framebuffer has a height of " << framebuffer_height
                                        << ". This is illegal, all input textures of a single renderpass must be the same size";
                    }

                    NOVA_LOG(TRACE) << "Adding image view " << textures.at(attachment.name).image_view << " from image " << attachment.name << " to framebuffer for renderpass " << pass.data.name;

                    VkAttachmentDescription desc = {};
                    desc.flags = 0;
                    desc.format = tex.format;
                    desc.samples = VK_SAMPLE_COUNT_1_BIT;
                    desc.loadOp = attachment.clear ? VK_ATTACHMENT_LOAD_OP_CLEAR : VK_ATTACHMENT_LOAD_OP_LOAD;
                    desc.storeOp = VK_ATTACHMENT_STORE_OP_STORE;
                    desc.stencilLoadOp = VK_ATTACHMENT_LOAD_OP_DONT_CARE;
                    desc.stencilStoreOp = VK_ATTACHMENT_STORE_OP_DONT_CARE;
                    desc.initialLayout = VK_IMAGE_LAYOUT_COLOR_ATTACHMENT_OPTIMAL;
                    desc.finalLayout = VK_IMAGE_LAYOUT_COLOR_ATTACHMENT_OPTIMAL;

                    attachments.push_back(desc);

                    VkAttachmentReference ref = {};

                    ref.layout = VK_IMAGE_LAYOUT_COLOR_ATTACHMENT_OPTIMAL;
                    ref.attachment = static_cast<uint32_t>(attachments.size()) - 1;

                    attachment_references.push_back(ref);
                }
            }

            VkAttachmentReference depth_reference = {};
            // Collect framebuffer size information from the depth attachment
            if(pass.data.depth_texture) {

                const vk_texture& tex = textures.at(pass.data.depth_texture->name);
                framebuffer_attachments.push_back(tex.image_view);

                textures_in_framebuffer.push_back(&textures.at(pass.data.depth_texture->name));

                const glm::uvec2 attachment_size = tex.data.format.get_size_in_pixels({swapchain_extent.width, swapchain_extent.height});

                if(framebuffer_width == 0) {
                    framebuffer_width = attachment_size.x;

                } else if(attachment_size.x != framebuffer_width) {
                    NOVA_LOG(ERROR) << "Texture " << pass.data.depth_texture->name << " used by renderpass " << pass_name << " has a width of " << attachment_size.x << ", but the framebuffer has a width of " << framebuffer_width
                                    << ". This is illegal, all input textures of a single renderpass must be the same size";
                }

                if(framebuffer_height == 0) {
                    framebuffer_height = attachment_size.y;

                } else if(attachment_size.y != framebuffer_height) {
                    NOVA_LOG(ERROR) << "Texture " << pass.data.depth_texture->name << " used by renderpass " << pass_name << " has a height of " << attachment_size.y << ", but the framebuffer has a height of " << framebuffer_height
                                    << ". This is illegal, all input textures of a single renderpass must be the same size";
                }

                VkAttachmentDescription desc = {};
                desc.flags = 0;
                desc.format = tex.format;
                desc.samples = VK_SAMPLE_COUNT_1_BIT;
                desc.loadOp = pass.data.depth_texture->clear ? VK_ATTACHMENT_LOAD_OP_CLEAR : VK_ATTACHMENT_LOAD_OP_LOAD;
                desc.storeOp = VK_ATTACHMENT_STORE_OP_STORE;
                desc.stencilLoadOp = VK_ATTACHMENT_LOAD_OP_DONT_CARE;
                desc.stencilStoreOp = VK_ATTACHMENT_STORE_OP_DONT_CARE;
                desc.initialLayout = VK_IMAGE_LAYOUT_DEPTH_STENCIL_ATTACHMENT_OPTIMAL;
                desc.finalLayout = VK_IMAGE_LAYOUT_DEPTH_STENCIL_ATTACHMENT_OPTIMAL;

                attachments.push_back(desc);

                depth_reference.layout = VK_IMAGE_LAYOUT_DEPTH_STENCIL_ATTACHMENT_OPTIMAL;
                depth_reference.attachment = static_cast<uint32_t>(attachments.size()) - 1;

                subpass_description.pDepthStencilAttachment = &depth_reference;
            }

            if(framebuffer_width == 0) {
                NOVA_LOG(ERROR) << "Framebuffer width for pass " << pass.data.name
                                << " is 0. This is illegal! Make sure that there is at least one attachment for this render pass, and ensure that all attachments used by this pass have a non-zero width";
            }

            if(framebuffer_height == 0) {
                NOVA_LOG(ERROR) << "Framebuffer height for pass " << pass.data.name
                                << " is 0. This is illegal! Make sure that there is at least one attachment for this render pass, and ensure that all attachments used by this pass have a non-zero height";
            }

            if(framebuffer_attachments.size() > gpu.props.limits.maxColorAttachments) {
                NOVA_LOG(ERROR) << "Framebuffer for pass " << pass.data.name << " has " << framebuffer_attachments.size() << " color attachments, but your GPU only supports " << gpu.props.limits.maxColorAttachments
                                << ". Please reduce the number of attachments that this pass uses, possibly by changing some of your input attachments to bound textures";
            }

            subpass_description.colorAttachmentCount = static_cast<uint32_t>(attachment_references.size());
            subpass_description.pColorAttachments = attachment_references.data();

            render_pass_create_info.attachmentCount = static_cast<uint32_t>(attachments.size());
            render_pass_create_info.pAttachments = attachments.data();

            NOVA_THROW_IF_VK_ERROR(vkCreateRenderPass(device, &render_pass_create_info, nullptr, &render_passes[pass_name].pass), render_engine_initialization_exception);

            if(writes_to_backbuffer) {
                if(pass.data.texture_outputs.size() > 1) {
                    NOVA_LOG(ERROR) << "Pass " << pass.data.name << " writes to the backbuffer, and other textures. Passes that write to the backbuffer are not allowed to write to any other textures";
                }

                render_passes[pass_name].framebuffer.framebuffer = nullptr;

            } else {
                VkFramebufferCreateInfo framebuffer_create_info = {};
                framebuffer_create_info.sType = VK_STRUCTURE_TYPE_FRAMEBUFFER_CREATE_INFO;
                framebuffer_create_info.renderPass = render_passes[pass_name].pass;
                framebuffer_create_info.attachmentCount = static_cast<uint32_t>(framebuffer_attachments.size());
                framebuffer_create_info.pAttachments = framebuffer_attachments.data();
                framebuffer_create_info.width = framebuffer_width;
                framebuffer_create_info.height = framebuffer_height;
                framebuffer_create_info.layers = 1;

                std::stringstream ss;
                for(const VkImageView& attachment : framebuffer_attachments) {
                    ss << attachment << ", ";
                }

                NOVA_LOG(TRACE) << "Creating framebuffer with size (" << framebuffer_width << ", " << framebuffer_height << "), and attachments " << ss.str();

                VkFramebuffer framebuffer;
                NOVA_THROW_IF_VK_ERROR(vkCreateFramebuffer(device, &framebuffer_create_info, nullptr, &framebuffer), render_engine_initialization_exception);
                render_passes[pass_name].framebuffer.framebuffer = framebuffer;
                render_passes[pass_name].framebuffer.images = std::move(textures_in_framebuffer);
            }

            render_passes[pass_name].render_area = {{0, 0}, {framebuffer_width, framebuffer_height}};

#ifndef NDEBUG
            VkDebugUtilsObjectNameInfoEXT object_name = {};
            object_name.sType = VK_STRUCTURE_TYPE_DEBUG_UTILS_OBJECT_NAME_INFO_EXT;
            object_name.objectType = VK_OBJECT_TYPE_IMAGE;
            object_name.objectHandle = reinterpret_cast<uint64_t>(render_passes[pass_name].pass);
            object_name.pObjectName = pass_name.c_str();
            NOVA_THROW_IF_VK_ERROR(vkSetDebugUtilsObjectNameEXT(device, &object_name), render_engine_initialization_exception);
#endif
        }
    }

    void vulkan_render_engine::create_graphics_pipelines(const std::vector<pipeline_data>& pipelines) {
        const VkExtent2D swapchain_extent = swapchain->get_swapchain_extent();

        for(const pipeline_data& data : pipelines) {
            NOVA_LOG(TRACE) << "Creating a VkPipeline for pipeline " << data.name;
            vk_pipeline nova_pipeline;
            nova_pipeline.data = data;

            std::vector<VkPipelineShaderStageCreateInfo> shader_stages;
            std::unordered_map<VkShaderStageFlags, VkShaderModule> shader_modules;

            NOVA_LOG(TRACE) << "Compiling vertex module";
            shader_modules[VK_SHADER_STAGE_VERTEX_BIT] = create_shader_module(data.vertex_shader.source);
            get_shader_module_descriptors(data.vertex_shader.source, nova_pipeline.bindings);

            if(data.geometry_shader) {
                NOVA_LOG(TRACE) << "Compiling geometry module";
                shader_modules[VK_SHADER_STAGE_GEOMETRY_BIT] = create_shader_module(data.geometry_shader->source);
                get_shader_module_descriptors(data.geometry_shader->source, nova_pipeline.bindings);
            }

            if(data.tessellation_control_shader) {
                NOVA_LOG(TRACE) << "Compiling tessellation_control module";
                shader_modules[VK_SHADER_STAGE_TESSELLATION_CONTROL_BIT] = create_shader_module(data.tessellation_control_shader->source);
                get_shader_module_descriptors(data.tessellation_control_shader->source, nova_pipeline.bindings);
            }

            if(data.tessellation_evaluation_shader) {
                NOVA_LOG(TRACE) << "Compiling tessellation_evaluation module";
                shader_modules[VK_SHADER_STAGE_TESSELLATION_EVALUATION_BIT] = create_shader_module(data.tessellation_evaluation_shader->source);
                get_shader_module_descriptors(data.tessellation_evaluation_shader->source, nova_pipeline.bindings);
            }

            if(data.fragment_shader) {
                NOVA_LOG(TRACE) << "Compiling fragment module";
                shader_modules[VK_SHADER_STAGE_FRAGMENT_BIT] = create_shader_module(data.fragment_shader->source);
                get_shader_module_descriptors(data.fragment_shader->source, nova_pipeline.bindings);
            }

            nova_pipeline.layouts = create_descriptor_set_layouts(nova_pipeline.bindings);

            VkPipelineLayoutCreateInfo pipeline_layout_create_info;
            pipeline_layout_create_info.sType = VK_STRUCTURE_TYPE_PIPELINE_LAYOUT_CREATE_INFO;
            pipeline_layout_create_info.pNext = nullptr;
            pipeline_layout_create_info.flags = 0;
            pipeline_layout_create_info.setLayoutCount = static_cast<uint32_t>(nova_pipeline.layouts.size());
            pipeline_layout_create_info.pSetLayouts = nova_pipeline.layouts.data();
            pipeline_layout_create_info.pushConstantRangeCount = 0;
            pipeline_layout_create_info.pPushConstantRanges = nullptr;

            VkPipelineLayout layout;
            NOVA_THROW_IF_VK_ERROR(vkCreatePipelineLayout(device, &pipeline_layout_create_info, nullptr, &layout), render_engine_initialization_exception);
            nova_pipeline.layout = layout;

            for(const auto& [stage, shader_module] : shader_modules) {
                VkPipelineShaderStageCreateInfo shader_stage_create_info;
                shader_stage_create_info.sType = VK_STRUCTURE_TYPE_PIPELINE_SHADER_STAGE_CREATE_INFO;
                shader_stage_create_info.pNext = nullptr;
                shader_stage_create_info.flags = 0;
                shader_stage_create_info.stage = static_cast<VkShaderStageFlagBits>(stage);
                shader_stage_create_info.module = shader_module;
                shader_stage_create_info.pName = "main";
                shader_stage_create_info.pSpecializationInfo = nullptr;

                shader_stages.push_back(shader_stage_create_info);
            }

            const std::vector<VkVertexInputBindingDescription>& vertex_binding_descriptions = vulkan::get_vertex_input_binding_descriptions();
            const std::vector<VkVertexInputAttributeDescription>& vertex_attribute_descriptions = vulkan::get_vertex_input_attribute_descriptions();

            VkPipelineVertexInputStateCreateInfo vertex_input_state_create_info;
            vertex_input_state_create_info.sType = VK_STRUCTURE_TYPE_PIPELINE_VERTEX_INPUT_STATE_CREATE_INFO;
            vertex_input_state_create_info.pNext = nullptr;
            vertex_input_state_create_info.flags = 0;
            vertex_input_state_create_info.vertexBindingDescriptionCount = static_cast<uint32_t>(vertex_binding_descriptions.size());
            vertex_input_state_create_info.pVertexBindingDescriptions = vertex_binding_descriptions.data();
            vertex_input_state_create_info.vertexAttributeDescriptionCount = static_cast<uint32_t>(vertex_attribute_descriptions.size());
            vertex_input_state_create_info.pVertexAttributeDescriptions = vertex_attribute_descriptions.data();

            VkPipelineInputAssemblyStateCreateInfo input_assembly_create_info;
            input_assembly_create_info.sType = VK_STRUCTURE_TYPE_PIPELINE_INPUT_ASSEMBLY_STATE_CREATE_INFO;
            input_assembly_create_info.pNext = nullptr;
            input_assembly_create_info.flags = 0;
            input_assembly_create_info.primitiveRestartEnable = VK_FALSE;
            switch(data.primitive_mode) {
                case primitive_topology_enum::Triangles:
                    input_assembly_create_info.topology = VK_PRIMITIVE_TOPOLOGY_TRIANGLE_LIST;
                    break;
                case primitive_topology_enum::Lines:
                    input_assembly_create_info.topology = VK_PRIMITIVE_TOPOLOGY_LINE_LIST;
                    break;
            }

            VkViewport viewport;
            viewport.x = 0;
            viewport.y = 0;
            viewport.width = static_cast<float>(swapchain_extent.width);
            viewport.height = static_cast<float>(swapchain_extent.height);
            viewport.minDepth = 0.0f;
            viewport.maxDepth = 1.0f;

            VkRect2D scissor;
            scissor.offset = {0, 0};
            scissor.extent = swapchain_extent;

            VkPipelineViewportStateCreateInfo viewport_state_create_info;
            viewport_state_create_info.sType = VK_STRUCTURE_TYPE_PIPELINE_VIEWPORT_STATE_CREATE_INFO;
            viewport_state_create_info.pNext = nullptr;
            viewport_state_create_info.flags = 0;
            viewport_state_create_info.viewportCount = 1;
            viewport_state_create_info.pViewports = &viewport;
            viewport_state_create_info.scissorCount = 1;
            viewport_state_create_info.pScissors = &scissor;

            VkPipelineRasterizationStateCreateInfo rasterizer_create_info;
            rasterizer_create_info.sType = VK_STRUCTURE_TYPE_PIPELINE_RASTERIZATION_STATE_CREATE_INFO;
            rasterizer_create_info.pNext = nullptr;
            rasterizer_create_info.flags = 0;
            rasterizer_create_info.depthClampEnable = VK_FALSE;
            rasterizer_create_info.rasterizerDiscardEnable = VK_FALSE;
            rasterizer_create_info.polygonMode = VK_POLYGON_MODE_FILL;
            rasterizer_create_info.lineWidth = 1.0f;
            rasterizer_create_info.cullMode = VK_CULL_MODE_BACK_BIT;
            rasterizer_create_info.frontFace = VK_FRONT_FACE_CLOCKWISE;
            rasterizer_create_info.depthBiasEnable = VK_TRUE;
            rasterizer_create_info.depthClampEnable = VK_FALSE;
            rasterizer_create_info.depthBiasConstantFactor = data.depth_bias;
            rasterizer_create_info.depthBiasClamp = 0.0f;
            rasterizer_create_info.depthBiasSlopeFactor = data.slope_scaled_depth_bias;

            VkPipelineMultisampleStateCreateInfo multisample_create_info;
            multisample_create_info.sType = VK_STRUCTURE_TYPE_PIPELINE_MULTISAMPLE_STATE_CREATE_INFO;
            multisample_create_info.pNext = nullptr;
            multisample_create_info.flags = 0;
            multisample_create_info.sampleShadingEnable = VK_FALSE;
            multisample_create_info.rasterizationSamples = VK_SAMPLE_COUNT_1_BIT;
            multisample_create_info.minSampleShading = 1.0f;
            multisample_create_info.pSampleMask = nullptr;
            multisample_create_info.alphaToCoverageEnable = VK_FALSE;
            multisample_create_info.alphaToOneEnable = VK_FALSE;

            VkPipelineDepthStencilStateCreateInfo depth_stencil_create_info = {};
            depth_stencil_create_info.sType = VK_STRUCTURE_TYPE_PIPELINE_DEPTH_STENCIL_STATE_CREATE_INFO;
            depth_stencil_create_info.depthTestEnable = std::find(data.states.begin(), data.states.end(), state_enum::DisableDepthTest) == data.states.end();
            depth_stencil_create_info.depthWriteEnable = std::find(data.states.begin(), data.states.end(), state_enum::DisableDepthWrite) == data.states.end();
            depth_stencil_create_info.depthCompareOp = vulkan::type_converters::to_compare_op(data.depth_func);
            depth_stencil_create_info.depthBoundsTestEnable = VK_FALSE;
            depth_stencil_create_info.stencilTestEnable = std::find(data.states.begin(), data.states.end(), state_enum::EnableStencilTest) != data.states.end();
            if(data.front_face) {
                depth_stencil_create_info.front.failOp = vulkan::type_converters::to_stencil_op(data.front_face->fail_op);
                depth_stencil_create_info.front.passOp = vulkan::type_converters::to_stencil_op(data.front_face->pass_op);
                depth_stencil_create_info.front.depthFailOp = vulkan::type_converters::to_stencil_op(data.front_face->depth_fail_op);
                depth_stencil_create_info.front.compareOp = vulkan::type_converters::to_compare_op(data.front_face->compare_op);
                depth_stencil_create_info.front.compareMask = data.front_face->compare_mask;
                depth_stencil_create_info.front.writeMask = data.front_face->write_mask;
            }
            if(data.back_face) {
                depth_stencil_create_info.back.failOp = vulkan::type_converters::to_stencil_op(data.back_face->fail_op);
                depth_stencil_create_info.back.passOp = vulkan::type_converters::to_stencil_op(data.back_face->pass_op);
                depth_stencil_create_info.back.depthFailOp = vulkan::type_converters::to_stencil_op(data.back_face->depth_fail_op);
                depth_stencil_create_info.back.compareOp = vulkan::type_converters::to_compare_op(data.back_face->compare_op);
                depth_stencil_create_info.back.compareMask = data.back_face->compare_mask;
                depth_stencil_create_info.back.writeMask = data.back_face->write_mask;
            }

            VkPipelineColorBlendAttachmentState color_blend_attachment;
            color_blend_attachment.colorWriteMask = VK_COLOR_COMPONENT_R_BIT | VK_COLOR_COMPONENT_G_BIT | VK_COLOR_COMPONENT_B_BIT | VK_COLOR_COMPONENT_A_BIT;
            color_blend_attachment.blendEnable = VK_TRUE;
            color_blend_attachment.srcColorBlendFactor = vulkan::type_converters::to_blend_factor(data.source_blend_factor);
            color_blend_attachment.dstColorBlendFactor = vulkan::type_converters::to_blend_factor(data.destination_blend_factor);
            color_blend_attachment.colorBlendOp = VK_BLEND_OP_ADD;
            color_blend_attachment.srcAlphaBlendFactor = vulkan::type_converters::to_blend_factor(data.alpha_src);
            color_blend_attachment.dstAlphaBlendFactor = vulkan::type_converters::to_blend_factor(data.alpha_dst);
            color_blend_attachment.alphaBlendOp = VK_BLEND_OP_ADD;

            VkPipelineColorBlendStateCreateInfo color_blend_create_info;
            color_blend_create_info.sType = VK_STRUCTURE_TYPE_PIPELINE_COLOR_BLEND_STATE_CREATE_INFO;
            color_blend_create_info.pNext = nullptr;
            color_blend_create_info.flags = 0;
            color_blend_create_info.logicOpEnable = VK_FALSE;
            color_blend_create_info.logicOp = VK_LOGIC_OP_COPY;
            color_blend_create_info.attachmentCount = 1;
            color_blend_create_info.pAttachments = &color_blend_attachment;
            color_blend_create_info.blendConstants[0] = 0.0f;
            color_blend_create_info.blendConstants[1] = 0.0f;
            color_blend_create_info.blendConstants[2] = 0.0f;
            color_blend_create_info.blendConstants[3] = 0.0f;

            VkGraphicsPipelineCreateInfo pipeline_create_info = {};
            pipeline_create_info.sType = VK_STRUCTURE_TYPE_GRAPHICS_PIPELINE_CREATE_INFO;
            pipeline_create_info.pNext = nullptr;
            pipeline_create_info.flags = 0;
            pipeline_create_info.stageCount = static_cast<uint32_t>(shader_stages.size());
            pipeline_create_info.pStages = shader_stages.data();
            pipeline_create_info.pVertexInputState = &vertex_input_state_create_info;
            pipeline_create_info.pInputAssemblyState = &input_assembly_create_info;
            pipeline_create_info.pViewportState = &viewport_state_create_info;
            pipeline_create_info.pRasterizationState = &rasterizer_create_info;
            pipeline_create_info.pMultisampleState = &multisample_create_info;
            pipeline_create_info.pDepthStencilState = &depth_stencil_create_info;
            pipeline_create_info.pColorBlendState = &color_blend_create_info;
            pipeline_create_info.pDynamicState = nullptr;
            pipeline_create_info.layout = layout;
            pipeline_create_info.renderPass = render_passes.at(data.pass).pass;
            pipeline_create_info.subpass = 0;
            pipeline_create_info.basePipelineIndex = -1;

            NOVA_THROW_IF_VK_ERROR(vkCreateGraphicsPipelines(device, VK_NULL_HANDLE, 1, &pipeline_create_info, nullptr, &nova_pipeline.pipeline), render_engine_initialization_exception);

            pipelines_by_renderpass[data.pass].push_back(nova_pipeline);
        }
    }

>>>>>>> 874fa14c
    VkShaderModule vulkan_render_engine::create_shader_module(const std::vector<uint32_t>& spirv) const {
        VkShaderModuleCreateInfo shader_module_create_info;
        shader_module_create_info.sType = VK_STRUCTURE_TYPE_SHADER_MODULE_CREATE_INFO;
        shader_module_create_info.pNext = nullptr;
        shader_module_create_info.flags = 0;
        shader_module_create_info.pCode = spirv.data();
        shader_module_create_info.codeSize = spirv.size() * 4;

        VkShaderModule module;
        NOVA_THROW_IF_VK_ERROR(vkCreateShaderModule(device, &shader_module_create_info, nullptr, &module), render_engine_initialization_exception);

        return module;
    }

    void vulkan_render_engine::upload_new_mesh_parts() {
        if(mesh_upload_queue.empty()) {
            // Early out yay
            return;
        }

        VkCommandBuffer mesh_upload_cmds;

        VkCommandBufferAllocateInfo alloc_info = {};
        alloc_info.sType = VK_STRUCTURE_TYPE_COMMAND_BUFFER_ALLOCATE_INFO;
        alloc_info.commandBufferCount = 1;
        alloc_info.commandPool = get_command_buffer_pool_for_current_thread(copy_family_index);
        alloc_info.level = VK_COMMAND_BUFFER_LEVEL_PRIMARY;

        vkAllocateCommandBuffers(device, &alloc_info, &mesh_upload_cmds);

        VkCommandBufferBeginInfo begin_info = {};
        begin_info.sType = VK_STRUCTURE_TYPE_COMMAND_BUFFER_BEGIN_INFO;

        vkBeginCommandBuffer(mesh_upload_cmds, &begin_info);

        // Ensure that all reads from this buffer have finished. I don't care about writes because the only
        // way two dudes would be writing to the same region of a megamesh at the same time was if there was a
        // horrible problem

        mesh_memory->add_barriers_before_data_upload(mesh_upload_cmds);

        mesh_upload_queue_mutex.lock();
        meshes_mutex.lock();

        std::vector<vk_buffer> freed_buffers;
        freed_buffers.reserve(mesh_upload_queue.size() * 2);
        while(!mesh_upload_queue.empty()) {
            const mesh_staging_buffer_upload_command cmd = mesh_upload_queue.front();
            mesh_upload_queue.pop();

            compacting_block_allocator::allocation_info* mem = mesh_memory->allocate(cmd.staging_buffer.alloc_info.size);

            VkBufferCopy copy = {};
            copy.size = cmd.staging_buffer.alloc_info.size;
            copy.srcOffset = 0;
            copy.dstOffset = mem->offset;
            vkCmdCopyBuffer(mesh_upload_cmds, cmd.staging_buffer.buffer, mem->block->get_buffer(), 1, &copy);

            VkDrawIndexedIndirectCommand mesh_draw_command = {};
            mesh_draw_command.indexCount = (cmd.model_matrix_offset - cmd.indices_offset) / sizeof(uint32_t);
            mesh_draw_command.instanceCount = 1;
            mesh_draw_command.firstIndex = 0;
            mesh_draw_command.vertexOffset = static_cast<uint32_t>(mem->offset);
            mesh_draw_command.firstInstance = 0;

            meshes[cmd.mesh_id] = {mem, cmd.indices_offset, cmd.model_matrix_offset, mesh_draw_command};

            freed_buffers.insert(freed_buffers.end(), cmd.staging_buffer);
        }

        mesh_memory->add_barriers_after_data_upload(mesh_upload_cmds);

        mesh_upload_queue_mutex.unlock();
        meshes_mutex.unlock();

        vkEndCommandBuffer(mesh_upload_cmds);

        VkSubmitInfo submit_info = {};
        submit_info.sType = VK_STRUCTURE_TYPE_SUBMIT_INFO;
        submit_info.commandBufferCount = 1;
        submit_info.pCommandBuffers = &mesh_upload_cmds;

        // Be super duper sure that mesh rendering is done
        for(const auto& [pass_name, pass] : render_passes) {
            (void) pass_name;
            vkWaitForFences(device, 1, &pass.fence, VK_TRUE, std::numeric_limits<uint64_t>::max());
        }
        vkQueueSubmit(copy_queue, 1, &submit_info, upload_to_megamesh_buffer_done);

        vkWaitForFences(device, 1, &upload_to_megamesh_buffer_done, VK_TRUE, std::numeric_limits<uint64_t>::max());

        vkResetFences(device, 1, &upload_to_megamesh_buffer_done);

        // Once the upload is done, return all the staging buffers to the pool
        std::lock_guard l(mesh_staging_buffers_mutex);
        available_mesh_staging_buffers.insert(available_mesh_staging_buffers.end(), freed_buffers.begin(), freed_buffers.end());
    }

    VKAPI_ATTR VkBool32 VKAPI_CALL debug_report_callback(VkDebugUtilsMessageSeverityFlagBitsEXT messageSeverity, VkDebugUtilsMessageTypeFlagsEXT messageTypes, const VkDebugUtilsMessengerCallbackDataEXT* pCallbackData, void* /* pUserData */) {
        std::string type = "General";
        if(messageTypes & VK_DEBUG_UTILS_MESSAGE_TYPE_VALIDATION_BIT_EXT) {
            type = "Validation";

        } else if(messageTypes & VK_DEBUG_UTILS_MESSAGE_TYPE_PERFORMANCE_BIT_EXT) {
            type = "Performance";
        }

        std::stringstream ss;
        ss << "[" << type << "]";
        if(pCallbackData->queueLabelCount != 0) {
            ss << " Queues: ";
            for(uint32_t i = 0; i < pCallbackData->queueLabelCount; i++) {
                ss << pCallbackData->pQueueLabels[i].pLabelName;
                if(i != pCallbackData->queueLabelCount - 1) {
                    ss << ", ";
                }
            }
        }

        if(pCallbackData->cmdBufLabelCount != 0) {
            ss << " Command Buffers: ";
            for(uint32_t i = 0; i < pCallbackData->cmdBufLabelCount; i++) {
                ss << pCallbackData->pCmdBufLabels[i].pLabelName;
                if(i != pCallbackData->cmdBufLabelCount - 1) {
                    ss << ", ";
                }
            }
        }

        if(pCallbackData->objectCount != 0) {
            ss << " Objects: ";
            for(uint32_t i = 0; i < pCallbackData->objectCount; i++) {
                ss << vulkan::to_string(pCallbackData->pObjects[i].objectType);
                if(pCallbackData->pObjects[i].pObjectName != nullptr) {
                    ss << pCallbackData->pObjects[i].pObjectName;
                }
                ss << " (" << pCallbackData->pObjects[i].objectHandle << ") ";
                if(i != pCallbackData->objectCount - 1) {
                    ss << ", ";
                }
            }
        }

        if(pCallbackData->pMessage != nullptr) {
            ss << pCallbackData->pMessage;
        }

        const std::string msg = ss.str();

        if(messageSeverity & VK_DEBUG_UTILS_MESSAGE_SEVERITY_ERROR_BIT_EXT) {
            NOVA_LOG(ERROR) << "[" << type << "] " << msg;

        } else if(messageSeverity & VK_DEBUG_UTILS_MESSAGE_SEVERITY_WARNING_BIT_EXT) {
            // Warnings may hint at unexpected / non-spec API usage
            NOVA_LOG(WARN) << "[" << type << "] " << msg;

        } else if(messageSeverity & VK_DEBUG_UTILS_MESSAGE_SEVERITY_INFO_BIT_EXT) {
            // Informal messages that may become handy during debugging
            NOVA_LOG(INFO) << "[" << type << "] " << msg;

        } else if(messageSeverity & VK_DEBUG_UTILS_MESSAGE_SEVERITY_VERBOSE_BIT_EXT) {
            // Diagnostic info from the Vulkan loader and layers
            // Usually not helpful in terms of API usage, but may help to debug layer and loader problems
            NOVA_LOG(DEBUG) << "[" << type << "] " << msg;

        } else {
            // Catch-all to be super sure
            NOVA_LOG(INFO) << "[" << type << "]" << msg;
        }

#ifdef NOVA_LINUX
        if(messageSeverity & VK_DEBUG_UTILS_MESSAGE_SEVERITY_ERROR_BIT_EXT) {
            nova_backtrace();
        }
#endif
        return VK_FALSE;
    }

    std::shared_ptr<iwindow> vulkan_render_engine::get_window() const {
        return window;
    }

    void vulkan_render_engine::render_frame() {
        reset_render_finished_semaphores();

        current_semaphore_idx = 0;
        vkWaitForFences(device, 1, &frame_fences.at(current_frame), VK_TRUE, std::numeric_limits<uint64_t>::max());
        vkResetFences(device, 1, &frame_fences.at(current_frame));

        swapchain->acquire_next_swapchain_image(image_available_semaphores.at(current_frame));

        // Records and submits a command buffer that barriers until reading vertex data from the megamesh buffer has
        // finished, uploads new mesh parts, then barriers until transfers to the megamesh vertex buffer are finished
        upload_new_mesh_parts();

        // Record command buffers
        // We can't upload a new shaderpack in the middle of a frame!
        // Future iterations of this code will likely be more clever, so that "load shaderpack" gets scheduled for the beginning of the frame
        shaderpack_loading_mutex.lock();

        if(dynamic_textures_need_to_transition) {
            transition_dynamic_textures();
        }

        for(const std::string& renderpass_name : render_passes_by_order) {
            execute_renderpass(&renderpass_name);
        }
        shaderpack_loading_mutex.unlock();
        
        swapchain->present_current_image(render_finished_semaphores_by_frame.at(current_frame));
        current_frame = (current_frame + 1) % max_frames_in_queue;
    }

    std::pair<std::vector<VkAttachmentDescription>, std::vector<VkAttachmentReference>> vulkan_render_engine::to_vk_attachment_info(std::vector<std::string>& attachment_names) {
        std::vector<VkAttachmentDescription> attachment_descriptions;
        attachment_descriptions.reserve(attachment_names.size());

        std::vector<VkAttachmentReference> attachment_references;
        attachment_references.reserve(attachment_names.size());

        for(const std::string& name : attachment_names) {
            const vk_texture& tex = textures.at(name);

            VkAttachmentDescription color_attachment;
            color_attachment.flags = 0;
            color_attachment.format = to_vk_format(tex.data.format.pixel_format);
            color_attachment.samples = VK_SAMPLE_COUNT_1_BIT;
            color_attachment.loadOp = VK_ATTACHMENT_LOAD_OP_LOAD;
            color_attachment.storeOp = VK_ATTACHMENT_STORE_OP_STORE;
            color_attachment.stencilLoadOp = VK_ATTACHMENT_LOAD_OP_LOAD;
            color_attachment.stencilStoreOp = VK_ATTACHMENT_STORE_OP_STORE;
            color_attachment.initialLayout = VK_IMAGE_LAYOUT_COLOR_ATTACHMENT_OPTIMAL;
            color_attachment.finalLayout = VK_IMAGE_LAYOUT_COLOR_ATTACHMENT_OPTIMAL;
            attachment_descriptions.push_back(color_attachment);

            VkAttachmentReference color_attachment_reference;
            color_attachment_reference.attachment = static_cast<uint32_t>(attachment_references.size());
            color_attachment_reference.layout = VK_IMAGE_LAYOUT_COLOR_ATTACHMENT_OPTIMAL;
            attachment_references.push_back(color_attachment_reference);
        }

        return {attachment_descriptions, attachment_references};
    }

<<<<<<< HEAD
=======
    void vulkan_render_engine::destroy_render_passes() {
        for(const auto& [pass_name, pass] : render_passes) {
            (void) pass_name;
            vkDestroyRenderPass(device, pass.pass, nullptr);
        }

        render_passes.clear();
        render_passes_by_order.clear();
    }

>>>>>>> 874fa14c
    void vulkan_render_engine::destroy_graphics_pipelines() {
        for(const auto& [renderpass_name, pipelines] : pipelines_by_renderpass) {
            (void) renderpass_name;
            for(const auto& pipeline : pipelines) {
                vkDestroyPipeline(device, pipeline.pipeline, nullptr);
            }
        }

        pipelines_by_renderpass.clear();
    }

    void vulkan_render_engine::destroy_dynamic_resources() {
        for(auto itr = std::begin(textures); itr != std::end(textures);) {
            const vk_texture& tex = itr->second;
            if(tex.is_dynamic) {
                vkDestroyImageView(device, tex.image_view, nullptr);
                vmaDestroyImage(vma_allocator, tex.image, tex.allocation);

                itr = textures.erase(itr);

            } else {
                ++itr;
            }
        }

        for(auto itr = std::begin(buffers); itr != std::end(buffers);) {
            const vk_buffer& buf = itr->second;
            if(buf.is_dynamic) {
                vmaDestroyBuffer(vma_allocator, buf.buffer, buf.allocation);

                itr = buffers.erase(itr);

            } else {
                ++itr;
            }
        }
    }

    void vulkan_render_engine::execute_renderpass(const std::string* renderpass_name) {
        const vk_render_pass& renderpass = render_passes.at(*renderpass_name);
        vkResetFences(device, 1, &renderpass.fence);

        const VkCommandPool command_pool = get_command_buffer_pool_for_current_thread(graphics_family_index);

        VkCommandBufferAllocateInfo alloc_info = {};
        alloc_info.sType = VK_STRUCTURE_TYPE_COMMAND_BUFFER_ALLOCATE_INFO;
        alloc_info.commandPool = command_pool;
        alloc_info.level = VK_COMMAND_BUFFER_LEVEL_PRIMARY;
        alloc_info.commandBufferCount = 1;

        VkCommandBuffer cmds;
        NOVA_THROW_IF_VK_ERROR(vkAllocateCommandBuffers(device, &alloc_info, &cmds), buffer_allocate_failed);

        VkCommandBufferBeginInfo begin_info = {};
        begin_info.sType = VK_STRUCTURE_TYPE_COMMAND_BUFFER_BEGIN_INFO;
        begin_info.flags = VK_COMMAND_BUFFER_USAGE_ONE_TIME_SUBMIT_BIT;

        const std::vector<vk_pipeline> pipelines = pipelines_by_renderpass.at(*renderpass_name);

        std::vector<VkCommandBuffer> secondary_command_buffers(pipelines.size());

        ttl::condition_counter pipelines_rendering_counter;
        uint32_t i = 0;
        for(const vk_pipeline& pipe : pipelines) {
            render_pipeline(&pipe, &secondary_command_buffers[i], renderpass);
            i++;
        }

        vkBeginCommandBuffer(cmds, &begin_info);

#pragma region Texture attachment layout transition
        if(!renderpass.read_texture_barriers.empty()) {
            vkCmdPipelineBarrier(cmds, VK_PIPELINE_STAGE_COLOR_ATTACHMENT_OUTPUT_BIT, VK_PIPELINE_STAGE_FRAGMENT_SHADER_BIT, 0, 0, nullptr, 0, nullptr, static_cast<uint32_t>(renderpass.read_texture_barriers.size()), renderpass.read_texture_barriers.data());
        }

        if(!renderpass.write_texture_barriers.empty()) {
            vkCmdPipelineBarrier(cmds, VK_PIPELINE_STAGE_FRAGMENT_SHADER_BIT, VK_PIPELINE_STAGE_COLOR_ATTACHMENT_OUTPUT_BIT, 0, 0, nullptr, 0, nullptr, static_cast<uint32_t>(renderpass.write_texture_barriers.size()), renderpass.write_texture_barriers.data());
        }

        if(renderpass.writes_to_backbuffer) {
            VkImageMemoryBarrier barrier = {};
            barrier.sType = VK_STRUCTURE_TYPE_IMAGE_MEMORY_BARRIER;
            barrier.srcQueueFamilyIndex = graphics_family_index;
            barrier.dstQueueFamilyIndex = graphics_family_index;
            barrier.image = swapchain->get_current_image();
            barrier.srcAccessMask = VK_ACCESS_COLOR_ATTACHMENT_WRITE_BIT;
            barrier.dstAccessMask = VK_ACCESS_COLOR_ATTACHMENT_READ_BIT;
            barrier.oldLayout = VK_IMAGE_LAYOUT_UNDEFINED;
            barrier.newLayout = VK_IMAGE_LAYOUT_COLOR_ATTACHMENT_OPTIMAL; // Each swapchain image **will** be rendered to before it is presented
            barrier.subresourceRange.baseMipLevel = 0;
            barrier.subresourceRange.levelCount = 1;
            barrier.subresourceRange.baseArrayLayer = 0;
            barrier.subresourceRange.layerCount = 1;
            barrier.subresourceRange.aspectMask = VK_IMAGE_ASPECT_COLOR_BIT;

            vkCmdPipelineBarrier(cmds, VK_PIPELINE_STAGE_ALL_GRAPHICS_BIT, VK_PIPELINE_STAGE_COLOR_ATTACHMENT_OUTPUT_BIT, 0, 0, nullptr, 0, nullptr, 1, &barrier);
        }

        // TODO: Any barriers for aliased textures if we're at an aliased boundary
        // TODO: Something about the depth buffer
#pragma endregion

        VkClearValue clear_value = {};
        clear_value.color = {{0, 0, 0, 0}};

        const VkClearValue clear_values[] = {clear_value, clear_value};

        VkRenderPassBeginInfo rp_begin_info = {};
        rp_begin_info.sType = VK_STRUCTURE_TYPE_RENDER_PASS_BEGIN_INFO;
        rp_begin_info.renderPass = renderpass.pass;
        rp_begin_info.framebuffer = renderpass.framebuffer.framebuffer;
        rp_begin_info.renderArea = renderpass.render_area;
        rp_begin_info.clearValueCount = 2;
        rp_begin_info.pClearValues = clear_values;

        if(rp_begin_info.framebuffer == nullptr) {
            rp_begin_info.framebuffer = swapchain->get_current_framebuffer();
        }

        NOVA_LOG(TRACE) << "Starting renderpass " << *renderpass_name << " with framebuffer " << rp_begin_info.framebuffer;

        vkCmdBeginRenderPass(cmds, &rp_begin_info, VK_SUBPASS_CONTENTS_SECONDARY_COMMAND_BUFFERS);

        vkCmdExecuteCommands(cmds, static_cast<uint32_t>(secondary_command_buffers.size()), secondary_command_buffers.data());

        vkCmdEndRenderPass(cmds);

        if(renderpass.writes_to_backbuffer) {
            VkImageMemoryBarrier barrier = {};
            barrier.sType = VK_STRUCTURE_TYPE_IMAGE_MEMORY_BARRIER;
            barrier.srcQueueFamilyIndex = graphics_family_index;
            barrier.dstQueueFamilyIndex = graphics_family_index;
            barrier.image = swapchain->get_current_image();
            barrier.srcAccessMask = VK_ACCESS_COLOR_ATTACHMENT_WRITE_BIT;
            barrier.dstAccessMask = VK_ACCESS_COLOR_ATTACHMENT_READ_BIT;
            barrier.oldLayout = VK_IMAGE_LAYOUT_COLOR_ATTACHMENT_OPTIMAL;
            barrier.newLayout = VK_IMAGE_LAYOUT_PRESENT_SRC_KHR;
            barrier.subresourceRange.baseMipLevel = 0;
            barrier.subresourceRange.levelCount = 1;
            barrier.subresourceRange.baseArrayLayer = 0;
            barrier.subresourceRange.layerCount = 1;
            barrier.subresourceRange.aspectMask = VK_IMAGE_ASPECT_COLOR_BIT;

            vkCmdPipelineBarrier(cmds, VK_PIPELINE_STAGE_COLOR_ATTACHMENT_OUTPUT_BIT, VK_PIPELINE_STAGE_ALL_GRAPHICS_BIT, 0, 0, nullptr, 0, nullptr, 1, &barrier);
        }

        vkEndCommandBuffer(cmds);

        // If we write to the backbuffer, we need to signal the full-frame fence. If we do not, we can signal the individual renderpass's fence
        if(renderpass.writes_to_backbuffer) {
            submit_to_queue(cmds, graphics_queue, frame_fences.at(current_frame), {image_available_semaphores.at(current_frame)});

        } else {
            submit_to_queue(cmds, graphics_queue, renderpass.fence, {});
        }
    }

    void vulkan_render_engine::render_pipeline(const vk_pipeline* pipeline, VkCommandBuffer* cmds, const vk_render_pass& renderpass) {
        // This function is intended to be run inside a separate fiber than its caller, so it needs to get the
        // command pool for its thread, since command pools need to be externally synchronized
        const VkCommandPool command_pool = get_command_buffer_pool_for_current_thread(graphics_family_index);

        VkCommandBufferAllocateInfo cmds_info = {};
        cmds_info.sType = VK_STRUCTURE_TYPE_COMMAND_BUFFER_ALLOCATE_INFO;
        cmds_info.commandPool = command_pool;
        cmds_info.level = VK_COMMAND_BUFFER_LEVEL_SECONDARY;
        cmds_info.commandBufferCount = 1;

        vkAllocateCommandBuffers(device, &cmds_info, cmds);

        VkCommandBufferInheritanceInfo cmds_inheritance_info = {};
        cmds_inheritance_info.sType = VK_STRUCTURE_TYPE_COMMAND_BUFFER_INHERITANCE_INFO;
        cmds_inheritance_info.framebuffer = renderpass.framebuffer.framebuffer;
        cmds_inheritance_info.renderPass = renderpass.pass;

        VkCommandBufferBeginInfo begin_info = {};
        begin_info.sType = VK_STRUCTURE_TYPE_COMMAND_BUFFER_BEGIN_INFO;
        begin_info.flags = VK_COMMAND_BUFFER_USAGE_ONE_TIME_SUBMIT_BIT | VK_COMMAND_BUFFER_USAGE_RENDER_PASS_CONTINUE_BIT;
        begin_info.pInheritanceInfo = &cmds_inheritance_info;

        // Start command buffer, start renderpass, and bind pipeline
        vkBeginCommandBuffer(*cmds, &begin_info);

        vkCmdBindPipeline(*cmds, VK_PIPELINE_BIND_POINT_GRAPHICS, pipeline->pipeline);

        // Record all the draws for a material
        // I'll worry about depth sorting later
        const std::vector<material_pass> materials = material_passes_by_pipeline.at(pipeline->data.name);
        for(const material_pass& pass : materials) {
            bind_material_resources(pass, *pipeline, *cmds);

            draw_all_for_material(pass, *cmds);
        }

        vkEndCommandBuffer(*cmds);
    }

    void vulkan_render_engine::bind_material_resources(const material_pass& mat_pass, const vk_pipeline& pipeline, VkCommandBuffer cmds) {
        vkCmdBindDescriptorSets(cmds, VK_PIPELINE_BIND_POINT_GRAPHICS, pipeline.layout, 0, 1, &mat_pass.descriptor_sets.at(0), 0, nullptr);
    }

    void vulkan_render_engine::draw_all_for_material(const material_pass& pass, VkCommandBuffer cmds) {
        // Version 1: Put indirect draw commands into a buffer right here, send that data to the GPU, and render that
        // Version 2: Let the host application tell us which render objects are visible and which are not, and incorporate that information
        // Version 3: Send data about what is and isn't visible to the GPU and construct the indirect draw commands buffer in a compute shader
        // Version 2: Incorporate occlusion queries so we know what with all certainty what is and isn't visible

        // At the current time I'm making version 1

        // TODO: _Anything_ smarter

        if(renderables_by_material.find(pass.name) == renderables_by_material.end()) {
            // Nothing to render? Don't render it!

            // smh

            return;
        }

        const std::unordered_map<VkBuffer, std::vector<render_object>>& renderables_by_buffer = renderables_by_material.at(pass.name);

        for(const auto& [buffer, renderables] : renderables_by_buffer) {
            VkBufferCreateInfo buffer_create_info = {};
            buffer_create_info.sType = VK_STRUCTURE_TYPE_BUFFER_CREATE_INFO;
            buffer_create_info.size = sizeof(VkDrawIndexedIndirectCommand) * renderables.size();
            buffer_create_info.usage = VK_BUFFER_USAGE_INDIRECT_BUFFER_BIT;
            buffer_create_info.sharingMode = VK_SHARING_MODE_EXCLUSIVE;
            buffer_create_info.queueFamilyIndexCount = 1;
            buffer_create_info.pQueueFamilyIndices = &graphics_family_index;

            VmaAllocationCreateInfo alloc_create_info = {};
            alloc_create_info.flags = VMA_ALLOCATION_CREATE_MAPPED_BIT;
            alloc_create_info.usage = VMA_MEMORY_USAGE_CPU_TO_GPU;

            VkBuffer indirect_draw_commands_buffer;
            VmaAllocation allocation;
            VmaAllocationInfo alloc_info;

            NOVA_THROW_IF_VK_ERROR(vmaCreateBuffer(vma_allocator, &buffer_create_info, &alloc_create_info, &indirect_draw_commands_buffer, &allocation, &alloc_info), buffer_allocate_failed);

            // Version 1: write commands for all things to the indirect draw buffer
            VkDrawIndexedIndirectCommand* indirect_commands = reinterpret_cast<VkDrawIndexedIndirectCommand*>(alloc_info.pMappedData);

            for(uint32_t i = 0; i < renderables.size(); i++) {
                const render_object& cur_obj = renderables.at(i);
                indirect_commands[i] = cur_obj.mesh->draw_cmd;
            }

            vkCmdBindVertexBuffers(cmds, 0, 1, &buffer, nullptr);
            vkCmdBindIndexBuffer(cmds, buffer, 0, VK_INDEX_TYPE_UINT32);

            vkCmdDrawIndexedIndirect(cmds, indirect_draw_commands_buffer, 0, static_cast<uint32_t>(renderables.size()), 0);
        }
    }

    void vulkan_render_engine::submit_to_queue(VkCommandBuffer cmds, VkQueue queue, VkFence cmd_buffer_done_fence, const std::vector<VkSemaphore>& wait_semaphores) {
        std::lock_guard l(render_done_sync_mutex);
        std::vector<VkSemaphore>& render_finished_semaphores = render_finished_semaphores_by_frame.at(current_frame);

        VkSemaphoreCreateInfo semaphore_info = {};
        semaphore_info.sType = VK_STRUCTURE_TYPE_SEMAPHORE_CREATE_INFO;

        while(render_finished_semaphores.size() <= current_semaphore_idx) {
            VkSemaphore semaphore;

            NOVA_THROW_IF_VK_ERROR(vkCreateSemaphore(device, &semaphore_info, nullptr, &semaphore), render_engine_initialization_exception);

            render_finished_semaphores.push_back(semaphore);
        }

        VkSubmitInfo submit_info = {};
        submit_info.sType = VK_STRUCTURE_TYPE_SUBMIT_INFO;
        submit_info.pNext = nullptr;
        VkPipelineStageFlags wait_stages = VK_PIPELINE_STAGE_COLOR_ATTACHMENT_OUTPUT_BIT;
        submit_info.pWaitDstStageMask = &wait_stages;
        submit_info.commandBufferCount = 1;
        submit_info.pCommandBuffers = &cmds;

        const bool one_null_semaphore = wait_semaphores.size() == 1 && wait_semaphores.at(0) == VK_NULL_HANDLE;
        if(!one_null_semaphore) {
            submit_info.waitSemaphoreCount = static_cast<uint32_t>(wait_semaphores.size());
            submit_info.pWaitSemaphores = wait_semaphores.data();
        }
        submit_info.signalSemaphoreCount = 1;
        submit_info.pSignalSemaphores = &render_finished_semaphores.at(current_semaphore_idx);
        NOVA_THROW_IF_VK_ERROR(vkQueueSubmit(queue, 1, &submit_info, cmd_buffer_done_fence), render_engine_rendering_exception);

        current_semaphore_idx++;
    }

    VkFormat vulkan_render_engine::to_vk_format(const pixel_format_enum format) {
        switch(format) {
            case pixel_format_enum::RGBA8:
                return VK_FORMAT_R8G8B8A8_UNORM;

            case pixel_format_enum::RGBA16F:
                return VK_FORMAT_R16G16B16A16_SFLOAT;

            case pixel_format_enum::RGBA32F:
                return VK_FORMAT_R32G32B32A32_SFLOAT;

            case pixel_format_enum::Depth:
                return VK_FORMAT_D32_SFLOAT;

            case pixel_format_enum::DepthStencil:
                return VK_FORMAT_D24_UNORM_S8_UINT;
        }

        return VK_FORMAT_R10X6G10X6_UNORM_2PACK16;
    }

    void vulkan_render_engine::reset_render_finished_semaphores() {
        render_finished_semaphores_by_frame[current_frame].clear();
    }

<<<<<<< HEAD
=======
    void vulkan_render_engine::create_per_thread_command_pools() {
        const uint32_t num_threads = scheduler->get_num_threads();
        command_pools_by_thread_idx.reserve(num_threads);

        for(uint32_t i = 0; i < num_threads; i++) {
            command_pools_by_thread_idx.push_back(make_new_command_pools());
        }
    }

    void vulkan_render_engine::create_per_thread_descriptor_pools() {
        const uint32_t num_threads = scheduler->get_num_threads();
        descriptor_pools_by_thread_idx.reserve(num_threads);

        for(uint32_t i = 0; i < num_threads; i++) {
            descriptor_pools_by_thread_idx.push_back(make_new_descriptor_pool());
        }
    }

    std::unordered_map<uint32_t, VkCommandPool> vulkan_render_engine::make_new_command_pools() const {
        std::vector<uint32_t> queue_indices;
        queue_indices.push_back(graphics_family_index);
        queue_indices.push_back(copy_family_index);
        queue_indices.push_back(compute_family_index);

        std::unordered_map<uint32_t, VkCommandPool> pools_by_queue;
        pools_by_queue.reserve(3);

        for(const uint32_t queue_index : queue_indices) {
            VkCommandPoolCreateInfo command_pool_create_info;
            command_pool_create_info.sType = VK_STRUCTURE_TYPE_COMMAND_POOL_CREATE_INFO;
            command_pool_create_info.pNext = nullptr;
            command_pool_create_info.flags = VK_COMMAND_POOL_CREATE_RESET_COMMAND_BUFFER_BIT;
            command_pool_create_info.queueFamilyIndex = queue_index;

            VkCommandPool command_pool;
            NOVA_THROW_IF_VK_ERROR(vkCreateCommandPool(device, &command_pool_create_info, nullptr, &command_pool), render_engine_initialization_exception);
            pools_by_queue[queue_index] = command_pool;
        }

        return pools_by_queue;
    }

    VkDescriptorPool vulkan_render_engine::make_new_descriptor_pool() const {
        std::vector<VkDescriptorPoolSize> pool_sizes;
        pool_sizes.emplace_back(VkDescriptorPoolSize{VK_DESCRIPTOR_TYPE_SAMPLED_IMAGE, 5}); // Virtual textures greatly reduces the number of total textures
        pool_sizes.emplace_back(VkDescriptorPoolSize{VK_DESCRIPTOR_TYPE_SAMPLER, 5});
        pool_sizes.emplace_back(VkDescriptorPoolSize{VK_DESCRIPTOR_TYPE_UNIFORM_BUFFER, 5000});

        VkDescriptorPoolCreateInfo pool_create_info = {};
        pool_create_info.sType = VK_STRUCTURE_TYPE_DESCRIPTOR_POOL_CREATE_INFO;
        pool_create_info.maxSets = 5000;
        pool_create_info.poolSizeCount = static_cast<uint32_t>(pool_sizes.size());
        pool_create_info.pPoolSizes = pool_sizes.data();

        VkDescriptorPool pool;
        NOVA_THROW_IF_VK_ERROR(vkCreateDescriptorPool(device, &pool_create_info, nullptr, &pool), descriptor_pool_creation_failed);

        return pool;
    }

    void vulkan_render_engine::create_textures(const std::vector<texture_resource_data>& texture_datas) {
        const VkExtent2D swapchain_extent = swapchain->get_swapchain_extent();
        const glm::uvec2 swapchain_extent_glm = {swapchain_extent.width, swapchain_extent.height};
        for(const texture_resource_data& texture_data : texture_datas) {
            vk_texture texture;
            texture.is_dynamic = true;
            texture.data = texture_data;
            texture.format = to_vk_format(texture_data.format.pixel_format);
            texture.layout = VK_IMAGE_LAYOUT_UNDEFINED;

            VkImageCreateInfo image_create_info = {};
            image_create_info.sType = VK_STRUCTURE_TYPE_IMAGE_CREATE_INFO;
            image_create_info.imageType = VK_IMAGE_TYPE_2D;
            image_create_info.format = texture.format;
            const glm::uvec2 texture_size = texture_data.format.get_size_in_pixels(swapchain_extent_glm);
            image_create_info.extent.width = texture_size.x;
            image_create_info.extent.height = texture_size.y;
            image_create_info.extent.depth = 1;
            image_create_info.mipLevels = 1;
            image_create_info.arrayLayers = 1;
            image_create_info.samples = VK_SAMPLE_COUNT_1_BIT;
            image_create_info.usage = VK_IMAGE_USAGE_SAMPLED_BIT;
            if(texture.format == VK_FORMAT_D24_UNORM_S8_UINT || texture.format == VK_FORMAT_D32_SFLOAT) {
                image_create_info.usage |= VK_IMAGE_USAGE_DEPTH_STENCIL_ATTACHMENT_BIT;

            } else {
                image_create_info.usage |= VK_IMAGE_USAGE_COLOR_ATTACHMENT_BIT;
            }
            image_create_info.queueFamilyIndexCount = 1;
            image_create_info.pQueueFamilyIndices = &graphics_family_index;
            image_create_info.initialLayout = VK_IMAGE_LAYOUT_UNDEFINED;

            VmaAllocationCreateInfo alloc_create_info = {};
            alloc_create_info.flags = VMA_ALLOCATION_CREATE_DEDICATED_MEMORY_BIT;
            alloc_create_info.usage = VMA_MEMORY_USAGE_GPU_ONLY;
            alloc_create_info.requiredFlags = VK_MEMORY_PROPERTY_DEVICE_LOCAL_BIT;
            alloc_create_info.preferredFlags = 0;
            alloc_create_info.memoryTypeBits = 0;
            alloc_create_info.pool = VK_NULL_HANDLE;
            alloc_create_info.pUserData = nullptr;

            vmaCreateImage(vma_allocator, &image_create_info, &alloc_create_info, &texture.image, &texture.allocation, &texture.vma_info);

            VkImageViewCreateInfo image_view_create_info = {};
            image_view_create_info.sType = VK_STRUCTURE_TYPE_IMAGE_VIEW_CREATE_INFO;
            image_view_create_info.image = texture.image;
            image_view_create_info.viewType = VK_IMAGE_VIEW_TYPE_2D;
            image_view_create_info.format = image_create_info.format;
            if(texture.format == VK_FORMAT_D24_UNORM_S8_UINT || texture.format == VK_FORMAT_D32_SFLOAT) {
                image_view_create_info.subresourceRange.aspectMask = VK_IMAGE_ASPECT_DEPTH_BIT;
                texture.is_depth_tex = true;

            } else {
                image_view_create_info.subresourceRange.aspectMask = VK_IMAGE_ASPECT_COLOR_BIT;
            }
            image_view_create_info.subresourceRange.baseArrayLayer = 0;
            image_view_create_info.subresourceRange.layerCount = 1;
            image_view_create_info.subresourceRange.baseMipLevel = 0;
            image_view_create_info.subresourceRange.levelCount = 1;

            vkCreateImageView(device, &image_view_create_info, nullptr, &texture.image_view);

#ifndef NDEBUG
            VkDebugUtilsObjectNameInfoEXT object_name = {};
            object_name.sType = VK_STRUCTURE_TYPE_DEBUG_UTILS_OBJECT_NAME_INFO_EXT;
            object_name.objectType = VK_OBJECT_TYPE_IMAGE;
            object_name.objectHandle = reinterpret_cast<uint64_t>(texture.image);
            object_name.pObjectName = texture_data.name.c_str();
            NOVA_THROW_IF_VK_ERROR(vkSetDebugUtilsObjectNameEXT(device, &object_name), render_engine_initialization_exception);
#endif
            NOVA_LOG(INFO) << "Set object " << texture.image << " to have name " << texture_data.name;

            textures[texture_data.name] = texture;
        }

        dynamic_textures_need_to_transition = true;
    }

>>>>>>> 874fa14c
    void vulkan_render_engine::add_resource_to_bindings(std::unordered_map<std::string, vk_resource_binding>& bindings, const spirv_cross::CompilerGLSL& shader_compiler, const spirv_cross::Resource& resource, const VkDescriptorType type) {
        const uint32_t set = shader_compiler.get_decoration(resource.id, spv::DecorationDescriptorSet);
        const uint32_t binding = shader_compiler.get_decoration(resource.id, spv::DecorationBinding);

        vk_resource_binding new_binding = {};
        new_binding.set = set;
        new_binding.binding = binding;
        new_binding.descriptorType = type;
        new_binding.descriptorCount = 1;

        if(bindings.find(resource.name) == bindings.end()) {
            // Totally new binding!
            bindings[resource.name] = new_binding;

        } else {
            // Existing binding. Is it the same as our binding?
            const vk_resource_binding& existing_binding = bindings.at(resource.name);
            if(existing_binding != new_binding) {
                // They have two different bindings with the same name. Not allowed
                NOVA_LOG(ERROR) << "You have two different uniforms named " << resource.name << " in different shader stages. This is not allowed. Use unique names";
            }
        }
    }

    void vulkan_render_engine::get_shader_module_descriptors(const std::vector<uint32_t>& spirv, std::unordered_map<std::string, vk_resource_binding>& bindings) {
        const spirv_cross::CompilerGLSL shader_compiler(spirv);
        const spirv_cross::ShaderResources resources = shader_compiler.get_shader_resources();

        for(const spirv_cross::Resource& resource : resources.sampled_images) {
            add_resource_to_bindings(bindings, shader_compiler, resource, VK_DESCRIPTOR_TYPE_COMBINED_IMAGE_SAMPLER);
        }

        for(const spirv_cross::Resource& resource : resources.uniform_buffers) {
            add_resource_to_bindings(bindings, shader_compiler, resource, VK_DESCRIPTOR_TYPE_UNIFORM_BUFFER);
        }
    }

    std::vector<VkDescriptorSetLayout> vulkan_render_engine::create_descriptor_set_layouts(std::unordered_map<std::string, vk_resource_binding> all_bindings) const {
        std::unordered_map<uint32_t, std::vector<VkDescriptorSetLayoutBinding>> bindings_by_set;

        for(const auto& named_binding : all_bindings) {
            const vk_resource_binding& binding = named_binding.second;
            VkDescriptorSetLayoutBinding new_binding = {};
            new_binding.binding = binding.binding;
            new_binding.descriptorCount = binding.descriptorCount;
            new_binding.descriptorType = binding.descriptorType;
            new_binding.pImmutableSamplers = binding.pImmutableSamplers;
            new_binding.stageFlags = VK_SHADER_STAGE_ALL;

            bindings_by_set[binding.set].push_back(new_binding);
        }

        std::vector<VkDescriptorSetLayoutCreateInfo> dsl_create_infos = {};
        dsl_create_infos.reserve(bindings_by_set.size());
        for(uint32_t i = 0; i < bindings_by_set.size(); i++) {
            if(bindings_by_set.find(i) == bindings_by_set.end()) {
                NOVA_LOG(ERROR) << "Could not get information for descriptor set " << i << "; most likely you skipped"
                                << " a descriptor set in your shader. Ensure that all shaders for this pipeline together don't have"
                                << " any gaps in the descriptor sets they declare";
                throw shader_layout_creation_failed("Descriptor set " + std::to_string(i) + " not present");
            }

            const std::vector<VkDescriptorSetLayoutBinding>& bindings = bindings_by_set.at(i);

            VkDescriptorSetLayoutCreateInfo create_info = {};
            create_info.sType = VK_STRUCTURE_TYPE_DESCRIPTOR_SET_LAYOUT_CREATE_INFO;
            create_info.bindingCount = static_cast<uint32_t>(bindings.size());
            create_info.pBindings = bindings.data();

            dsl_create_infos.push_back(create_info);
        }

        std::vector<VkDescriptorSetLayout> layouts;
        layouts.resize(dsl_create_infos.size());
        for(uint32_t i = 0; i < dsl_create_infos.size(); i++) {
            vkCreateDescriptorSetLayout(device, &dsl_create_infos[i], nullptr, &layouts[i]);
        }

        return layouts;
    }

<<<<<<< HEAD
=======
    void vulkan_render_engine::create_material_descriptor_sets() {
        for(const auto& [renderpass_name, pipelines] : pipelines_by_renderpass) {
            (void) renderpass_name;
            for(const auto& pipeline : pipelines) {
                std::vector<material_pass>& material_passes = material_passes_by_pipeline.at(pipeline.data.name);
                for(material_pass& mat_pass : material_passes) {
                    if(pipeline.layouts.empty()) {
                        // If there's no layouts, we're done
                        NOVA_LOG(TRACE) << "No layouts for pipeline " << pipeline.data.name << ", which material pass " << mat_pass.name << " of material " << mat_pass.material_name << " uses";
                        continue;
                    }

                    NOVA_LOG(TRACE) << "Creating descriptor sets for pipeline " << pipeline.data.name;

                    auto layouts = std::vector<VkDescriptorSetLayout>{};
                    layouts.reserve(pipeline.layouts.size());

                    // CLion might tell you to simplify this into a foreach loop... DO NOT! The layouts need to be added in set
                    // order, not map order which is what you'll get if you use a foreach - AND IT'S WRONG
                    for(uint32_t i = 0; i < pipeline.layouts.size(); i++) {
                        layouts.push_back(pipeline.layouts.at(static_cast<int32_t>(i)));
                    }

                    VkDescriptorSetAllocateInfo alloc_info = {};
                    alloc_info.sType = VK_STRUCTURE_TYPE_DESCRIPTOR_SET_ALLOCATE_INFO;
                    alloc_info.descriptorPool = get_descriptor_pool_for_current_thread();
                    alloc_info.descriptorSetCount = static_cast<uint32_t>(layouts.size());
                    alloc_info.pSetLayouts = layouts.data();

                    mat_pass.descriptor_sets.resize(layouts.size());
                    NOVA_THROW_IF_VK_ERROR(vkAllocateDescriptorSets(device, &alloc_info, mat_pass.descriptor_sets.data()), shaderpack_loading_error);

                    update_material_descriptor_sets(mat_pass, pipeline.bindings);
                }
            }
        }
    }

>>>>>>> 874fa14c
    std::vector<VkImageMemoryBarrier> vulkan_render_engine::make_attachment_to_shader_read_only_barriers(const std::unordered_set<std::string>& textures) {
        std::vector<VkImageMemoryBarrier> barriers;
        barriers.reserve(textures.size());

        for(const std::string& tex_name : textures) {
            const vk_texture& tex = this->textures.at(tex_name);

            VkImageMemoryBarrier barrier = {};
            barrier.sType = VK_STRUCTURE_TYPE_IMAGE_MEMORY_BARRIER;
            barrier.srcAccessMask = VK_ACCESS_COLOR_ATTACHMENT_WRITE_BIT;
            barrier.dstAccessMask = VK_ACCESS_SHADER_READ_BIT;
            barrier.newLayout = VK_IMAGE_LAYOUT_SHADER_READ_ONLY_OPTIMAL;
            barrier.srcQueueFamilyIndex = graphics_family_index;
            barrier.dstQueueFamilyIndex = graphics_family_index;
            barrier.image = tex.image;
            barrier.subresourceRange.baseMipLevel = 0;
            barrier.subresourceRange.levelCount = 1;
            barrier.subresourceRange.baseArrayLayer = 0;
            barrier.subresourceRange.layerCount = 1;

            if(tex.is_depth_tex) {
                barrier.oldLayout = VK_IMAGE_LAYOUT_DEPTH_STENCIL_ATTACHMENT_OPTIMAL;
                barrier.subresourceRange.aspectMask = VK_IMAGE_ASPECT_DEPTH_BIT;

            } else {
                barrier.oldLayout = VK_IMAGE_LAYOUT_COLOR_ATTACHMENT_OPTIMAL;
                barrier.subresourceRange.aspectMask = VK_IMAGE_ASPECT_COLOR_BIT;
            }

            barriers.push_back(barrier);
        }

        return barriers;
    }

<<<<<<< HEAD
=======
    enum class barrier_necessity { maybe, yes, no };

    void vulkan_render_engine::create_barriers_for_renderpass(vk_render_pass& pass) {
        /*
         * For each renderpass:
         * - Walk backwards through previous renderpasses
         * - If we find one that writes to a resource we read from before we find one that reads from a resource we read from, add a barrier
         * - If we find one that reads from a resource we write to before we find one that writes to a resource we write to, add a barrier
         */

        std::unordered_map<std::string, barrier_necessity> read_texture_barrier_necessity;
        read_texture_barrier_necessity.reserve(pass.data.texture_inputs.size());
        for(const std::string& tex_name : pass.data.texture_inputs) {
            read_texture_barrier_necessity[tex_name] = barrier_necessity::maybe;
        }

        std::unordered_map<std::string, barrier_necessity> write_texture_barrier_necessity;
        write_texture_barrier_necessity.reserve(pass.data.texture_outputs.size());
        for(const texture_attachment& attach : pass.data.texture_outputs) {
            write_texture_barrier_necessity[attach.name] = barrier_necessity::maybe;
        }

        // Find where we are in the list of passes
        uint64_t idx = 0;
        for(; idx < render_passes_by_order.size(); idx++) {
            if(render_passes_by_order.at(idx) == pass.data.name) {
                break;
            }
        }

        // Walk backwards from where we are, checking if any of the textures the previous pass writes to are textures we need to barrier
        while(true) {
            const std::string& prev_pass_name = render_passes_by_order.at(idx);
            const vk_render_pass& previous_pass = render_passes.at(prev_pass_name);
            // If the previous pass reads from a texture that we read from, it (or a even earlier pass) will have the barrier
            const std::vector<std::string> read_textures = previous_pass.data.texture_inputs;

            for(const std::string& prev_read_texture : read_textures) {
                // If the previous pass reads from a texture that we read from, we don't need to barrier it
                if(read_texture_barrier_necessity.find(prev_read_texture) != read_texture_barrier_necessity.end()) {
                    if(read_texture_barrier_necessity.at(prev_read_texture) == barrier_necessity::maybe) {
                        NOVA_LOG(TRACE) << "Do not need a barrier for read texture " << prev_read_texture << " before renderpass " << pass.data.name << " because pass " << previous_pass.data.name << " reads from it as well";
                        read_texture_barrier_necessity[prev_read_texture] = barrier_necessity::no;
                    }
                }

                // If the previous pass reads from a texture that we write to, we need a barrier
                if(write_texture_barrier_necessity.find(prev_read_texture) != write_texture_barrier_necessity.end()) {
                    if(write_texture_barrier_necessity.at(prev_read_texture) == barrier_necessity::maybe) {
                        NOVA_LOG(TRACE) << "Need a barrier for write texture " << prev_read_texture << " before renderpass " << pass.data.name << " because pass " << previous_pass.data.name << " reads from it";
                        write_texture_barrier_necessity[prev_read_texture] = barrier_necessity::no;
                    }
                }
            }

            for(const texture_attachment& prev_write_tex : previous_pass.data.texture_outputs) {
                // If the previous pass write to a texture that we read from, we need a barrier
                if(read_texture_barrier_necessity.find(prev_write_tex.name) != read_texture_barrier_necessity.end()) {
                    if(read_texture_barrier_necessity.at(prev_write_tex.name) == barrier_necessity::maybe) {
                        NOVA_LOG(TRACE) << "Need a barrier for read texture " << prev_write_tex.name << " before renderpass " << pass.data.name << " because pass " << previous_pass.data.name << " writes to is";
                        read_texture_barrier_necessity[prev_write_tex.name] = barrier_necessity::yes;
                    }
                }

                // If the previous pass write to a texture that we write to, we don't need to barrier it
                if(write_texture_barrier_necessity.find(prev_write_tex.name) != write_texture_barrier_necessity.end()) {
                    if(write_texture_barrier_necessity.at(prev_write_tex.name) == barrier_necessity::maybe) {
                        NOVA_LOG(TRACE) << "Do not need a barrier for write texture " << prev_write_tex.name << " before renderpass " << pass.data.name << " because pass " << previous_pass.data.name << " writes to it as well";
                        write_texture_barrier_necessity[prev_write_tex.name] = barrier_necessity::yes;
                    }
                }
            }

            if(idx == 0) {
                break;
            } else {
                idx--;
            }
        }

        for(const auto& [tex_name, _] : read_texture_barrier_necessity) {
            (void) _;
            const vk_texture& tex = textures.at(tex_name);

            VkImageMemoryBarrier barrier = {};
            barrier.sType = VK_STRUCTURE_TYPE_IMAGE_MEMORY_BARRIER;
            barrier.srcAccessMask = VK_ACCESS_COLOR_ATTACHMENT_WRITE_BIT;
            barrier.dstAccessMask = VK_ACCESS_SHADER_READ_BIT;
            barrier.oldLayout = VK_IMAGE_LAYOUT_COLOR_ATTACHMENT_OPTIMAL;
            barrier.newLayout = VK_IMAGE_LAYOUT_SHADER_READ_ONLY_OPTIMAL;
            barrier.srcQueueFamilyIndex = graphics_family_index;
            barrier.dstQueueFamilyIndex = graphics_family_index;
            barrier.image = tex.image;
            barrier.subresourceRange.aspectMask = VK_IMAGE_ASPECT_COLOR_BIT;
            barrier.subresourceRange.baseMipLevel = 0;
            barrier.subresourceRange.levelCount = 1;
            barrier.subresourceRange.baseArrayLayer = 0;
            barrier.subresourceRange.layerCount = 1;

            pass.read_texture_barriers.push_back(barrier);
        }

        for(const auto& [tex_name, _] : write_texture_barrier_necessity) {
            (void) _;
            if(tex_name == "Backbuffer") {
                continue;
            }

            const VkImage image = textures.at(tex_name).image;

            VkImageMemoryBarrier barrier = {};
            barrier.sType = VK_STRUCTURE_TYPE_IMAGE_MEMORY_BARRIER;
            barrier.srcAccessMask = VK_ACCESS_SHADER_READ_BIT;
            barrier.dstAccessMask = VK_ACCESS_COLOR_ATTACHMENT_WRITE_BIT;
            barrier.oldLayout = VK_IMAGE_LAYOUT_SHADER_READ_ONLY_OPTIMAL;
            barrier.newLayout = VK_IMAGE_LAYOUT_COLOR_ATTACHMENT_OPTIMAL;
            barrier.srcQueueFamilyIndex = graphics_family_index;
            barrier.dstQueueFamilyIndex = graphics_family_index;
            barrier.image = image;
            barrier.subresourceRange.aspectMask = VK_IMAGE_ASPECT_COLOR_BIT;
            barrier.subresourceRange.baseMipLevel = 0;
            barrier.subresourceRange.levelCount = 1;
            barrier.subresourceRange.baseArrayLayer = 0;
            barrier.subresourceRange.layerCount = 1;

            pass.write_texture_barriers.push_back(barrier);
        }
    }

    void vulkan_render_engine::generate_barriers_for_dynamic_resources() {
        for(auto& [name, pass] : render_passes) {
            (void) name;
            create_barriers_for_renderpass(pass);
        }
    }

    void vulkan_render_engine::update_material_descriptor_sets(const material_pass& mat, const std::unordered_map<std::string, vk_resource_binding>& name_to_descriptor) {
        // for each resource:
        //  - Get its set and binding from the pipeline
        //  - Update its descriptor set
        NOVA_LOG(TRACE) << "Updating descriptors for material " << mat.material_name;

        std::vector<VkWriteDescriptorSet> writes;

        // We create VkDescriptorImageInfo objects in a different scope, so were they to live there forever they'd get destructed before we can use them
        // Instead we have them in a std::vector so they get deallocated _after_ being used
        std::vector<VkDescriptorImageInfo> image_infos(mat.bindings.size());

        std::vector<VkDescriptorBufferInfo> buffer_infos(mat.bindings.size());

        for(const auto& [renderpass_name, pipelines] : pipelines_by_renderpass) {
            (void) renderpass_name;
            bool should_break = false;

            for(const vk_pipeline& pipeline : pipelines) {
                if(pipeline.data.name == mat.pipeline) {
                    for(const auto& [descriptor_name, resource_name] : mat.bindings) {
                        if(pipeline.bindings.find(descriptor_name) == pipeline.bindings.end()) {
                            NOVA_LOG(DEBUG) << "Material pass " << mat.name << " in material " << mat.material_name << " wants to bind " << resource_name << " to descriptor set " << descriptor_name << ", but it doesn't exist in pipeline "
                                            << pipeline.data.name << ", which this material pass uses";
                        }
                    }

                    should_break = true;
                    break;
                }

                if(should_break) {
                    break;
                }
            }
        }

        for(const auto& [descriptor_name, resource_name] : mat.bindings) {
            const auto& descriptor_info = name_to_descriptor.at(descriptor_name);
            const auto descriptor_set = mat.descriptor_sets[descriptor_info.set];
            bool is_known = true;

            VkWriteDescriptorSet write = {};
            write.sType = VK_STRUCTURE_TYPE_WRITE_DESCRIPTOR_SET;
            write.dstSet = descriptor_set;
            write.dstBinding = descriptor_info.binding;
            write.descriptorCount = 1;
            write.dstArrayElement = 0;

            if(textures.find(resource_name) != textures.end()) {
                const vk_texture& texture = textures.at(resource_name);
                write_texture_to_descriptor(texture, write, image_infos);

            } else if(buffers.find(resource_name) != buffers.end()) {
                const vk_buffer& buffer = buffers.at(resource_name);
                write_buffer_to_descriptor(buffer, write, buffer_infos);

            } else {
                is_known = false;
                NOVA_LOG(WARN) << "Resource " << resource_name << " is not known to Nova. I hope you aren't using it cause it doesn't exist";
            }

            if(is_known) {
                writes.push_back(write);
            }
        }

        vkUpdateDescriptorSets(device, static_cast<uint32_t>(writes.size()), writes.data(), 0, nullptr);
    }

>>>>>>> 874fa14c
    void vulkan_render_engine::write_texture_to_descriptor(const vk_texture& texture, VkWriteDescriptorSet& write, std::vector<VkDescriptorImageInfo>& image_infos) const {
        VkDescriptorImageInfo image_info = {};
        image_info.imageView = texture.image_view;
        image_info.imageLayout = VK_IMAGE_LAYOUT_SHADER_READ_ONLY_OPTIMAL;
        image_info.sampler = point_sampler;

        image_infos.push_back(image_info);

        write.pImageInfo = &image_infos.at(image_infos.size() - 1);
        write.descriptorType = VK_DESCRIPTOR_TYPE_COMBINED_IMAGE_SAMPLER;
    }

    void vulkan_render_engine::write_buffer_to_descriptor(const vk_buffer& buffer, VkWriteDescriptorSet& write, std::vector<VkDescriptorBufferInfo>& buffer_infos) {
        VkDescriptorBufferInfo buffer_info = {};
        buffer_info.buffer = buffer.buffer;
        buffer_info.offset = 0;
        buffer_info.range = buffer.alloc_info.size;

        buffer_infos.push_back(buffer_info);

        write.pBufferInfo = &buffer_infos[buffer_infos.size() - 1];
        write.descriptorType = VK_DESCRIPTOR_TYPE_UNIFORM_BUFFER;
    }
} // namespace nova<|MERGE_RESOLUTION|>--- conflicted
+++ resolved
@@ -25,98 +25,6 @@
 #endif
 
 namespace nova {
-<<<<<<< HEAD
-=======
-    vulkan_render_engine::vulkan_render_engine(const nova_settings& settings, ttl::task_scheduler* task_scheduler) : render_engine(settings, task_scheduler) {
-        NOVA_LOG(INFO) << "Initializing Vulkan rendering";
-
-        const settings_options& options = settings.get_options();
-
-        validate_mesh_options(options.vertex_memory_settings);
-
-        const auto& version = options.vulkan.application_version;
-
-        VkApplicationInfo application_info;
-        application_info.sType = VK_STRUCTURE_TYPE_APPLICATION_INFO;
-        application_info.pNext = nullptr;
-        application_info.pApplicationName = options.vulkan.application_name.c_str();
-        application_info.applicationVersion = VK_MAKE_VERSION(version.major, version.minor, version.patch);
-        application_info.pEngineName = "Nova renderer 0.1";
-        application_info.apiVersion = VK_API_VERSION_1_1;
-
-        VkInstanceCreateInfo create_info;
-        create_info.sType = VK_STRUCTURE_TYPE_INSTANCE_CREATE_INFO;
-        create_info.pNext = nullptr;
-        create_info.flags = 0;
-        create_info.pApplicationInfo = &application_info;
-#ifndef NDEBUG
-        enabled_validation_layer_names.push_back("VK_LAYER_LUNARG_standard_validation");
-#endif
-        create_info.enabledLayerCount = static_cast<uint32_t>(enabled_validation_layer_names.size());
-        create_info.ppEnabledLayerNames = enabled_validation_layer_names.data();
-
-        std::vector<const char*> enabled_extension_names;
-        enabled_extension_names.push_back(VK_KHR_SURFACE_EXTENSION_NAME);
-#ifdef NOVA_LINUX
-        enabled_extension_names.push_back(VK_KHR_XLIB_SURFACE_EXTENSION_NAME);
-#elif NOVA_WINDOWS
-        enabled_extension_names.push_back(VK_KHR_WIN32_SURFACE_EXTENSION_NAME);
-#else
-#error Unsupported Operating system
-#endif
-
-#ifndef NDEBUG
-        enabled_extension_names.push_back(VK_EXT_DEBUG_REPORT_EXTENSION_NAME);
-        enabled_extension_names.push_back(VK_EXT_DEBUG_UTILS_EXTENSION_NAME);
-#endif
-        create_info.enabledExtensionCount = static_cast<uint32_t>(enabled_extension_names.size());
-        create_info.ppEnabledExtensionNames = enabled_extension_names.data();
-
-        NOVA_THROW_IF_VK_ERROR(vkCreateInstance(&create_info, nullptr, &vk_instance), render_engine_initialization_exception);
-
-        uint32_t num_extensions;
-        vkEnumerateInstanceExtensionProperties(nullptr, &num_extensions, nullptr);
-        gpu.available_extensions.resize(num_extensions);
-        vkEnumerateInstanceExtensionProperties(nullptr, &num_extensions, gpu.available_extensions.data());
-
-        std::stringstream ss;
-        for(const VkExtensionProperties& props : gpu.available_extensions) {
-            ss << "\t" << props.extensionName << " version " << props.specVersion << "\n";
-        }
-
-        NOVA_LOG(TRACE) << "Supported extensions:\n" << ss.str();
-
-#ifndef NDEBUG
-        vkCreateDebugUtilsMessengerEXT = reinterpret_cast<PFN_vkCreateDebugUtilsMessengerEXT>(vkGetInstanceProcAddr(vk_instance, "vkCreateDebugUtilsMessengerEXT"));
-        vkDestroyDebugReportCallbackEXT = reinterpret_cast<PFN_vkDestroyDebugReportCallbackEXT>(vkGetInstanceProcAddr(vk_instance, "vkDestroyDebugReportCallbackEXT"));
-
-        VkDebugUtilsMessengerCreateInfoEXT debug_create_info;
-        debug_create_info.sType = VK_STRUCTURE_TYPE_DEBUG_UTILS_MESSENGER_CREATE_INFO_EXT;
-        debug_create_info.pNext = nullptr;
-        debug_create_info.flags = 0;
-        debug_create_info.messageSeverity = VK_DEBUG_UTILS_MESSAGE_SEVERITY_VERBOSE_BIT_EXT | VK_DEBUG_UTILS_MESSAGE_SEVERITY_INFO_BIT_EXT | VK_DEBUG_UTILS_MESSAGE_SEVERITY_WARNING_BIT_EXT | VK_DEBUG_UTILS_MESSAGE_SEVERITY_ERROR_BIT_EXT;
-        debug_create_info.messageType = VK_DEBUG_UTILS_MESSAGE_TYPE_GENERAL_BIT_EXT | VK_DEBUG_UTILS_MESSAGE_TYPE_VALIDATION_BIT_EXT | VK_DEBUG_UTILS_MESSAGE_TYPE_PERFORMANCE_BIT_EXT;
-        debug_create_info.pfnUserCallback = reinterpret_cast<PFN_vkDebugUtilsMessengerCallbackEXT>(&debug_report_callback);
-        debug_create_info.pUserData = this;
-
-        NOVA_THROW_IF_VK_ERROR(vkCreateDebugUtilsMessengerEXT(vk_instance, &debug_create_info, nullptr, &debug_callback), render_engine_initialization_exception);
-#endif
-        // First we open the window. This doesn't depend on anything except the VkInstance/ This method also creates
-        // the VkSurfaceKHR we can render to
-        open_window(settings.get_options().window.width, settings.get_options().window.height);
-
-        // Create the device. This depends on both the VkInstance and the VkSurfaceKHR: we need the VkSurfaceKHR to
-        // make sure we find a device that can present to that surface
-        create_device();
-
-        create_per_thread_command_pools();
-
-        // Create the swapchain. This depends on the VkInstance, VkPhysicalDevice, our pre-thread command pools, and
-        // VkSurfaceKHR. This method also fills out a lot of the information in our vk_gpu_info
-        create_swapchain();
->>>>>>> 874fa14c
-
-
     vulkan_render_engine::~vulkan_render_engine() {
         vkDeviceWaitIdle(device);
     }
@@ -305,475 +213,6 @@
         return !(*this == other);
     }
 
-<<<<<<< HEAD
-=======
-    void vulkan_render_engine::create_render_passes(const std::vector<render_pass_data>& passes) {
-        NOVA_LOG(DEBUG) << "Flattening frame graph...";
-
-        std::unordered_map<std::string, render_pass_data> regular_render_passes;
-        regular_render_passes.reserve(passes.size());
-        render_passes.reserve(passes.size());
-        for(const render_pass_data& pass_data : passes) {
-            render_passes[pass_data.name].data = pass_data;
-            VkFenceCreateInfo fence_info = {};
-            fence_info.sType = VK_STRUCTURE_TYPE_FENCE_CREATE_INFO;
-            fence_info.flags = VK_FENCE_CREATE_SIGNALED_BIT;
-
-            vkCreateFence(device, &fence_info, nullptr, &render_passes[pass_data.name].fence);
-            regular_render_passes[pass_data.name] = pass_data;
-        }
-
-        render_passes_by_order = order_passes(regular_render_passes);
-
-        const VkExtent2D swapchain_extent = swapchain->get_swapchain_extent();
-
-        for(const auto& [pass_name, pass] : render_passes) {
-            VkSubpassDescription subpass_description;
-            subpass_description.flags = 0;
-            subpass_description.pipelineBindPoint = VK_PIPELINE_BIND_POINT_GRAPHICS;
-            subpass_description.inputAttachmentCount = 0;
-            subpass_description.pInputAttachments = nullptr;
-            subpass_description.preserveAttachmentCount = 0;
-            subpass_description.pPreserveAttachments = nullptr;
-            subpass_description.pResolveAttachments = nullptr;
-            subpass_description.pDepthStencilAttachment = nullptr;
-
-            VkSubpassDependency image_available_dependency;
-            image_available_dependency.dependencyFlags = 0;
-            image_available_dependency.srcSubpass = VK_SUBPASS_EXTERNAL;
-            image_available_dependency.dstSubpass = 0;
-            image_available_dependency.srcStageMask = VK_PIPELINE_STAGE_COLOR_ATTACHMENT_OUTPUT_BIT;
-            image_available_dependency.srcAccessMask = 0;
-            image_available_dependency.dstStageMask = VK_PIPELINE_STAGE_COLOR_ATTACHMENT_OUTPUT_BIT;
-            image_available_dependency.dstAccessMask = VK_ACCESS_COLOR_ATTACHMENT_READ_BIT | VK_ACCESS_COLOR_ATTACHMENT_WRITE_BIT;
-
-            VkRenderPassCreateInfo render_pass_create_info;
-            render_pass_create_info.sType = VK_STRUCTURE_TYPE_RENDER_PASS_CREATE_INFO;
-            render_pass_create_info.pNext = nullptr;
-            render_pass_create_info.flags = 0;
-            render_pass_create_info.subpassCount = 1;
-            render_pass_create_info.pSubpasses = &subpass_description;
-            render_pass_create_info.dependencyCount = 1;
-            render_pass_create_info.pDependencies = &image_available_dependency;
-
-            std::vector<VkAttachmentReference> attachment_references;
-            std::vector<VkAttachmentDescription> attachments;
-            std::vector<VkImageView> framebuffer_attachments;
-            uint32_t framebuffer_width = 0;
-            uint32_t framebuffer_height = 0;
-
-            std::vector<vk_texture*> textures_in_framebuffer;
-            textures_in_framebuffer.reserve(pass.data.texture_outputs.size() + (pass.data.depth_texture ? 1 : 0));
-            bool writes_to_backbuffer = false;
-            // Collect framebuffer size information from color output attachments
-            for(const texture_attachment& attachment : pass.data.texture_outputs) {
-                if(attachment.name == "Backbuffer") {
-                    // Handle backbuffer
-                    // Backbuffer framebuffers are handled by themselves in their own special snowflake way so we just need to skip everything
-                    writes_to_backbuffer = true;
-
-                    VkAttachmentDescription desc = {};
-                    desc.flags = 0;
-                    desc.format = swapchain->get_swapchain_format();
-                    desc.samples = VK_SAMPLE_COUNT_1_BIT;
-                    desc.loadOp = VK_ATTACHMENT_LOAD_OP_CLEAR;
-                    desc.storeOp = VK_ATTACHMENT_STORE_OP_STORE;
-                    desc.stencilLoadOp = VK_ATTACHMENT_LOAD_OP_DONT_CARE;
-                    desc.stencilStoreOp = VK_ATTACHMENT_STORE_OP_DONT_CARE;
-                    desc.initialLayout = VK_IMAGE_LAYOUT_COLOR_ATTACHMENT_OPTIMAL;
-                    desc.finalLayout = VK_IMAGE_LAYOUT_COLOR_ATTACHMENT_OPTIMAL;
-
-                    attachments.push_back(desc);
-
-                    VkAttachmentReference ref = {};
-
-                    ref.layout = VK_IMAGE_LAYOUT_COLOR_ATTACHMENT_OPTIMAL;
-                    ref.attachment = static_cast<uint32_t>(attachments.size()) - 1;
-
-                    attachment_references.push_back(ref);
-
-                    framebuffer_width = swapchain_extent.width;
-                    framebuffer_height = swapchain_extent.height;
-
-                    render_passes[pass_name].writes_to_backbuffer = true;
-
-                    break;
-
-                } else {
-                    const vk_texture& tex = textures.at(attachment.name);
-                    // the textures array _should_ _never_ change from this point onward. If it does, this pointer will probably point to undefined data
-                    textures_in_framebuffer.push_back(&textures.at(attachment.name));
-
-                    framebuffer_attachments.push_back(tex.image_view);
-
-                    const glm::uvec2 attachment_size = tex.data.format.get_size_in_pixels({swapchain_extent.width, swapchain_extent.height});
-
-                    if(framebuffer_width == 0) {
-                        framebuffer_width = attachment_size.x;
-
-                    } else if(attachment_size.x != framebuffer_width) {
-                        NOVA_LOG(ERROR) << "Texture " << attachment.name << " used by renderpass " << pass_name << " has a width of " << attachment_size.x << ", but the framebuffer has a width of " << framebuffer_width
-                                        << ". This is illegal, all input textures of a single renderpass must be the same size";
-                    }
-
-                    if(framebuffer_height == 0) {
-                        framebuffer_height = attachment_size.y;
-
-                    } else if(attachment_size.y != framebuffer_height) {
-                        NOVA_LOG(ERROR) << "Texture " << attachment.name << " used by renderpass " << pass_name << " has a height of " << attachment_size.y << ", but the framebuffer has a height of " << framebuffer_height
-                                        << ". This is illegal, all input textures of a single renderpass must be the same size";
-                    }
-
-                    NOVA_LOG(TRACE) << "Adding image view " << textures.at(attachment.name).image_view << " from image " << attachment.name << " to framebuffer for renderpass " << pass.data.name;
-
-                    VkAttachmentDescription desc = {};
-                    desc.flags = 0;
-                    desc.format = tex.format;
-                    desc.samples = VK_SAMPLE_COUNT_1_BIT;
-                    desc.loadOp = attachment.clear ? VK_ATTACHMENT_LOAD_OP_CLEAR : VK_ATTACHMENT_LOAD_OP_LOAD;
-                    desc.storeOp = VK_ATTACHMENT_STORE_OP_STORE;
-                    desc.stencilLoadOp = VK_ATTACHMENT_LOAD_OP_DONT_CARE;
-                    desc.stencilStoreOp = VK_ATTACHMENT_STORE_OP_DONT_CARE;
-                    desc.initialLayout = VK_IMAGE_LAYOUT_COLOR_ATTACHMENT_OPTIMAL;
-                    desc.finalLayout = VK_IMAGE_LAYOUT_COLOR_ATTACHMENT_OPTIMAL;
-
-                    attachments.push_back(desc);
-
-                    VkAttachmentReference ref = {};
-
-                    ref.layout = VK_IMAGE_LAYOUT_COLOR_ATTACHMENT_OPTIMAL;
-                    ref.attachment = static_cast<uint32_t>(attachments.size()) - 1;
-
-                    attachment_references.push_back(ref);
-                }
-            }
-
-            VkAttachmentReference depth_reference = {};
-            // Collect framebuffer size information from the depth attachment
-            if(pass.data.depth_texture) {
-
-                const vk_texture& tex = textures.at(pass.data.depth_texture->name);
-                framebuffer_attachments.push_back(tex.image_view);
-
-                textures_in_framebuffer.push_back(&textures.at(pass.data.depth_texture->name));
-
-                const glm::uvec2 attachment_size = tex.data.format.get_size_in_pixels({swapchain_extent.width, swapchain_extent.height});
-
-                if(framebuffer_width == 0) {
-                    framebuffer_width = attachment_size.x;
-
-                } else if(attachment_size.x != framebuffer_width) {
-                    NOVA_LOG(ERROR) << "Texture " << pass.data.depth_texture->name << " used by renderpass " << pass_name << " has a width of " << attachment_size.x << ", but the framebuffer has a width of " << framebuffer_width
-                                    << ". This is illegal, all input textures of a single renderpass must be the same size";
-                }
-
-                if(framebuffer_height == 0) {
-                    framebuffer_height = attachment_size.y;
-
-                } else if(attachment_size.y != framebuffer_height) {
-                    NOVA_LOG(ERROR) << "Texture " << pass.data.depth_texture->name << " used by renderpass " << pass_name << " has a height of " << attachment_size.y << ", but the framebuffer has a height of " << framebuffer_height
-                                    << ". This is illegal, all input textures of a single renderpass must be the same size";
-                }
-
-                VkAttachmentDescription desc = {};
-                desc.flags = 0;
-                desc.format = tex.format;
-                desc.samples = VK_SAMPLE_COUNT_1_BIT;
-                desc.loadOp = pass.data.depth_texture->clear ? VK_ATTACHMENT_LOAD_OP_CLEAR : VK_ATTACHMENT_LOAD_OP_LOAD;
-                desc.storeOp = VK_ATTACHMENT_STORE_OP_STORE;
-                desc.stencilLoadOp = VK_ATTACHMENT_LOAD_OP_DONT_CARE;
-                desc.stencilStoreOp = VK_ATTACHMENT_STORE_OP_DONT_CARE;
-                desc.initialLayout = VK_IMAGE_LAYOUT_DEPTH_STENCIL_ATTACHMENT_OPTIMAL;
-                desc.finalLayout = VK_IMAGE_LAYOUT_DEPTH_STENCIL_ATTACHMENT_OPTIMAL;
-
-                attachments.push_back(desc);
-
-                depth_reference.layout = VK_IMAGE_LAYOUT_DEPTH_STENCIL_ATTACHMENT_OPTIMAL;
-                depth_reference.attachment = static_cast<uint32_t>(attachments.size()) - 1;
-
-                subpass_description.pDepthStencilAttachment = &depth_reference;
-            }
-
-            if(framebuffer_width == 0) {
-                NOVA_LOG(ERROR) << "Framebuffer width for pass " << pass.data.name
-                                << " is 0. This is illegal! Make sure that there is at least one attachment for this render pass, and ensure that all attachments used by this pass have a non-zero width";
-            }
-
-            if(framebuffer_height == 0) {
-                NOVA_LOG(ERROR) << "Framebuffer height for pass " << pass.data.name
-                                << " is 0. This is illegal! Make sure that there is at least one attachment for this render pass, and ensure that all attachments used by this pass have a non-zero height";
-            }
-
-            if(framebuffer_attachments.size() > gpu.props.limits.maxColorAttachments) {
-                NOVA_LOG(ERROR) << "Framebuffer for pass " << pass.data.name << " has " << framebuffer_attachments.size() << " color attachments, but your GPU only supports " << gpu.props.limits.maxColorAttachments
-                                << ". Please reduce the number of attachments that this pass uses, possibly by changing some of your input attachments to bound textures";
-            }
-
-            subpass_description.colorAttachmentCount = static_cast<uint32_t>(attachment_references.size());
-            subpass_description.pColorAttachments = attachment_references.data();
-
-            render_pass_create_info.attachmentCount = static_cast<uint32_t>(attachments.size());
-            render_pass_create_info.pAttachments = attachments.data();
-
-            NOVA_THROW_IF_VK_ERROR(vkCreateRenderPass(device, &render_pass_create_info, nullptr, &render_passes[pass_name].pass), render_engine_initialization_exception);
-
-            if(writes_to_backbuffer) {
-                if(pass.data.texture_outputs.size() > 1) {
-                    NOVA_LOG(ERROR) << "Pass " << pass.data.name << " writes to the backbuffer, and other textures. Passes that write to the backbuffer are not allowed to write to any other textures";
-                }
-
-                render_passes[pass_name].framebuffer.framebuffer = nullptr;
-
-            } else {
-                VkFramebufferCreateInfo framebuffer_create_info = {};
-                framebuffer_create_info.sType = VK_STRUCTURE_TYPE_FRAMEBUFFER_CREATE_INFO;
-                framebuffer_create_info.renderPass = render_passes[pass_name].pass;
-                framebuffer_create_info.attachmentCount = static_cast<uint32_t>(framebuffer_attachments.size());
-                framebuffer_create_info.pAttachments = framebuffer_attachments.data();
-                framebuffer_create_info.width = framebuffer_width;
-                framebuffer_create_info.height = framebuffer_height;
-                framebuffer_create_info.layers = 1;
-
-                std::stringstream ss;
-                for(const VkImageView& attachment : framebuffer_attachments) {
-                    ss << attachment << ", ";
-                }
-
-                NOVA_LOG(TRACE) << "Creating framebuffer with size (" << framebuffer_width << ", " << framebuffer_height << "), and attachments " << ss.str();
-
-                VkFramebuffer framebuffer;
-                NOVA_THROW_IF_VK_ERROR(vkCreateFramebuffer(device, &framebuffer_create_info, nullptr, &framebuffer), render_engine_initialization_exception);
-                render_passes[pass_name].framebuffer.framebuffer = framebuffer;
-                render_passes[pass_name].framebuffer.images = std::move(textures_in_framebuffer);
-            }
-
-            render_passes[pass_name].render_area = {{0, 0}, {framebuffer_width, framebuffer_height}};
-
-#ifndef NDEBUG
-            VkDebugUtilsObjectNameInfoEXT object_name = {};
-            object_name.sType = VK_STRUCTURE_TYPE_DEBUG_UTILS_OBJECT_NAME_INFO_EXT;
-            object_name.objectType = VK_OBJECT_TYPE_IMAGE;
-            object_name.objectHandle = reinterpret_cast<uint64_t>(render_passes[pass_name].pass);
-            object_name.pObjectName = pass_name.c_str();
-            NOVA_THROW_IF_VK_ERROR(vkSetDebugUtilsObjectNameEXT(device, &object_name), render_engine_initialization_exception);
-#endif
-        }
-    }
-
-    void vulkan_render_engine::create_graphics_pipelines(const std::vector<pipeline_data>& pipelines) {
-        const VkExtent2D swapchain_extent = swapchain->get_swapchain_extent();
-
-        for(const pipeline_data& data : pipelines) {
-            NOVA_LOG(TRACE) << "Creating a VkPipeline for pipeline " << data.name;
-            vk_pipeline nova_pipeline;
-            nova_pipeline.data = data;
-
-            std::vector<VkPipelineShaderStageCreateInfo> shader_stages;
-            std::unordered_map<VkShaderStageFlags, VkShaderModule> shader_modules;
-
-            NOVA_LOG(TRACE) << "Compiling vertex module";
-            shader_modules[VK_SHADER_STAGE_VERTEX_BIT] = create_shader_module(data.vertex_shader.source);
-            get_shader_module_descriptors(data.vertex_shader.source, nova_pipeline.bindings);
-
-            if(data.geometry_shader) {
-                NOVA_LOG(TRACE) << "Compiling geometry module";
-                shader_modules[VK_SHADER_STAGE_GEOMETRY_BIT] = create_shader_module(data.geometry_shader->source);
-                get_shader_module_descriptors(data.geometry_shader->source, nova_pipeline.bindings);
-            }
-
-            if(data.tessellation_control_shader) {
-                NOVA_LOG(TRACE) << "Compiling tessellation_control module";
-                shader_modules[VK_SHADER_STAGE_TESSELLATION_CONTROL_BIT] = create_shader_module(data.tessellation_control_shader->source);
-                get_shader_module_descriptors(data.tessellation_control_shader->source, nova_pipeline.bindings);
-            }
-
-            if(data.tessellation_evaluation_shader) {
-                NOVA_LOG(TRACE) << "Compiling tessellation_evaluation module";
-                shader_modules[VK_SHADER_STAGE_TESSELLATION_EVALUATION_BIT] = create_shader_module(data.tessellation_evaluation_shader->source);
-                get_shader_module_descriptors(data.tessellation_evaluation_shader->source, nova_pipeline.bindings);
-            }
-
-            if(data.fragment_shader) {
-                NOVA_LOG(TRACE) << "Compiling fragment module";
-                shader_modules[VK_SHADER_STAGE_FRAGMENT_BIT] = create_shader_module(data.fragment_shader->source);
-                get_shader_module_descriptors(data.fragment_shader->source, nova_pipeline.bindings);
-            }
-
-            nova_pipeline.layouts = create_descriptor_set_layouts(nova_pipeline.bindings);
-
-            VkPipelineLayoutCreateInfo pipeline_layout_create_info;
-            pipeline_layout_create_info.sType = VK_STRUCTURE_TYPE_PIPELINE_LAYOUT_CREATE_INFO;
-            pipeline_layout_create_info.pNext = nullptr;
-            pipeline_layout_create_info.flags = 0;
-            pipeline_layout_create_info.setLayoutCount = static_cast<uint32_t>(nova_pipeline.layouts.size());
-            pipeline_layout_create_info.pSetLayouts = nova_pipeline.layouts.data();
-            pipeline_layout_create_info.pushConstantRangeCount = 0;
-            pipeline_layout_create_info.pPushConstantRanges = nullptr;
-
-            VkPipelineLayout layout;
-            NOVA_THROW_IF_VK_ERROR(vkCreatePipelineLayout(device, &pipeline_layout_create_info, nullptr, &layout), render_engine_initialization_exception);
-            nova_pipeline.layout = layout;
-
-            for(const auto& [stage, shader_module] : shader_modules) {
-                VkPipelineShaderStageCreateInfo shader_stage_create_info;
-                shader_stage_create_info.sType = VK_STRUCTURE_TYPE_PIPELINE_SHADER_STAGE_CREATE_INFO;
-                shader_stage_create_info.pNext = nullptr;
-                shader_stage_create_info.flags = 0;
-                shader_stage_create_info.stage = static_cast<VkShaderStageFlagBits>(stage);
-                shader_stage_create_info.module = shader_module;
-                shader_stage_create_info.pName = "main";
-                shader_stage_create_info.pSpecializationInfo = nullptr;
-
-                shader_stages.push_back(shader_stage_create_info);
-            }
-
-            const std::vector<VkVertexInputBindingDescription>& vertex_binding_descriptions = vulkan::get_vertex_input_binding_descriptions();
-            const std::vector<VkVertexInputAttributeDescription>& vertex_attribute_descriptions = vulkan::get_vertex_input_attribute_descriptions();
-
-            VkPipelineVertexInputStateCreateInfo vertex_input_state_create_info;
-            vertex_input_state_create_info.sType = VK_STRUCTURE_TYPE_PIPELINE_VERTEX_INPUT_STATE_CREATE_INFO;
-            vertex_input_state_create_info.pNext = nullptr;
-            vertex_input_state_create_info.flags = 0;
-            vertex_input_state_create_info.vertexBindingDescriptionCount = static_cast<uint32_t>(vertex_binding_descriptions.size());
-            vertex_input_state_create_info.pVertexBindingDescriptions = vertex_binding_descriptions.data();
-            vertex_input_state_create_info.vertexAttributeDescriptionCount = static_cast<uint32_t>(vertex_attribute_descriptions.size());
-            vertex_input_state_create_info.pVertexAttributeDescriptions = vertex_attribute_descriptions.data();
-
-            VkPipelineInputAssemblyStateCreateInfo input_assembly_create_info;
-            input_assembly_create_info.sType = VK_STRUCTURE_TYPE_PIPELINE_INPUT_ASSEMBLY_STATE_CREATE_INFO;
-            input_assembly_create_info.pNext = nullptr;
-            input_assembly_create_info.flags = 0;
-            input_assembly_create_info.primitiveRestartEnable = VK_FALSE;
-            switch(data.primitive_mode) {
-                case primitive_topology_enum::Triangles:
-                    input_assembly_create_info.topology = VK_PRIMITIVE_TOPOLOGY_TRIANGLE_LIST;
-                    break;
-                case primitive_topology_enum::Lines:
-                    input_assembly_create_info.topology = VK_PRIMITIVE_TOPOLOGY_LINE_LIST;
-                    break;
-            }
-
-            VkViewport viewport;
-            viewport.x = 0;
-            viewport.y = 0;
-            viewport.width = static_cast<float>(swapchain_extent.width);
-            viewport.height = static_cast<float>(swapchain_extent.height);
-            viewport.minDepth = 0.0f;
-            viewport.maxDepth = 1.0f;
-
-            VkRect2D scissor;
-            scissor.offset = {0, 0};
-            scissor.extent = swapchain_extent;
-
-            VkPipelineViewportStateCreateInfo viewport_state_create_info;
-            viewport_state_create_info.sType = VK_STRUCTURE_TYPE_PIPELINE_VIEWPORT_STATE_CREATE_INFO;
-            viewport_state_create_info.pNext = nullptr;
-            viewport_state_create_info.flags = 0;
-            viewport_state_create_info.viewportCount = 1;
-            viewport_state_create_info.pViewports = &viewport;
-            viewport_state_create_info.scissorCount = 1;
-            viewport_state_create_info.pScissors = &scissor;
-
-            VkPipelineRasterizationStateCreateInfo rasterizer_create_info;
-            rasterizer_create_info.sType = VK_STRUCTURE_TYPE_PIPELINE_RASTERIZATION_STATE_CREATE_INFO;
-            rasterizer_create_info.pNext = nullptr;
-            rasterizer_create_info.flags = 0;
-            rasterizer_create_info.depthClampEnable = VK_FALSE;
-            rasterizer_create_info.rasterizerDiscardEnable = VK_FALSE;
-            rasterizer_create_info.polygonMode = VK_POLYGON_MODE_FILL;
-            rasterizer_create_info.lineWidth = 1.0f;
-            rasterizer_create_info.cullMode = VK_CULL_MODE_BACK_BIT;
-            rasterizer_create_info.frontFace = VK_FRONT_FACE_CLOCKWISE;
-            rasterizer_create_info.depthBiasEnable = VK_TRUE;
-            rasterizer_create_info.depthClampEnable = VK_FALSE;
-            rasterizer_create_info.depthBiasConstantFactor = data.depth_bias;
-            rasterizer_create_info.depthBiasClamp = 0.0f;
-            rasterizer_create_info.depthBiasSlopeFactor = data.slope_scaled_depth_bias;
-
-            VkPipelineMultisampleStateCreateInfo multisample_create_info;
-            multisample_create_info.sType = VK_STRUCTURE_TYPE_PIPELINE_MULTISAMPLE_STATE_CREATE_INFO;
-            multisample_create_info.pNext = nullptr;
-            multisample_create_info.flags = 0;
-            multisample_create_info.sampleShadingEnable = VK_FALSE;
-            multisample_create_info.rasterizationSamples = VK_SAMPLE_COUNT_1_BIT;
-            multisample_create_info.minSampleShading = 1.0f;
-            multisample_create_info.pSampleMask = nullptr;
-            multisample_create_info.alphaToCoverageEnable = VK_FALSE;
-            multisample_create_info.alphaToOneEnable = VK_FALSE;
-
-            VkPipelineDepthStencilStateCreateInfo depth_stencil_create_info = {};
-            depth_stencil_create_info.sType = VK_STRUCTURE_TYPE_PIPELINE_DEPTH_STENCIL_STATE_CREATE_INFO;
-            depth_stencil_create_info.depthTestEnable = std::find(data.states.begin(), data.states.end(), state_enum::DisableDepthTest) == data.states.end();
-            depth_stencil_create_info.depthWriteEnable = std::find(data.states.begin(), data.states.end(), state_enum::DisableDepthWrite) == data.states.end();
-            depth_stencil_create_info.depthCompareOp = vulkan::type_converters::to_compare_op(data.depth_func);
-            depth_stencil_create_info.depthBoundsTestEnable = VK_FALSE;
-            depth_stencil_create_info.stencilTestEnable = std::find(data.states.begin(), data.states.end(), state_enum::EnableStencilTest) != data.states.end();
-            if(data.front_face) {
-                depth_stencil_create_info.front.failOp = vulkan::type_converters::to_stencil_op(data.front_face->fail_op);
-                depth_stencil_create_info.front.passOp = vulkan::type_converters::to_stencil_op(data.front_face->pass_op);
-                depth_stencil_create_info.front.depthFailOp = vulkan::type_converters::to_stencil_op(data.front_face->depth_fail_op);
-                depth_stencil_create_info.front.compareOp = vulkan::type_converters::to_compare_op(data.front_face->compare_op);
-                depth_stencil_create_info.front.compareMask = data.front_face->compare_mask;
-                depth_stencil_create_info.front.writeMask = data.front_face->write_mask;
-            }
-            if(data.back_face) {
-                depth_stencil_create_info.back.failOp = vulkan::type_converters::to_stencil_op(data.back_face->fail_op);
-                depth_stencil_create_info.back.passOp = vulkan::type_converters::to_stencil_op(data.back_face->pass_op);
-                depth_stencil_create_info.back.depthFailOp = vulkan::type_converters::to_stencil_op(data.back_face->depth_fail_op);
-                depth_stencil_create_info.back.compareOp = vulkan::type_converters::to_compare_op(data.back_face->compare_op);
-                depth_stencil_create_info.back.compareMask = data.back_face->compare_mask;
-                depth_stencil_create_info.back.writeMask = data.back_face->write_mask;
-            }
-
-            VkPipelineColorBlendAttachmentState color_blend_attachment;
-            color_blend_attachment.colorWriteMask = VK_COLOR_COMPONENT_R_BIT | VK_COLOR_COMPONENT_G_BIT | VK_COLOR_COMPONENT_B_BIT | VK_COLOR_COMPONENT_A_BIT;
-            color_blend_attachment.blendEnable = VK_TRUE;
-            color_blend_attachment.srcColorBlendFactor = vulkan::type_converters::to_blend_factor(data.source_blend_factor);
-            color_blend_attachment.dstColorBlendFactor = vulkan::type_converters::to_blend_factor(data.destination_blend_factor);
-            color_blend_attachment.colorBlendOp = VK_BLEND_OP_ADD;
-            color_blend_attachment.srcAlphaBlendFactor = vulkan::type_converters::to_blend_factor(data.alpha_src);
-            color_blend_attachment.dstAlphaBlendFactor = vulkan::type_converters::to_blend_factor(data.alpha_dst);
-            color_blend_attachment.alphaBlendOp = VK_BLEND_OP_ADD;
-
-            VkPipelineColorBlendStateCreateInfo color_blend_create_info;
-            color_blend_create_info.sType = VK_STRUCTURE_TYPE_PIPELINE_COLOR_BLEND_STATE_CREATE_INFO;
-            color_blend_create_info.pNext = nullptr;
-            color_blend_create_info.flags = 0;
-            color_blend_create_info.logicOpEnable = VK_FALSE;
-            color_blend_create_info.logicOp = VK_LOGIC_OP_COPY;
-            color_blend_create_info.attachmentCount = 1;
-            color_blend_create_info.pAttachments = &color_blend_attachment;
-            color_blend_create_info.blendConstants[0] = 0.0f;
-            color_blend_create_info.blendConstants[1] = 0.0f;
-            color_blend_create_info.blendConstants[2] = 0.0f;
-            color_blend_create_info.blendConstants[3] = 0.0f;
-
-            VkGraphicsPipelineCreateInfo pipeline_create_info = {};
-            pipeline_create_info.sType = VK_STRUCTURE_TYPE_GRAPHICS_PIPELINE_CREATE_INFO;
-            pipeline_create_info.pNext = nullptr;
-            pipeline_create_info.flags = 0;
-            pipeline_create_info.stageCount = static_cast<uint32_t>(shader_stages.size());
-            pipeline_create_info.pStages = shader_stages.data();
-            pipeline_create_info.pVertexInputState = &vertex_input_state_create_info;
-            pipeline_create_info.pInputAssemblyState = &input_assembly_create_info;
-            pipeline_create_info.pViewportState = &viewport_state_create_info;
-            pipeline_create_info.pRasterizationState = &rasterizer_create_info;
-            pipeline_create_info.pMultisampleState = &multisample_create_info;
-            pipeline_create_info.pDepthStencilState = &depth_stencil_create_info;
-            pipeline_create_info.pColorBlendState = &color_blend_create_info;
-            pipeline_create_info.pDynamicState = nullptr;
-            pipeline_create_info.layout = layout;
-            pipeline_create_info.renderPass = render_passes.at(data.pass).pass;
-            pipeline_create_info.subpass = 0;
-            pipeline_create_info.basePipelineIndex = -1;
-
-            NOVA_THROW_IF_VK_ERROR(vkCreateGraphicsPipelines(device, VK_NULL_HANDLE, 1, &pipeline_create_info, nullptr, &nova_pipeline.pipeline), render_engine_initialization_exception);
-
-            pipelines_by_renderpass[data.pass].push_back(nova_pipeline);
-        }
-    }
-
->>>>>>> 874fa14c
     VkShaderModule vulkan_render_engine::create_shader_module(const std::vector<uint32_t>& spirv) const {
         VkShaderModuleCreateInfo shader_module_create_info;
         shader_module_create_info.sType = VK_STRUCTURE_TYPE_SHADER_MODULE_CREATE_INFO;
@@ -1018,19 +457,6 @@
         return {attachment_descriptions, attachment_references};
     }
 
-<<<<<<< HEAD
-=======
-    void vulkan_render_engine::destroy_render_passes() {
-        for(const auto& [pass_name, pass] : render_passes) {
-            (void) pass_name;
-            vkDestroyRenderPass(device, pass.pass, nullptr);
-        }
-
-        render_passes.clear();
-        render_passes_by_order.clear();
-    }
-
->>>>>>> 874fa14c
     void vulkan_render_engine::destroy_graphics_pipelines() {
         for(const auto& [renderpass_name, pipelines] : pipelines_by_renderpass) {
             (void) renderpass_name;
@@ -1346,147 +772,6 @@
         render_finished_semaphores_by_frame[current_frame].clear();
     }
 
-<<<<<<< HEAD
-=======
-    void vulkan_render_engine::create_per_thread_command_pools() {
-        const uint32_t num_threads = scheduler->get_num_threads();
-        command_pools_by_thread_idx.reserve(num_threads);
-
-        for(uint32_t i = 0; i < num_threads; i++) {
-            command_pools_by_thread_idx.push_back(make_new_command_pools());
-        }
-    }
-
-    void vulkan_render_engine::create_per_thread_descriptor_pools() {
-        const uint32_t num_threads = scheduler->get_num_threads();
-        descriptor_pools_by_thread_idx.reserve(num_threads);
-
-        for(uint32_t i = 0; i < num_threads; i++) {
-            descriptor_pools_by_thread_idx.push_back(make_new_descriptor_pool());
-        }
-    }
-
-    std::unordered_map<uint32_t, VkCommandPool> vulkan_render_engine::make_new_command_pools() const {
-        std::vector<uint32_t> queue_indices;
-        queue_indices.push_back(graphics_family_index);
-        queue_indices.push_back(copy_family_index);
-        queue_indices.push_back(compute_family_index);
-
-        std::unordered_map<uint32_t, VkCommandPool> pools_by_queue;
-        pools_by_queue.reserve(3);
-
-        for(const uint32_t queue_index : queue_indices) {
-            VkCommandPoolCreateInfo command_pool_create_info;
-            command_pool_create_info.sType = VK_STRUCTURE_TYPE_COMMAND_POOL_CREATE_INFO;
-            command_pool_create_info.pNext = nullptr;
-            command_pool_create_info.flags = VK_COMMAND_POOL_CREATE_RESET_COMMAND_BUFFER_BIT;
-            command_pool_create_info.queueFamilyIndex = queue_index;
-
-            VkCommandPool command_pool;
-            NOVA_THROW_IF_VK_ERROR(vkCreateCommandPool(device, &command_pool_create_info, nullptr, &command_pool), render_engine_initialization_exception);
-            pools_by_queue[queue_index] = command_pool;
-        }
-
-        return pools_by_queue;
-    }
-
-    VkDescriptorPool vulkan_render_engine::make_new_descriptor_pool() const {
-        std::vector<VkDescriptorPoolSize> pool_sizes;
-        pool_sizes.emplace_back(VkDescriptorPoolSize{VK_DESCRIPTOR_TYPE_SAMPLED_IMAGE, 5}); // Virtual textures greatly reduces the number of total textures
-        pool_sizes.emplace_back(VkDescriptorPoolSize{VK_DESCRIPTOR_TYPE_SAMPLER, 5});
-        pool_sizes.emplace_back(VkDescriptorPoolSize{VK_DESCRIPTOR_TYPE_UNIFORM_BUFFER, 5000});
-
-        VkDescriptorPoolCreateInfo pool_create_info = {};
-        pool_create_info.sType = VK_STRUCTURE_TYPE_DESCRIPTOR_POOL_CREATE_INFO;
-        pool_create_info.maxSets = 5000;
-        pool_create_info.poolSizeCount = static_cast<uint32_t>(pool_sizes.size());
-        pool_create_info.pPoolSizes = pool_sizes.data();
-
-        VkDescriptorPool pool;
-        NOVA_THROW_IF_VK_ERROR(vkCreateDescriptorPool(device, &pool_create_info, nullptr, &pool), descriptor_pool_creation_failed);
-
-        return pool;
-    }
-
-    void vulkan_render_engine::create_textures(const std::vector<texture_resource_data>& texture_datas) {
-        const VkExtent2D swapchain_extent = swapchain->get_swapchain_extent();
-        const glm::uvec2 swapchain_extent_glm = {swapchain_extent.width, swapchain_extent.height};
-        for(const texture_resource_data& texture_data : texture_datas) {
-            vk_texture texture;
-            texture.is_dynamic = true;
-            texture.data = texture_data;
-            texture.format = to_vk_format(texture_data.format.pixel_format);
-            texture.layout = VK_IMAGE_LAYOUT_UNDEFINED;
-
-            VkImageCreateInfo image_create_info = {};
-            image_create_info.sType = VK_STRUCTURE_TYPE_IMAGE_CREATE_INFO;
-            image_create_info.imageType = VK_IMAGE_TYPE_2D;
-            image_create_info.format = texture.format;
-            const glm::uvec2 texture_size = texture_data.format.get_size_in_pixels(swapchain_extent_glm);
-            image_create_info.extent.width = texture_size.x;
-            image_create_info.extent.height = texture_size.y;
-            image_create_info.extent.depth = 1;
-            image_create_info.mipLevels = 1;
-            image_create_info.arrayLayers = 1;
-            image_create_info.samples = VK_SAMPLE_COUNT_1_BIT;
-            image_create_info.usage = VK_IMAGE_USAGE_SAMPLED_BIT;
-            if(texture.format == VK_FORMAT_D24_UNORM_S8_UINT || texture.format == VK_FORMAT_D32_SFLOAT) {
-                image_create_info.usage |= VK_IMAGE_USAGE_DEPTH_STENCIL_ATTACHMENT_BIT;
-
-            } else {
-                image_create_info.usage |= VK_IMAGE_USAGE_COLOR_ATTACHMENT_BIT;
-            }
-            image_create_info.queueFamilyIndexCount = 1;
-            image_create_info.pQueueFamilyIndices = &graphics_family_index;
-            image_create_info.initialLayout = VK_IMAGE_LAYOUT_UNDEFINED;
-
-            VmaAllocationCreateInfo alloc_create_info = {};
-            alloc_create_info.flags = VMA_ALLOCATION_CREATE_DEDICATED_MEMORY_BIT;
-            alloc_create_info.usage = VMA_MEMORY_USAGE_GPU_ONLY;
-            alloc_create_info.requiredFlags = VK_MEMORY_PROPERTY_DEVICE_LOCAL_BIT;
-            alloc_create_info.preferredFlags = 0;
-            alloc_create_info.memoryTypeBits = 0;
-            alloc_create_info.pool = VK_NULL_HANDLE;
-            alloc_create_info.pUserData = nullptr;
-
-            vmaCreateImage(vma_allocator, &image_create_info, &alloc_create_info, &texture.image, &texture.allocation, &texture.vma_info);
-
-            VkImageViewCreateInfo image_view_create_info = {};
-            image_view_create_info.sType = VK_STRUCTURE_TYPE_IMAGE_VIEW_CREATE_INFO;
-            image_view_create_info.image = texture.image;
-            image_view_create_info.viewType = VK_IMAGE_VIEW_TYPE_2D;
-            image_view_create_info.format = image_create_info.format;
-            if(texture.format == VK_FORMAT_D24_UNORM_S8_UINT || texture.format == VK_FORMAT_D32_SFLOAT) {
-                image_view_create_info.subresourceRange.aspectMask = VK_IMAGE_ASPECT_DEPTH_BIT;
-                texture.is_depth_tex = true;
-
-            } else {
-                image_view_create_info.subresourceRange.aspectMask = VK_IMAGE_ASPECT_COLOR_BIT;
-            }
-            image_view_create_info.subresourceRange.baseArrayLayer = 0;
-            image_view_create_info.subresourceRange.layerCount = 1;
-            image_view_create_info.subresourceRange.baseMipLevel = 0;
-            image_view_create_info.subresourceRange.levelCount = 1;
-
-            vkCreateImageView(device, &image_view_create_info, nullptr, &texture.image_view);
-
-#ifndef NDEBUG
-            VkDebugUtilsObjectNameInfoEXT object_name = {};
-            object_name.sType = VK_STRUCTURE_TYPE_DEBUG_UTILS_OBJECT_NAME_INFO_EXT;
-            object_name.objectType = VK_OBJECT_TYPE_IMAGE;
-            object_name.objectHandle = reinterpret_cast<uint64_t>(texture.image);
-            object_name.pObjectName = texture_data.name.c_str();
-            NOVA_THROW_IF_VK_ERROR(vkSetDebugUtilsObjectNameEXT(device, &object_name), render_engine_initialization_exception);
-#endif
-            NOVA_LOG(INFO) << "Set object " << texture.image << " to have name " << texture_data.name;
-
-            textures[texture_data.name] = texture;
-        }
-
-        dynamic_textures_need_to_transition = true;
-    }
-
->>>>>>> 874fa14c
     void vulkan_render_engine::add_resource_to_bindings(std::unordered_map<std::string, vk_resource_binding>& bindings, const spirv_cross::CompilerGLSL& shader_compiler, const spirv_cross::Resource& resource, const VkDescriptorType type) {
         const uint32_t set = shader_compiler.get_decoration(resource.id, spv::DecorationDescriptorSet);
         const uint32_t binding = shader_compiler.get_decoration(resource.id, spv::DecorationBinding);
@@ -1568,47 +853,6 @@
         return layouts;
     }
 
-<<<<<<< HEAD
-=======
-    void vulkan_render_engine::create_material_descriptor_sets() {
-        for(const auto& [renderpass_name, pipelines] : pipelines_by_renderpass) {
-            (void) renderpass_name;
-            for(const auto& pipeline : pipelines) {
-                std::vector<material_pass>& material_passes = material_passes_by_pipeline.at(pipeline.data.name);
-                for(material_pass& mat_pass : material_passes) {
-                    if(pipeline.layouts.empty()) {
-                        // If there's no layouts, we're done
-                        NOVA_LOG(TRACE) << "No layouts for pipeline " << pipeline.data.name << ", which material pass " << mat_pass.name << " of material " << mat_pass.material_name << " uses";
-                        continue;
-                    }
-
-                    NOVA_LOG(TRACE) << "Creating descriptor sets for pipeline " << pipeline.data.name;
-
-                    auto layouts = std::vector<VkDescriptorSetLayout>{};
-                    layouts.reserve(pipeline.layouts.size());
-
-                    // CLion might tell you to simplify this into a foreach loop... DO NOT! The layouts need to be added in set
-                    // order, not map order which is what you'll get if you use a foreach - AND IT'S WRONG
-                    for(uint32_t i = 0; i < pipeline.layouts.size(); i++) {
-                        layouts.push_back(pipeline.layouts.at(static_cast<int32_t>(i)));
-                    }
-
-                    VkDescriptorSetAllocateInfo alloc_info = {};
-                    alloc_info.sType = VK_STRUCTURE_TYPE_DESCRIPTOR_SET_ALLOCATE_INFO;
-                    alloc_info.descriptorPool = get_descriptor_pool_for_current_thread();
-                    alloc_info.descriptorSetCount = static_cast<uint32_t>(layouts.size());
-                    alloc_info.pSetLayouts = layouts.data();
-
-                    mat_pass.descriptor_sets.resize(layouts.size());
-                    NOVA_THROW_IF_VK_ERROR(vkAllocateDescriptorSets(device, &alloc_info, mat_pass.descriptor_sets.data()), shaderpack_loading_error);
-
-                    update_material_descriptor_sets(mat_pass, pipeline.bindings);
-                }
-            }
-        }
-    }
-
->>>>>>> 874fa14c
     std::vector<VkImageMemoryBarrier> vulkan_render_engine::make_attachment_to_shader_read_only_barriers(const std::unordered_set<std::string>& textures) {
         std::vector<VkImageMemoryBarrier> barriers;
         barriers.reserve(textures.size());
@@ -1644,215 +888,6 @@
         return barriers;
     }
 
-<<<<<<< HEAD
-=======
-    enum class barrier_necessity { maybe, yes, no };
-
-    void vulkan_render_engine::create_barriers_for_renderpass(vk_render_pass& pass) {
-        /*
-         * For each renderpass:
-         * - Walk backwards through previous renderpasses
-         * - If we find one that writes to a resource we read from before we find one that reads from a resource we read from, add a barrier
-         * - If we find one that reads from a resource we write to before we find one that writes to a resource we write to, add a barrier
-         */
-
-        std::unordered_map<std::string, barrier_necessity> read_texture_barrier_necessity;
-        read_texture_barrier_necessity.reserve(pass.data.texture_inputs.size());
-        for(const std::string& tex_name : pass.data.texture_inputs) {
-            read_texture_barrier_necessity[tex_name] = barrier_necessity::maybe;
-        }
-
-        std::unordered_map<std::string, barrier_necessity> write_texture_barrier_necessity;
-        write_texture_barrier_necessity.reserve(pass.data.texture_outputs.size());
-        for(const texture_attachment& attach : pass.data.texture_outputs) {
-            write_texture_barrier_necessity[attach.name] = barrier_necessity::maybe;
-        }
-
-        // Find where we are in the list of passes
-        uint64_t idx = 0;
-        for(; idx < render_passes_by_order.size(); idx++) {
-            if(render_passes_by_order.at(idx) == pass.data.name) {
-                break;
-            }
-        }
-
-        // Walk backwards from where we are, checking if any of the textures the previous pass writes to are textures we need to barrier
-        while(true) {
-            const std::string& prev_pass_name = render_passes_by_order.at(idx);
-            const vk_render_pass& previous_pass = render_passes.at(prev_pass_name);
-            // If the previous pass reads from a texture that we read from, it (or a even earlier pass) will have the barrier
-            const std::vector<std::string> read_textures = previous_pass.data.texture_inputs;
-
-            for(const std::string& prev_read_texture : read_textures) {
-                // If the previous pass reads from a texture that we read from, we don't need to barrier it
-                if(read_texture_barrier_necessity.find(prev_read_texture) != read_texture_barrier_necessity.end()) {
-                    if(read_texture_barrier_necessity.at(prev_read_texture) == barrier_necessity::maybe) {
-                        NOVA_LOG(TRACE) << "Do not need a barrier for read texture " << prev_read_texture << " before renderpass " << pass.data.name << " because pass " << previous_pass.data.name << " reads from it as well";
-                        read_texture_barrier_necessity[prev_read_texture] = barrier_necessity::no;
-                    }
-                }
-
-                // If the previous pass reads from a texture that we write to, we need a barrier
-                if(write_texture_barrier_necessity.find(prev_read_texture) != write_texture_barrier_necessity.end()) {
-                    if(write_texture_barrier_necessity.at(prev_read_texture) == barrier_necessity::maybe) {
-                        NOVA_LOG(TRACE) << "Need a barrier for write texture " << prev_read_texture << " before renderpass " << pass.data.name << " because pass " << previous_pass.data.name << " reads from it";
-                        write_texture_barrier_necessity[prev_read_texture] = barrier_necessity::no;
-                    }
-                }
-            }
-
-            for(const texture_attachment& prev_write_tex : previous_pass.data.texture_outputs) {
-                // If the previous pass write to a texture that we read from, we need a barrier
-                if(read_texture_barrier_necessity.find(prev_write_tex.name) != read_texture_barrier_necessity.end()) {
-                    if(read_texture_barrier_necessity.at(prev_write_tex.name) == barrier_necessity::maybe) {
-                        NOVA_LOG(TRACE) << "Need a barrier for read texture " << prev_write_tex.name << " before renderpass " << pass.data.name << " because pass " << previous_pass.data.name << " writes to is";
-                        read_texture_barrier_necessity[prev_write_tex.name] = barrier_necessity::yes;
-                    }
-                }
-
-                // If the previous pass write to a texture that we write to, we don't need to barrier it
-                if(write_texture_barrier_necessity.find(prev_write_tex.name) != write_texture_barrier_necessity.end()) {
-                    if(write_texture_barrier_necessity.at(prev_write_tex.name) == barrier_necessity::maybe) {
-                        NOVA_LOG(TRACE) << "Do not need a barrier for write texture " << prev_write_tex.name << " before renderpass " << pass.data.name << " because pass " << previous_pass.data.name << " writes to it as well";
-                        write_texture_barrier_necessity[prev_write_tex.name] = barrier_necessity::yes;
-                    }
-                }
-            }
-
-            if(idx == 0) {
-                break;
-            } else {
-                idx--;
-            }
-        }
-
-        for(const auto& [tex_name, _] : read_texture_barrier_necessity) {
-            (void) _;
-            const vk_texture& tex = textures.at(tex_name);
-
-            VkImageMemoryBarrier barrier = {};
-            barrier.sType = VK_STRUCTURE_TYPE_IMAGE_MEMORY_BARRIER;
-            barrier.srcAccessMask = VK_ACCESS_COLOR_ATTACHMENT_WRITE_BIT;
-            barrier.dstAccessMask = VK_ACCESS_SHADER_READ_BIT;
-            barrier.oldLayout = VK_IMAGE_LAYOUT_COLOR_ATTACHMENT_OPTIMAL;
-            barrier.newLayout = VK_IMAGE_LAYOUT_SHADER_READ_ONLY_OPTIMAL;
-            barrier.srcQueueFamilyIndex = graphics_family_index;
-            barrier.dstQueueFamilyIndex = graphics_family_index;
-            barrier.image = tex.image;
-            barrier.subresourceRange.aspectMask = VK_IMAGE_ASPECT_COLOR_BIT;
-            barrier.subresourceRange.baseMipLevel = 0;
-            barrier.subresourceRange.levelCount = 1;
-            barrier.subresourceRange.baseArrayLayer = 0;
-            barrier.subresourceRange.layerCount = 1;
-
-            pass.read_texture_barriers.push_back(barrier);
-        }
-
-        for(const auto& [tex_name, _] : write_texture_barrier_necessity) {
-            (void) _;
-            if(tex_name == "Backbuffer") {
-                continue;
-            }
-
-            const VkImage image = textures.at(tex_name).image;
-
-            VkImageMemoryBarrier barrier = {};
-            barrier.sType = VK_STRUCTURE_TYPE_IMAGE_MEMORY_BARRIER;
-            barrier.srcAccessMask = VK_ACCESS_SHADER_READ_BIT;
-            barrier.dstAccessMask = VK_ACCESS_COLOR_ATTACHMENT_WRITE_BIT;
-            barrier.oldLayout = VK_IMAGE_LAYOUT_SHADER_READ_ONLY_OPTIMAL;
-            barrier.newLayout = VK_IMAGE_LAYOUT_COLOR_ATTACHMENT_OPTIMAL;
-            barrier.srcQueueFamilyIndex = graphics_family_index;
-            barrier.dstQueueFamilyIndex = graphics_family_index;
-            barrier.image = image;
-            barrier.subresourceRange.aspectMask = VK_IMAGE_ASPECT_COLOR_BIT;
-            barrier.subresourceRange.baseMipLevel = 0;
-            barrier.subresourceRange.levelCount = 1;
-            barrier.subresourceRange.baseArrayLayer = 0;
-            barrier.subresourceRange.layerCount = 1;
-
-            pass.write_texture_barriers.push_back(barrier);
-        }
-    }
-
-    void vulkan_render_engine::generate_barriers_for_dynamic_resources() {
-        for(auto& [name, pass] : render_passes) {
-            (void) name;
-            create_barriers_for_renderpass(pass);
-        }
-    }
-
-    void vulkan_render_engine::update_material_descriptor_sets(const material_pass& mat, const std::unordered_map<std::string, vk_resource_binding>& name_to_descriptor) {
-        // for each resource:
-        //  - Get its set and binding from the pipeline
-        //  - Update its descriptor set
-        NOVA_LOG(TRACE) << "Updating descriptors for material " << mat.material_name;
-
-        std::vector<VkWriteDescriptorSet> writes;
-
-        // We create VkDescriptorImageInfo objects in a different scope, so were they to live there forever they'd get destructed before we can use them
-        // Instead we have them in a std::vector so they get deallocated _after_ being used
-        std::vector<VkDescriptorImageInfo> image_infos(mat.bindings.size());
-
-        std::vector<VkDescriptorBufferInfo> buffer_infos(mat.bindings.size());
-
-        for(const auto& [renderpass_name, pipelines] : pipelines_by_renderpass) {
-            (void) renderpass_name;
-            bool should_break = false;
-
-            for(const vk_pipeline& pipeline : pipelines) {
-                if(pipeline.data.name == mat.pipeline) {
-                    for(const auto& [descriptor_name, resource_name] : mat.bindings) {
-                        if(pipeline.bindings.find(descriptor_name) == pipeline.bindings.end()) {
-                            NOVA_LOG(DEBUG) << "Material pass " << mat.name << " in material " << mat.material_name << " wants to bind " << resource_name << " to descriptor set " << descriptor_name << ", but it doesn't exist in pipeline "
-                                            << pipeline.data.name << ", which this material pass uses";
-                        }
-                    }
-
-                    should_break = true;
-                    break;
-                }
-
-                if(should_break) {
-                    break;
-                }
-            }
-        }
-
-        for(const auto& [descriptor_name, resource_name] : mat.bindings) {
-            const auto& descriptor_info = name_to_descriptor.at(descriptor_name);
-            const auto descriptor_set = mat.descriptor_sets[descriptor_info.set];
-            bool is_known = true;
-
-            VkWriteDescriptorSet write = {};
-            write.sType = VK_STRUCTURE_TYPE_WRITE_DESCRIPTOR_SET;
-            write.dstSet = descriptor_set;
-            write.dstBinding = descriptor_info.binding;
-            write.descriptorCount = 1;
-            write.dstArrayElement = 0;
-
-            if(textures.find(resource_name) != textures.end()) {
-                const vk_texture& texture = textures.at(resource_name);
-                write_texture_to_descriptor(texture, write, image_infos);
-
-            } else if(buffers.find(resource_name) != buffers.end()) {
-                const vk_buffer& buffer = buffers.at(resource_name);
-                write_buffer_to_descriptor(buffer, write, buffer_infos);
-
-            } else {
-                is_known = false;
-                NOVA_LOG(WARN) << "Resource " << resource_name << " is not known to Nova. I hope you aren't using it cause it doesn't exist";
-            }
-
-            if(is_known) {
-                writes.push_back(write);
-            }
-        }
-
-        vkUpdateDescriptorSets(device, static_cast<uint32_t>(writes.size()), writes.data(), 0, nullptr);
-    }
-
->>>>>>> 874fa14c
     void vulkan_render_engine::write_texture_to_descriptor(const vk_texture& texture, VkWriteDescriptorSet& write, std::vector<VkDescriptorImageInfo>& image_infos) const {
         VkDescriptorImageInfo image_info = {};
         image_info.imageView = texture.image_view;
