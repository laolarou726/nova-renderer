--- conflicted
+++ resolved
@@ -635,13 +635,10 @@
                     attachments.push_back(desc);
 
                     VkAttachmentReference ref = {};
-<<<<<<< HEAD
+
                     ref.layout = VK_IMAGE_LAYOUT_COLOR_ATTACHMENT_OPTIMAL;
-                    ref.attachment = attachments.size() - 1;
-=======
-                    ref.layout = VK_IMAGE_LAYOUT_GENERAL;
                     ref.attachment = static_cast<uint32_t>(attachments.size()) - 1;
->>>>>>> d5f80c42
+
                     attachment_references.push_back(ref);
 
                     framebuffer_width = swapchain_extent.width;
@@ -692,13 +689,10 @@
                     attachments.push_back(desc);
 
                     VkAttachmentReference ref = {};
-<<<<<<< HEAD
+
                     ref.layout = VK_IMAGE_LAYOUT_COLOR_ATTACHMENT_OPTIMAL;
-                    ref.attachment = attachments.size() - 1;
-=======
-                    ref.layout = VK_IMAGE_LAYOUT_GENERAL;
                     ref.attachment = static_cast<uint32_t>(attachments.size()) - 1;
->>>>>>> d5f80c42
+
                     attachment_references.push_back(ref);
                 }
             }
@@ -743,13 +737,9 @@
 
                 attachments.push_back(desc);
 
-<<<<<<< HEAD
                 depth_reference.layout = VK_IMAGE_LAYOUT_DEPTH_STENCIL_ATTACHMENT_OPTIMAL;
-                depth_reference.attachment = attachments.size() - 1;
-=======
-                depth_reference.layout = VK_IMAGE_LAYOUT_GENERAL;
                 depth_reference.attachment = static_cast<uint32_t>(attachments.size()) - 1;
->>>>>>> d5f80c42
+
                 subpass_description.pDepthStencilAttachment = &depth_reference;
             }
 
