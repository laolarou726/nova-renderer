//
// Created by jannis on 30.08.18.
//

#include "vulkan_render_engine.hpp"
#include <set>
#include <vector>
#include "../../util/logger.hpp"
#define VMA_IMPLEMENTATION
#include <vk_mem_alloc.h>
#include "../../../3rdparty/SPIRV-Cross/spirv_glsl.hpp"
#include "../../loading/shaderpack/render_graph_builder.hpp"
#include "../../loading/shaderpack/shaderpack_loading.hpp"
#include "../../platform.hpp"
#include "../../util/utils.hpp"
#include "../dx12/win32_window.hpp"
#include "vulkan_type_converters.hpp"
#include "vulkan_utils.hpp"
#include "swapchain.hpp"

#ifdef NOVA_LINUX
#include <execinfo.h>
#include <cxxabi.h>

#endif

namespace nova {
    vulkan_render_engine::vulkan_render_engine(const nova_settings& settings, ttl::task_scheduler* task_scheduler) : render_engine(settings, task_scheduler) {
        NOVA_LOG(INFO) << "Initializing Vulkan rendering";

        const settings_options& options = settings.get_options();

        validate_mesh_options(options.vertex_memory_settings);

        const auto& version = options.vulkan.application_version;

        VkApplicationInfo application_info;
        application_info.sType = VK_STRUCTURE_TYPE_APPLICATION_INFO;
        application_info.pNext = nullptr;
        application_info.pApplicationName = options.vulkan.application_name.c_str();
        application_info.applicationVersion = VK_MAKE_VERSION(version.major, version.minor, version.patch);
        application_info.pEngineName = "Nova renderer 0.1";
        application_info.apiVersion = VK_API_VERSION_1_1;

        VkInstanceCreateInfo create_info;
        create_info.sType = VK_STRUCTURE_TYPE_INSTANCE_CREATE_INFO;
        create_info.pNext = nullptr;
        create_info.flags = 0;
        create_info.pApplicationInfo = &application_info;
#ifndef NDEBUG
        enabled_validation_layer_names.push_back("VK_LAYER_LUNARG_standard_validation");
#endif
        create_info.enabledLayerCount = static_cast<uint32_t>(enabled_validation_layer_names.size());
        create_info.ppEnabledLayerNames = enabled_validation_layer_names.data();

        std::vector<const char*> enabled_extension_names;
        enabled_extension_names.push_back(VK_KHR_SURFACE_EXTENSION_NAME);
#ifdef NOVA_LINUX
        enabled_extension_names.push_back(VK_KHR_XLIB_SURFACE_EXTENSION_NAME);
#elif NOVA_WINDOWS
        enabled_extension_names.push_back(VK_KHR_WIN32_SURFACE_EXTENSION_NAME);
#else
#error Unsupported Operating system
#endif

#ifndef NDEBUG
        enabled_extension_names.push_back(VK_EXT_DEBUG_REPORT_EXTENSION_NAME);
		enabled_extension_names.push_back(VK_EXT_DEBUG_UTILS_EXTENSION_NAME);
#endif
        create_info.enabledExtensionCount = static_cast<uint32_t>(enabled_extension_names.size());
        create_info.ppEnabledExtensionNames = enabled_extension_names.data();

        NOVA_THROW_IF_VK_ERROR(vkCreateInstance(&create_info, nullptr, &vk_instance), render_engine_initialization_exception);

		uint32_t num_extensions;
		vkEnumerateInstanceExtensionProperties(nullptr, &num_extensions, nullptr);
		gpu.available_extensions.resize(num_extensions);
		vkEnumerateInstanceExtensionProperties(nullptr, &num_extensions, gpu.available_extensions.data());

		std::stringstream ss;
        for(const VkExtensionProperties& props : gpu.available_extensions) {
			ss << "\t" << props.extensionName << " version " << props.specVersion << "\n";
        }

		NOVA_LOG(TRACE) << "Supported extensions:\n" << ss.str();

#ifndef NDEBUG
        vkCreateDebugReportCallbackEXT = reinterpret_cast<PFN_vkCreateDebugReportCallbackEXT>(vkGetInstanceProcAddr(vk_instance, "vkCreateDebugReportCallbackEXT"));
        vkDebugReportMessageEXT = reinterpret_cast<PFN_vkDebugReportMessageEXT>(vkGetInstanceProcAddr(vk_instance, "vkDebugReportMessageEXT"));
        vkDestroyDebugReportCallbackEXT = reinterpret_cast<PFN_vkDestroyDebugReportCallbackEXT>(vkGetInstanceProcAddr(vk_instance, "vkDestroyDebugReportCallbackEXT"));

        VkDebugReportCallbackCreateInfoEXT debug_create_info;
        debug_create_info.sType = VK_STRUCTURE_TYPE_DEBUG_REPORT_CALLBACK_CREATE_INFO_EXT;
        debug_create_info.pNext = nullptr;
        debug_create_info.flags = VK_DEBUG_REPORT_ERROR_BIT_EXT | VK_DEBUG_REPORT_WARNING_BIT_EXT | VK_DEBUG_REPORT_PERFORMANCE_WARNING_BIT_EXT;
        debug_create_info.pfnCallback = reinterpret_cast<PFN_vkDebugReportCallbackEXT>(&debug_report_callback);
        debug_create_info.pUserData = this;

        NOVA_THROW_IF_VK_ERROR(vkCreateDebugReportCallbackEXT(vk_instance, &debug_create_info, nullptr, &debug_callback), render_engine_initialization_exception);
#endif
        // First we open the window. This doesn't depend on anything except the VkInstance/ This method also creates 
        // the VkSurfaceKHR we can render to
        open_window(settings.get_options().window.width, settings.get_options().window.height);

        // Create the device. This depends on both the VkInstance and the VkSurfaceKHR: we need the VkSurfaceKHR to 
        // make sure we find a device that can present to that surface
		create_device();

		create_per_thread_command_pools();

        // Create the swapchain. This depends on the VkInstance, VkPhysicalDevice, our pre-thread command pools, and 
        // VkSurfaceKHR. This method also fills out a lot of the information in our vk_gpu_info
		create_swapchain();

        create_memory_allocator();
        mesh_memory = std::make_unique<compacting_block_allocator>(settings.get_options().vertex_memory_settings, vma_allocator, graphics_family_index, copy_family_index);

		create_global_sync_objects();
		create_per_thread_descriptor_pools();
		create_default_samplers();
    }

    vulkan_render_engine::~vulkan_render_engine() { vkDeviceWaitIdle(device); }

	void vulkan_render_engine::transition_dynamic_textures() {
		std::vector<VkImageMemoryBarrier> color_barriers;
		color_barriers.reserve(textures.size());

		std::vector<VkImageMemoryBarrier> depth_barriers;
		depth_barriers.reserve(textures.size());

		for(const auto&[texture_name, texture] : textures) {
			VkImageMemoryBarrier barrier = {};
			barrier.sType = VK_STRUCTURE_TYPE_IMAGE_MEMORY_BARRIER;
			barrier.oldLayout = VK_IMAGE_LAYOUT_UNDEFINED;
			barrier.srcQueueFamilyIndex = graphics_family_index;
			barrier.dstQueueFamilyIndex = graphics_family_index;
			barrier.image = texture.image;
			barrier.subresourceRange.baseMipLevel = 0;
			barrier.subresourceRange.levelCount = 1;
			barrier.subresourceRange.baseArrayLayer = 0;
			barrier.subresourceRange.layerCount = 1;

            if(texture.format == VK_FORMAT_D24_UNORM_S8_UINT || texture.format == VK_FORMAT_D32_SFLOAT) {
				barrier.srcAccessMask = VK_ACCESS_DEPTH_STENCIL_ATTACHMENT_READ_BIT;
				barrier.dstAccessMask = VK_ACCESS_DEPTH_STENCIL_ATTACHMENT_WRITE_BIT;
				barrier.newLayout = VK_IMAGE_LAYOUT_DEPTH_STENCIL_ATTACHMENT_OPTIMAL;
				barrier.subresourceRange.aspectMask = VK_IMAGE_ASPECT_DEPTH_BIT;

				depth_barriers.push_back(barrier);

            } else {
				barrier.srcAccessMask = VK_ACCESS_COLOR_ATTACHMENT_READ_BIT;
				barrier.dstAccessMask = VK_ACCESS_COLOR_ATTACHMENT_WRITE_BIT;
				barrier.newLayout = VK_IMAGE_LAYOUT_COLOR_ATTACHMENT_OPTIMAL;
				barrier.subresourceRange.aspectMask = VK_IMAGE_ASPECT_COLOR_BIT;

				color_barriers.push_back(barrier);

			}
		}

	    const VkCommandPool command_pool = get_command_buffer_pool_for_current_thread(graphics_family_index);

		VkCommandBufferAllocateInfo alloc_info = {};
		alloc_info.sType = VK_STRUCTURE_TYPE_COMMAND_BUFFER_ALLOCATE_INFO;
		alloc_info.commandPool = command_pool;
		alloc_info.level = VK_COMMAND_BUFFER_LEVEL_PRIMARY;
		alloc_info.commandBufferCount = 1;

		VkCommandBuffer cmds;
		vkAllocateCommandBuffers(device, &alloc_info, &cmds);

		VkCommandBufferBeginInfo begin_info = {};
		begin_info.sType = VK_STRUCTURE_TYPE_COMMAND_BUFFER_BEGIN_INFO;
		begin_info.flags = VK_COMMAND_BUFFER_USAGE_ONE_TIME_SUBMIT_BIT;
		vkBeginCommandBuffer(cmds, &begin_info);

		vkCmdPipelineBarrier(cmds,
			VK_PIPELINE_STAGE_COLOR_ATTACHMENT_OUTPUT_BIT, VK_PIPELINE_STAGE_COLOR_ATTACHMENT_OUTPUT_BIT, 0,
			0, nullptr,
			0, nullptr,
			color_barriers.size(), color_barriers.data());

		vkCmdPipelineBarrier(cmds,
			VK_PIPELINE_STAGE_EARLY_FRAGMENT_TESTS_BIT, VK_PIPELINE_STAGE_EARLY_FRAGMENT_TESTS_BIT, 0,
			0, nullptr,
			0, nullptr,
			depth_barriers.size(), depth_barriers.data());

		vkEndCommandBuffer(cmds);

		VkFence transition_done_fence;

		VkFenceCreateInfo fence_create_info = {};
		fence_create_info.sType = VK_STRUCTURE_TYPE_FENCE_CREATE_INFO;

		vkCreateFence(device, &fence_create_info, nullptr, &transition_done_fence);

		VkSubmitInfo submit_info = {};
		submit_info.sType = VK_STRUCTURE_TYPE_SUBMIT_INFO;
		submit_info.commandBufferCount = 1;
		submit_info.pCommandBuffers = &cmds;

		vkQueueSubmit(graphics_queue, 1, &submit_info, transition_done_fence);
		vkWaitForFences(device, 1, &transition_done_fence, VK_TRUE, std::numeric_limits<uint64_t>::max());

		vkFreeCommandBuffers(device, command_pool, 1, &cmds);

		dynamic_textures_need_to_transition = false;
	}
    
    void vulkan_render_engine::create_swapchain() {
        NOVA_THROW_IF_VK_ERROR(vkGetPhysicalDeviceSurfaceCapabilitiesKHR(gpu.phys_device, surface, &gpu.surface_capabilities), render_engine_initialization_exception);

        uint32_t num_surface_formats;
        NOVA_THROW_IF_VK_ERROR(vkGetPhysicalDeviceSurfaceFormatsKHR(gpu.phys_device, surface, &num_surface_formats, nullptr), render_engine_initialization_exception);
        gpu.surface_formats.resize(num_surface_formats);
        NOVA_THROW_IF_VK_ERROR(vkGetPhysicalDeviceSurfaceFormatsKHR(gpu.phys_device, surface, &num_surface_formats, gpu.surface_formats.data()), render_engine_initialization_exception);

        uint32_t num_surface_present_modes;
        NOVA_THROW_IF_VK_ERROR(vkGetPhysicalDeviceSurfacePresentModesKHR(gpu.phys_device, surface, &num_surface_formats, nullptr), render_engine_initialization_exception);
        gpu.present_modes.resize(num_surface_formats);
        NOVA_THROW_IF_VK_ERROR(vkGetPhysicalDeviceSurfacePresentModesKHR(gpu.phys_device, surface, &num_surface_formats, gpu.present_modes.data()), render_engine_initialization_exception);

        swapchain = std::make_unique<swapchain_manager>(3, *this, window->get_window_size());
    }

    void vulkan_render_engine::open_window(uint32_t width, uint32_t height) {
#ifdef NOVA_LINUX
        window = std::make_shared<x11_window>(width, height);

        VkXlibSurfaceCreateInfoKHR x_surface_create_info;
        x_surface_create_info.sType = VK_STRUCTURE_TYPE_XLIB_SURFACE_CREATE_INFO_KHR;
        x_surface_create_info.pNext = nullptr;
        x_surface_create_info.flags = 0;
        x_surface_create_info.dpy = window->get_display();
        x_surface_create_info.window = window->get_x11_window();

        NOVA_THROW_IF_VK_ERROR(vkCreateXlibSurfaceKHR(vk_instance, &x_surface_create_info, nullptr, &surface), render_engine_initialization_exception);
<<<<<<< HEAD

#elif _WIN32
=======
#elif NOVA_WINDOWS
>>>>>>> b70c77c8
        window = std::make_shared<win32_window>(width, height);

		VkWin32SurfaceCreateInfoKHR win32_surface_create = {};
		win32_surface_create.sType = VK_STRUCTURE_TYPE_WIN32_SURFACE_CREATE_INFO_KHR;
		win32_surface_create.hwnd = window->get_window_handle();

		NOVA_THROW_IF_VK_ERROR(vkCreateWin32SurfaceKHR(vk_instance, &win32_surface_create, nullptr, &surface), render_engine_initialization_exception);

#else
#error Unsuported window system
#endif
    }

    void vulkan_render_engine::validate_mesh_options(const settings_options::block_allocator_settings& options) const {
        if(options.buffer_part_size % sizeof(full_vertex) != 0) {
            throw std::runtime_error("vertex_memory_settings.buffer_part_size must be a multiple of sizeof(full_vertex) (which equals " + std::to_string(sizeof(full_vertex)) + ")");
        }
        if(options.new_buffer_size % options.buffer_part_size != 0) {
            throw std::runtime_error(
                "vertex_memory_settings.new_buffer_size must be a multiple of vertex_memory_settings.buffer_part_size (which equals " + std::to_string(options.buffer_part_size) + ")");
        }
        if(options.max_total_allocation % options.new_buffer_size != 0) {
            throw std::runtime_error(
                "vertex_memory_settings.max_total_allocation must be a multiple of vertex_memory_settings.new_buffer_size (which equals " + std::to_string(options.max_total_allocation) + ")");
        }
    }

    void vulkan_render_engine::create_device() {
        uint32_t device_count;
        NOVA_THROW_IF_VK_ERROR(vkEnumeratePhysicalDevices(vk_instance, &device_count, nullptr), render_engine_initialization_exception);
        auto* physical_devices = new VkPhysicalDevice[device_count];
        NOVA_THROW_IF_VK_ERROR(vkEnumeratePhysicalDevices(vk_instance, &device_count, physical_devices), render_engine_initialization_exception);

        uint32_t graphics_family_idx = 0xFFFFFFFF;
        uint32_t compute_family_idx = 0xFFFFFFFF;
        uint32_t copy_family_idx = 0xFFFFFFFF;

        for(uint32_t device_idx = 0; device_idx < device_count; device_idx++) {
            graphics_family_idx = 0xFFFFFFFF;
            VkPhysicalDevice current_device = physical_devices[device_idx];
            vkGetPhysicalDeviceProperties(current_device, &gpu.props);

            if(gpu.props.vendorID == 0x8086 && device_count - 1 > device_idx) {  // Intel GPU... they are not powerful and we have more available, so skip it
                continue;
            }

            if(!does_device_support_extensions(current_device)) {
                continue;
            }

            uint32_t queue_family_count;
            vkGetPhysicalDeviceQueueFamilyProperties(current_device, &queue_family_count, nullptr);
			gpu.queue_family_props.resize(queue_family_count);
            vkGetPhysicalDeviceQueueFamilyProperties(current_device, &queue_family_count, gpu.queue_family_props.data());

            for(uint32_t queue_idx = 0; queue_idx < queue_family_count; queue_idx++) {
                const VkQueueFamilyProperties current_properties = gpu.queue_family_props[queue_idx];
                if(current_properties.queueCount < 1) {
                    continue;
                }

                VkBool32 supports_present = VK_FALSE;
                NOVA_THROW_IF_VK_ERROR(vkGetPhysicalDeviceSurfaceSupportKHR(current_device, queue_idx, surface, &supports_present), render_engine_initialization_exception);
                const VkQueueFlags supports_graphics = current_properties.queueFlags & VK_QUEUE_GRAPHICS_BIT;
                if(supports_graphics && supports_present == VK_TRUE && graphics_family_idx == 0xFFFFFFFF) {
                    graphics_family_idx = queue_idx;
                }

                const VkQueueFlags supports_compute = current_properties.queueFlags & VK_QUEUE_COMPUTE_BIT;
                if(supports_compute && compute_family_idx == 0xFFFFFFFF) {
                    compute_family_idx = queue_idx;
                }

                const VkQueueFlags supports_copy = current_properties.queueFlags & VK_QUEUE_TRANSFER_BIT;
                if(supports_copy && copy_family_idx == 0xFFFFFFFF) {
                    copy_family_idx = queue_idx;
                }
            }

            if(graphics_family_idx != 0xFFFFFFFF) {
                NOVA_LOG(INFO) << "Selected GPU " << gpu.props.deviceName;
                gpu.phys_device = current_device;
                break;
            }
        }

        if(!gpu.phys_device) {
            throw render_engine_initialization_exception("Failed to find good GPU");
        }

		vkGetPhysicalDeviceFeatures(gpu.phys_device, &gpu.supported_features);
        
        const float priority = 1.0;

        VkDeviceQueueCreateInfo graphics_queue_create_info{};
        graphics_queue_create_info.sType = VK_STRUCTURE_TYPE_DEVICE_QUEUE_CREATE_INFO;
        graphics_queue_create_info.pNext = nullptr;
        graphics_queue_create_info.flags = 0;
        graphics_queue_create_info.queueCount = 1;
        graphics_queue_create_info.queueFamilyIndex = graphics_family_idx;
        graphics_queue_create_info.pQueuePriorities = &priority;

        std::vector<VkDeviceQueueCreateInfo> queue_create_infos = {graphics_queue_create_info};

        VkPhysicalDeviceFeatures physical_device_features{};
        physical_device_features.geometryShader = VK_TRUE;
        physical_device_features.tessellationShader = VK_TRUE;
        physical_device_features.samplerAnisotropy = VK_TRUE;

        VkDeviceCreateInfo device_create_info{};
        device_create_info.sType = VK_STRUCTURE_TYPE_DEVICE_CREATE_INFO;
        device_create_info.pNext = nullptr;
        device_create_info.flags = 0;
        device_create_info.queueCreateInfoCount = static_cast<uint32_t>(queue_create_infos.size());
        device_create_info.pQueueCreateInfos = queue_create_infos.data();
        device_create_info.pEnabledFeatures = &physical_device_features;
        device_create_info.enabledExtensionCount = 1;
        const char* swapchain_extension = VK_KHR_SWAPCHAIN_EXTENSION_NAME;
        device_create_info.ppEnabledExtensionNames = &swapchain_extension;
        device_create_info.enabledLayerCount = static_cast<uint32_t>(enabled_validation_layer_names.size());
        if(!enabled_validation_layer_names.empty()) {
            device_create_info.ppEnabledLayerNames = enabled_validation_layer_names.data();
        }

        NOVA_THROW_IF_VK_ERROR(vkCreateDevice(gpu.phys_device, &device_create_info, nullptr, &device), render_engine_initialization_exception);

        graphics_family_index = graphics_family_idx;
        vkGetDeviceQueue(device, graphics_family_idx, 0, &graphics_queue);
        compute_family_index = compute_family_idx;
        vkGetDeviceQueue(device, compute_family_idx, 0, &compute_queue);
        copy_family_index = copy_family_idx;
        vkGetDeviceQueue(device, copy_family_idx, 0, &copy_queue);
        
        delete[] physical_devices;
    }

    bool vulkan_render_engine::does_device_support_extensions(VkPhysicalDevice device) {
        uint32_t extension_count;
        vkEnumerateDeviceExtensionProperties(device, nullptr, &extension_count, nullptr);
        std::vector<VkExtensionProperties> available(extension_count);
        vkEnumerateDeviceExtensionProperties(device, nullptr, &extension_count, available.data());

        std::set<std::string> required = {VK_KHR_SWAPCHAIN_EXTENSION_NAME};
        for(const auto& extension : available) {
            required.erase(extension.extensionName);
        }

        return required.empty();
    }

    void vulkan_render_engine::create_memory_allocator() {
        VmaAllocatorCreateInfo allocator_create_info = {};
        allocator_create_info.physicalDevice = gpu.phys_device;
        allocator_create_info.device = device;

        NOVA_THROW_IF_VK_ERROR(vmaCreateAllocator(&allocator_create_info, &vma_allocator), render_engine_initialization_exception);
    }

    void vulkan_render_engine::create_global_sync_objects() {
		VkFenceCreateInfo fence_info = {};
		fence_info.sType = VK_STRUCTURE_TYPE_FENCE_CREATE_INFO;
		fence_info.flags = VK_FENCE_CREATE_SIGNALED_BIT;

		VkSemaphoreCreateInfo semaphore_info = {};
		semaphore_info.sType = VK_STRUCTURE_TYPE_SEMAPHORE_CREATE_INFO;
        
		frame_fences.resize(max_frames_in_queue);
		image_available_semaphores.resize(max_frames_in_queue);
		render_finished_semaphores_by_frame.resize(max_frames_in_queue);

		for(uint32_t i = 0; i < max_frames_in_queue; i++) {
			NOVA_THROW_IF_VK_ERROR(vkCreateFence(device, &fence_info, nullptr, &frame_fences[i]), render_engine_initialization_exception);
			NOVA_THROW_IF_VK_ERROR(vkCreateSemaphore(device, &semaphore_info, nullptr, &image_available_semaphores[i]), render_engine_initialization_exception);
		}
		NOVA_THROW_IF_VK_ERROR(vkCreateFence(device, &fence_info, nullptr, &mesh_rendering_done), render_engine_initialization_exception);
		NOVA_THROW_IF_VK_ERROR(vkCreateFence(device, &fence_info, nullptr, &upload_to_megamesh_buffer_done), render_engine_initialization_exception);
	}

    void vulkan_render_engine::set_shaderpack(const shaderpack_data& data) {
        NOVA_LOG(DEBUG) << "Vulkan render engine loading new shaderpack";
        if(shaderpack_loaded) {
            destroy_render_passes();
            destroy_graphics_pipelines();
            materials.clear();
			material_passes_by_pipeline.clear();
            destroy_dynamic_resources();

            NOVA_LOG(DEBUG) << "Resources from old shaderpacks destroyed";
        }

        create_textures(data.resources.textures);
        NOVA_LOG(DEBUG) << "Dynamic textures created";
        for(const material_data& mat_data : data.materials) {
            materials[mat_data.name] = mat_data;

			for(const material_pass& mat : mat_data.passes) {
				material_passes_by_pipeline[mat.pipeline].push_back(mat);
			}
        }
        NOVA_LOG(DEBUG) << "Materials saved";

        create_render_passes(data.passes);
        NOVA_LOG(DEBUG) << "Created render passes";
        create_graphics_pipelines(data.pipelines);
        NOVA_LOG(DEBUG) << "Created pipelines";

        create_material_descriptor_sets();
		NOVA_LOG(TRACE) << "Material descriptor sets created";

        shaderpack_loaded = true;
    }

    VkCommandPool vulkan_render_engine::get_command_buffer_pool_for_current_thread(uint32_t queue_index) {
		const uint32_t cur_thread_idx = scheduler->get_current_thread_idx();
	    return command_pools_by_thread_idx.at(cur_thread_idx).at(queue_index);
    }

    VkDescriptorPool vulkan_render_engine::get_descriptor_pool_for_current_thread() {
		const uint32_t cur_thread_idx = scheduler->get_current_thread_idx(); 
        return descriptor_pools_by_thread_idx.at(cur_thread_idx); 
    }

    void vulkan_render_engine::create_default_samplers() {
		VkSamplerCreateInfo point_sampler_create = {};
		point_sampler_create.sType = VK_STRUCTURE_TYPE_SAMPLER_CREATE_INFO;
		point_sampler_create.magFilter = VK_FILTER_NEAREST;
		point_sampler_create.minFilter = VK_FILTER_NEAREST;

		NOVA_THROW_IF_VK_ERROR(vkCreateSampler(device, &point_sampler_create, nullptr, &point_sampler), render_engine_initialization_exception);
    }

    vk_buffer vulkan_render_engine::get_or_allocate_mesh_staging_buffer(const uint32_t needed_size) {
        std::lock_guard l(mesh_staging_buffers_mutex);

        if(!available_mesh_staging_buffers.empty()) {
            // Try to find a buffer that's big enough
            uint32_t potential_staging_buffer_idx = std::numeric_limits<uint32_t>::max();

            for(uint32_t i = 0; i < available_mesh_staging_buffers.size(); i++) {
                if(available_mesh_staging_buffers[i].alloc_info.size >= needed_size && available_mesh_staging_buffers[i].alloc_info.size > available_mesh_staging_buffers[potential_staging_buffer_idx].alloc_info.size) {
                    potential_staging_buffer_idx = i;
                }
            }

            if(potential_staging_buffer_idx < available_mesh_staging_buffers.size()) {
                const vk_buffer staging_buffer = available_mesh_staging_buffers[potential_staging_buffer_idx];
                available_mesh_staging_buffers.erase(available_mesh_staging_buffers.begin() + potential_staging_buffer_idx);
                return staging_buffer;
            }
        }

        vk_buffer new_buffer = {};

        VkBufferCreateInfo buffer_create_info = {};
        buffer_create_info.sType = VK_STRUCTURE_TYPE_BUFFER_CREATE_INFO;
        buffer_create_info.usage = VK_BUFFER_USAGE_TRANSFER_SRC_BIT;
        buffer_create_info.size = needed_size;
        buffer_create_info.sharingMode = VK_SHARING_MODE_EXCLUSIVE;
        buffer_create_info.queueFamilyIndexCount = 1;
        buffer_create_info.pQueueFamilyIndices = &copy_family_index;

        VmaAllocationCreateInfo allocation_create_info = {};
        allocation_create_info.flags = VMA_ALLOCATION_CREATE_MAPPED_BIT;
        allocation_create_info.usage = VMA_MEMORY_USAGE_CPU_TO_GPU;

        NOVA_THROW_IF_VK_ERROR(
            vmaCreateBuffer(vma_allocator, &buffer_create_info, &allocation_create_info, &new_buffer.buffer, &new_buffer.allocation, &new_buffer.alloc_info), render_engine_rendering_exception);

        return new_buffer;
    }

    void vulkan_render_engine::free_mesh_staging_buffer(const vk_buffer& buffer) {
        std::lock_guard l(mesh_staging_buffers_mutex);

        available_mesh_staging_buffers.push_back(buffer);
    }

    std::future<uint32_t> vulkan_render_engine::add_mesh(const mesh_data& input_mesh) {
        return scheduler->add_task(
            [&](ttl::task_scheduler*, const mesh_data* input_mesh, std::mutex* mesh_upload_queue_mutex, std::queue<mesh_staging_buffer_upload_command>* mesh_upload_queue) {
                const uint32_t vertex_size = input_mesh->vertex_data.size() * sizeof(full_vertex);
                const uint32_t index_size = input_mesh->indices.size() * sizeof(uint32_t);

                // TODO: Make the extra memory allocation configurable
                const uint32_t total_memory_needed = std::round((vertex_size + index_size) * 1.1);  // Extra size so chunks can grow

                vk_buffer staging_buffer = get_or_allocate_mesh_staging_buffer(total_memory_needed);
                std::memcpy(staging_buffer.alloc_info.pMappedData, &input_mesh->vertex_data[0], vertex_size);
                std::memcpy(reinterpret_cast<uint8_t*>(staging_buffer.alloc_info.pMappedData) + vertex_size, &input_mesh->indices[0], index_size);

				const uint32_t mesh_id = next_mesh_id.fetch_add(1);

                std::lock_guard l(*mesh_upload_queue_mutex);
                mesh_upload_queue->push(mesh_staging_buffer_upload_command{staging_buffer, mesh_id, vertex_size, vertex_size + index_size});

				return mesh_id;
            },
            &input_mesh, &mesh_upload_queue_mutex, &mesh_upload_queue);
    }

    void vulkan_render_engine::delete_mesh(uint32_t mesh_id) {
        const vk_mesh mesh = meshes.at(mesh_id);
        meshes.erase(mesh_id);

        mesh_memory->free(mesh.memory);
    }

    bool vk_resource_binding::operator==(const vk_resource_binding& other) const {
        return other.set == set && other.binding == binding && other.descriptorCount == descriptorCount && other.descriptorType == descriptorType;
    }

    bool vk_resource_binding::operator!=(const vk_resource_binding& other) const { return !(*this == other); }

    void vulkan_render_engine::create_render_passes(const std::vector<render_pass_data>& passes) {
        NOVA_LOG(DEBUG) << "Flattening frame graph...";

        std::unordered_map<std::string, render_pass_data> regular_render_passes;
        regular_render_passes.reserve(passes.size());
        render_passes.reserve(passes.size());
        for(const render_pass_data& pass_data : passes) {
            render_passes[pass_data.name].data = pass_data;
			VkFenceCreateInfo fence_info = {};
			fence_info.sType = VK_STRUCTURE_TYPE_FENCE_CREATE_INFO;

			vkCreateFence(device, &fence_info, nullptr, &render_passes[pass_data.name].fence);
            regular_render_passes[pass_data.name] = pass_data;
        }

        render_passes_by_order = order_passes(regular_render_passes);

		const VkExtent2D swapchain_extent = swapchain->get_swapchain_extent();

        for(const auto& [pass_name, pass] : render_passes) {
			bool is_forward = pass_name == "Forward";
            VkSubpassDescription subpass_description;
            subpass_description.flags = 0;
            subpass_description.pipelineBindPoint = VK_PIPELINE_BIND_POINT_GRAPHICS;
            subpass_description.inputAttachmentCount = 0;
            subpass_description.pInputAttachments = nullptr;
            subpass_description.preserveAttachmentCount = 0;
            subpass_description.pPreserveAttachments = nullptr;
            subpass_description.pResolveAttachments = nullptr;
            subpass_description.pDepthStencilAttachment = nullptr;

            VkSubpassDependency image_available_dependency;
            image_available_dependency.dependencyFlags = 0;
            image_available_dependency.srcSubpass = VK_SUBPASS_EXTERNAL;
            image_available_dependency.dstSubpass = 0;
            image_available_dependency.srcStageMask = VK_PIPELINE_STAGE_COLOR_ATTACHMENT_OUTPUT_BIT;
            image_available_dependency.srcAccessMask = 0;
            image_available_dependency.dstStageMask = VK_PIPELINE_STAGE_COLOR_ATTACHMENT_OUTPUT_BIT;
            image_available_dependency.dstAccessMask = VK_ACCESS_COLOR_ATTACHMENT_READ_BIT | VK_ACCESS_COLOR_ATTACHMENT_WRITE_BIT;

            VkRenderPassCreateInfo render_pass_create_info;
            render_pass_create_info.sType = VK_STRUCTURE_TYPE_RENDER_PASS_CREATE_INFO;
            render_pass_create_info.pNext = nullptr;
            render_pass_create_info.flags = 0;
            render_pass_create_info.subpassCount = 1;
            render_pass_create_info.pSubpasses = &subpass_description;
            render_pass_create_info.dependencyCount = 1;
            render_pass_create_info.pDependencies = &image_available_dependency;

			std::vector<VkAttachmentReference> attachment_references;
			std::vector<VkAttachmentDescription> attachments;
            std::vector<VkImageView> framebuffer_attachments;
            uint32_t framebuffer_width = 0;
            uint32_t framebuffer_height = 0;

            bool writes_to_backbuffer = false;
            // Collect framebuffer size information from color output attachments
            for(const texture_attachment& attachment : pass.data.texture_outputs) {
                if(attachment.name == "Backbuffer") {
                    // Handle backbuffer
                    // Backbuffer framebuffers are handled by themselves in their own special snowflake way so we just need to skip everything
                    writes_to_backbuffer = true;

					VkAttachmentDescription desc = {};
					desc.flags = 0;
					desc.format = swapchain->get_swapchain_format();
					desc.samples = VK_SAMPLE_COUNT_1_BIT;
					desc.loadOp = VK_ATTACHMENT_LOAD_OP_LOAD;
					desc.storeOp = VK_ATTACHMENT_STORE_OP_STORE;
					desc.stencilLoadOp = VK_ATTACHMENT_LOAD_OP_DONT_CARE;
					desc.stencilStoreOp = VK_ATTACHMENT_STORE_OP_DONT_CARE;
					desc.initialLayout = VK_IMAGE_LAYOUT_COLOR_ATTACHMENT_OPTIMAL;
					desc.finalLayout = VK_IMAGE_LAYOUT_PRESENT_SRC_KHR;

					attachments.push_back(desc);

					VkAttachmentReference ref = {};
					ref.layout = VK_IMAGE_LAYOUT_COLOR_ATTACHMENT_OPTIMAL;
					ref.attachment = attachments.size() - 1;
					attachment_references.push_back(ref);

					framebuffer_width = swapchain_extent.width;
					framebuffer_height = swapchain_extent.height;

                    break;

                } else {
					const vk_texture& tex = textures.at(attachment.name);
					framebuffer_attachments.push_back(tex.image_view);

					const glm::uvec2 attachment_size = tex.data.format.get_size_in_pixels({ swapchain_extent.width, swapchain_extent.height });

					if(framebuffer_width == 0) {
						framebuffer_width = attachment_size.x;

					} else if(attachment_size.x != framebuffer_width) {
						NOVA_LOG(ERROR) << "Texture " << attachment.name << " used by renderpass " << pass_name << " has a width of " << attachment_size.x << ", but the framebuffer has a width of "
							<< framebuffer_width << ". This is illegal, all input textures of a single renderpass must be the same size";
					}

					if(framebuffer_height == 0) {
						framebuffer_height = attachment_size.y;

					} else if(attachment_size.y != framebuffer_height) {
						NOVA_LOG(ERROR) << "Texture " << attachment.name << " used by renderpass " << pass_name << " has a height of " << attachment_size.y << ", but the framebuffer has a height of "
							<< framebuffer_height << ". This is illegal, all input textures of a single renderpass must be the same size";
					}

					NOVA_LOG(TRACE) << "Adding image view " << textures.at(attachment.name).image_view << " from image " << attachment.name << " to framebuffer for renderpass " << pass.data.name;

					VkAttachmentDescription desc = {};
					desc.flags = 0;
					desc.format = tex.format;
					desc.samples = VK_SAMPLE_COUNT_1_BIT;
					desc.loadOp = attachment.clear ? VK_ATTACHMENT_LOAD_OP_CLEAR : VK_ATTACHMENT_LOAD_OP_LOAD;
					desc.storeOp = VK_ATTACHMENT_STORE_OP_STORE;
					desc.stencilLoadOp = VK_ATTACHMENT_LOAD_OP_DONT_CARE;
					desc.stencilStoreOp = VK_ATTACHMENT_STORE_OP_DONT_CARE;
					desc.initialLayout = VK_IMAGE_LAYOUT_COLOR_ATTACHMENT_OPTIMAL;
					desc.finalLayout = VK_IMAGE_LAYOUT_SHADER_READ_ONLY_OPTIMAL;

					attachments.push_back(desc);

					VkAttachmentReference ref = {};
					ref.layout = VK_IMAGE_LAYOUT_COLOR_ATTACHMENT_OPTIMAL;
					ref.attachment = attachments.size() - 1;
					attachment_references.push_back(ref);
                }
            }

			VkAttachmentReference depth_reference = {};
            // Collect framebuffer size information from the depth attachment
            if(pass.data.depth_texture) {

				const vk_texture& tex = textures.at(pass.data.depth_texture->name);
				framebuffer_attachments.push_back(tex.image_view);

				const glm::uvec2 attachment_size = tex.data.format.get_size_in_pixels({ swapchain_extent.width, swapchain_extent.height });

				if(framebuffer_width == 0) {
					framebuffer_width = attachment_size.x;

				} else if(attachment_size.x != framebuffer_width) {
					NOVA_LOG(ERROR) << "Texture " << pass.data.depth_texture->name << " used by renderpass " << pass_name << " has a width of " << attachment_size.x << ", but the framebuffer has a width of "
						<< framebuffer_width << ". This is illegal, all input textures of a single renderpass must be the same size";
				}

				if(framebuffer_height == 0) {
					framebuffer_height = attachment_size.y;

				} else if(attachment_size.y != framebuffer_height) {
					NOVA_LOG(ERROR) << "Texture " << pass.data.depth_texture->name << " used by renderpass " << pass_name << " has a height of " << attachment_size.y << ", but the framebuffer has a height of "
						<< framebuffer_height << ". This is illegal, all input textures of a single renderpass must be the same size";
				}

				VkAttachmentDescription desc = {};
				desc.flags = 0;
				desc.format = tex.format;
				desc.samples = VK_SAMPLE_COUNT_1_BIT;
				desc.loadOp = pass.data.depth_texture->clear ? VK_ATTACHMENT_LOAD_OP_CLEAR : VK_ATTACHMENT_LOAD_OP_LOAD;
				desc.storeOp = VK_ATTACHMENT_STORE_OP_STORE;
				desc.stencilLoadOp = VK_ATTACHMENT_LOAD_OP_DONT_CARE;
				desc.stencilStoreOp = VK_ATTACHMENT_STORE_OP_DONT_CARE;
				desc.initialLayout = VK_IMAGE_LAYOUT_DEPTH_STENCIL_ATTACHMENT_OPTIMAL;
				desc.finalLayout = VK_IMAGE_LAYOUT_SHADER_READ_ONLY_OPTIMAL;

				attachments.push_back(desc);

				depth_reference.layout = VK_IMAGE_LAYOUT_DEPTH_STENCIL_ATTACHMENT_OPTIMAL;
				depth_reference.attachment = attachments.size() - 1;
				subpass_description.pDepthStencilAttachment = &depth_reference;
            }

            if(framebuffer_width == 0) {
                NOVA_LOG(ERROR)
                    << "Framebuffer width for pass " << pass.data.name
                    << " is 0. This is illegal! Make sure that there is at least one attachment for this render pass, and ensure that all attachments used by this pass have a non-zero width";
            }

            if(framebuffer_height == 0) {
                NOVA_LOG(ERROR)
                    << "Framebuffer height for pass " << pass.data.name
                    << " is 0. This is illegal! Make sure that there is at least one attachment for this render pass, and ensure that all attachments used by this pass have a non-zero height";
            }

            if(framebuffer_attachments.size() > gpu.props.limits.maxColorAttachments) {
                NOVA_LOG(ERROR) << "Framebuffer for pass " << pass.data.name << " has " << framebuffer_attachments.size() << " color attachments, but your GPU only supports "
                                << gpu.props.limits.maxColorAttachments
                                << ". Please reduce the number of attachments that this pass uses, possibly by changing some of your input attachments to bound textures";
            }

			subpass_description.colorAttachmentCount = attachment_references.size();
			subpass_description.pColorAttachments = attachment_references.data();

			render_pass_create_info.attachmentCount = attachments.size();
			render_pass_create_info.pAttachments = attachments.data();

            NOVA_THROW_IF_VK_ERROR(vkCreateRenderPass(device, &render_pass_create_info, nullptr, &render_passes[pass_name].pass), render_engine_initialization_exception);

            if(writes_to_backbuffer) {
                if(pass.data.texture_outputs.size() > 1) {
                    NOVA_LOG(ERROR) << "Pass " << pass.data.name
                                    << " writes to the backbuffer, and other textures. Passes that write to the backbuffer are not allowed to write to any other textures";
                }

                render_passes[pass_name].framebuffer = nullptr;

            } else {
                VkFramebufferCreateInfo framebuffer_create_info = {};
                framebuffer_create_info.sType = VK_STRUCTURE_TYPE_FRAMEBUFFER_CREATE_INFO;
                framebuffer_create_info.renderPass = render_passes[pass_name].pass;
                framebuffer_create_info.attachmentCount = static_cast<uint32_t>(framebuffer_attachments.size());
                framebuffer_create_info.pAttachments = framebuffer_attachments.data();
                framebuffer_create_info.width = framebuffer_width;
                framebuffer_create_info.height = framebuffer_height;
                framebuffer_create_info.layers = 1;

				std::stringstream ss;
                for(const VkImageView& attachment : framebuffer_attachments) {
					ss << attachment << ", ";
                }

                NOVA_LOG(TRACE) << "Creating framebuffer with size (" << framebuffer_width << ", " << framebuffer_height << "), and attachments " << ss.str();

                VkFramebuffer framebuffer;
                NOVA_THROW_IF_VK_ERROR(vkCreateFramebuffer(device, &framebuffer_create_info, nullptr, &framebuffer), render_engine_initialization_exception);
                render_passes[pass_name].framebuffer = framebuffer;
            }

            render_passes[pass_name].render_area = {{0, 0}, {framebuffer_width, framebuffer_height}};
        }
    }

    void vulkan_render_engine::create_graphics_pipelines(const std::vector<pipeline_data>& pipelines) {
		const VkExtent2D swapchain_extent = swapchain->get_swapchain_extent();

        for(const pipeline_data& data : pipelines) {
            NOVA_LOG(TRACE) << "Creating a VkPipeline for pipeline " << data.name;
            vk_pipeline nova_pipeline;
            nova_pipeline.data = data;

            std::vector<VkPipelineShaderStageCreateInfo> shader_stages;
            std::unordered_map<VkShaderStageFlags, VkShaderModule> shader_modules;

            NOVA_LOG(TRACE) << "Compiling vertex module";
            shader_modules[VK_SHADER_STAGE_VERTEX_BIT] = create_shader_module(data.vertex_shader.source);
            get_shader_module_descriptors(data.vertex_shader.source, nova_pipeline.bindings);

            if(data.geometry_shader) {
                NOVA_LOG(TRACE) << "Compiling geometry module";
                shader_modules[VK_SHADER_STAGE_GEOMETRY_BIT] = create_shader_module(data.geometry_shader->source);
                get_shader_module_descriptors(data.geometry_shader->source, nova_pipeline.bindings);
            }

            if(data.tessellation_control_shader) {
                NOVA_LOG(TRACE) << "Compiling tessellation_control module";
                shader_modules[VK_SHADER_STAGE_TESSELLATION_CONTROL_BIT] = create_shader_module(data.tessellation_control_shader->source);
                get_shader_module_descriptors(data.tessellation_control_shader->source, nova_pipeline.bindings);
            }

            if(data.tessellation_evaluation_shader) {
                NOVA_LOG(TRACE) << "Compiling tessellation_evaluation module";
                shader_modules[VK_SHADER_STAGE_TESSELLATION_EVALUATION_BIT] = create_shader_module(data.tessellation_evaluation_shader->source);
                get_shader_module_descriptors(data.tessellation_evaluation_shader->source, nova_pipeline.bindings);
            }

            if(data.fragment_shader) {
                NOVA_LOG(TRACE) << "Compiling fragment module";
                shader_modules[VK_SHADER_STAGE_FRAGMENT_BIT] = create_shader_module(data.fragment_shader->source);
                get_shader_module_descriptors(data.fragment_shader->source, nova_pipeline.bindings);
            }

			nova_pipeline.layouts = create_descriptor_set_layouts(nova_pipeline.bindings);

            VkPipelineLayoutCreateInfo pipeline_layout_create_info;
            pipeline_layout_create_info.sType = VK_STRUCTURE_TYPE_PIPELINE_LAYOUT_CREATE_INFO;
            pipeline_layout_create_info.pNext = nullptr;
            pipeline_layout_create_info.flags = 0;
            pipeline_layout_create_info.setLayoutCount = static_cast<uint32_t>(nova_pipeline.layouts.size());
            pipeline_layout_create_info.pSetLayouts = nova_pipeline.layouts.data();
            pipeline_layout_create_info.pushConstantRangeCount = 0;
            pipeline_layout_create_info.pPushConstantRanges = nullptr;

            VkPipelineLayout layout;
            NOVA_THROW_IF_VK_ERROR(vkCreatePipelineLayout(device, &pipeline_layout_create_info, nullptr, &layout), render_engine_initialization_exception);
            nova_pipeline.layout = layout;

            for(const auto& [stage, shader_module]: shader_modules) {
                VkPipelineShaderStageCreateInfo shader_stage_create_info;
                shader_stage_create_info.sType = VK_STRUCTURE_TYPE_PIPELINE_SHADER_STAGE_CREATE_INFO;
                shader_stage_create_info.pNext = nullptr;
                shader_stage_create_info.flags = 0;
                shader_stage_create_info.stage = static_cast<VkShaderStageFlagBits>(stage);
                shader_stage_create_info.module = shader_module;
                shader_stage_create_info.pName = "main";
                shader_stage_create_info.pSpecializationInfo = nullptr;

                shader_stages.push_back(shader_stage_create_info);
            }

            const std::vector<VkVertexInputBindingDescription>& vertex_binding_descriptions = vulkan::get_vertex_input_binding_descriptions();
            const std::vector<VkVertexInputAttributeDescription>& vertex_attribute_descriptions = vulkan::get_vertex_input_attribute_descriptions();

            VkPipelineVertexInputStateCreateInfo vertex_input_state_create_info;
            vertex_input_state_create_info.sType = VK_STRUCTURE_TYPE_PIPELINE_VERTEX_INPUT_STATE_CREATE_INFO;
            vertex_input_state_create_info.pNext = nullptr;
            vertex_input_state_create_info.flags = 0;
            vertex_input_state_create_info.vertexBindingDescriptionCount = static_cast<uint32_t>(vertex_binding_descriptions.size());
            vertex_input_state_create_info.pVertexBindingDescriptions = vertex_binding_descriptions.data();
            vertex_input_state_create_info.vertexAttributeDescriptionCount = static_cast<uint32_t>(vertex_attribute_descriptions.size());
            vertex_input_state_create_info.pVertexAttributeDescriptions = vertex_attribute_descriptions.data();

            VkPipelineInputAssemblyStateCreateInfo input_assembly_create_info;
            input_assembly_create_info.sType = VK_STRUCTURE_TYPE_PIPELINE_INPUT_ASSEMBLY_STATE_CREATE_INFO;
            input_assembly_create_info.pNext = nullptr;
            input_assembly_create_info.flags = 0;
            input_assembly_create_info.primitiveRestartEnable = VK_FALSE;
            switch(data.primitive_mode) {
                case primitive_topology_enum::Triangles:
                    input_assembly_create_info.topology = VK_PRIMITIVE_TOPOLOGY_TRIANGLE_LIST;
                    break;
                case primitive_topology_enum::Lines:
                    input_assembly_create_info.topology = VK_PRIMITIVE_TOPOLOGY_LINE_LIST;
                    break;
            }

            VkViewport viewport;
            viewport.x = 0;
            viewport.y = 0;
            viewport.width = static_cast<float>(swapchain_extent.width);
            viewport.height = static_cast<float>(swapchain_extent.height);
            viewport.minDepth = 0.0f;
            viewport.maxDepth = 1.0f;

            VkRect2D scissor;
            scissor.offset = {0, 0};
            scissor.extent = swapchain_extent;

            VkPipelineViewportStateCreateInfo viewport_state_create_info;
            viewport_state_create_info.sType = VK_STRUCTURE_TYPE_PIPELINE_VIEWPORT_STATE_CREATE_INFO;
            viewport_state_create_info.pNext = nullptr;
            viewport_state_create_info.flags = 0;
            viewport_state_create_info.viewportCount = 1;
            viewport_state_create_info.pViewports = &viewport;
            viewport_state_create_info.scissorCount = 1;
            viewport_state_create_info.pScissors = &scissor;

            VkPipelineRasterizationStateCreateInfo rasterizer_create_info;
            rasterizer_create_info.sType = VK_STRUCTURE_TYPE_PIPELINE_RASTERIZATION_STATE_CREATE_INFO;
            rasterizer_create_info.pNext = nullptr;
            rasterizer_create_info.flags = 0;
            rasterizer_create_info.depthClampEnable = VK_FALSE;
            rasterizer_create_info.rasterizerDiscardEnable = VK_FALSE;
            rasterizer_create_info.polygonMode = VK_POLYGON_MODE_FILL;
            rasterizer_create_info.lineWidth = 1.0f;
            rasterizer_create_info.cullMode = VK_CULL_MODE_BACK_BIT;
            rasterizer_create_info.frontFace = VK_FRONT_FACE_CLOCKWISE;
            rasterizer_create_info.depthBiasEnable = VK_TRUE;
            rasterizer_create_info.depthClampEnable = VK_FALSE;
            rasterizer_create_info.depthBiasConstantFactor = data.depth_bias;
            rasterizer_create_info.depthBiasClamp = 0.0f;
            rasterizer_create_info.depthBiasSlopeFactor = data.slope_scaled_depth_bias;

            VkPipelineMultisampleStateCreateInfo multisample_create_info;
            multisample_create_info.sType = VK_STRUCTURE_TYPE_PIPELINE_MULTISAMPLE_STATE_CREATE_INFO;
            multisample_create_info.pNext = nullptr;
            multisample_create_info.flags = 0;
            multisample_create_info.sampleShadingEnable = VK_FALSE;
            multisample_create_info.rasterizationSamples = VK_SAMPLE_COUNT_1_BIT;
            multisample_create_info.minSampleShading = 1.0f;
            multisample_create_info.pSampleMask = nullptr;
            multisample_create_info.alphaToCoverageEnable = VK_FALSE;
            multisample_create_info.alphaToOneEnable = VK_FALSE;

			VkPipelineDepthStencilStateCreateInfo depth_stencil_create_info = {};
			depth_stencil_create_info.sType = VK_STRUCTURE_TYPE_PIPELINE_DEPTH_STENCIL_STATE_CREATE_INFO;
			depth_stencil_create_info.depthTestEnable = std::find(data.states.begin(), data.states.end(), state_enum::DisableDepthTest) == data.states.end();
			depth_stencil_create_info.depthWriteEnable = std::find(data.states.begin(), data.states.end(), state_enum::DisableDepthWrite) == data.states.end();
			depth_stencil_create_info.depthCompareOp = vulkan::type_converters::to_compare_op(data.depth_func);
			depth_stencil_create_info.depthBoundsTestEnable = VK_FALSE;
			depth_stencil_create_info.stencilTestEnable = std::find(data.states.begin(), data.states.end(), state_enum::EnableStencilTest) != data.states.end();
			if(data.front_face) {
				depth_stencil_create_info.front.failOp = vulkan::type_converters::to_stencil_op(data.front_face->fail_op);
				depth_stencil_create_info.front.passOp = vulkan::type_converters::to_stencil_op(data.front_face->pass_op);
				depth_stencil_create_info.front.depthFailOp = vulkan::type_converters::to_stencil_op(data.front_face->depth_fail_op);
				depth_stencil_create_info.front.compareOp = vulkan::type_converters::to_compare_op(data.front_face->compare_op);
				depth_stencil_create_info.front.compareMask = data.front_face->compare_mask;
				depth_stencil_create_info.front.writeMask = data.front_face->write_mask;
			}
			if(data.back_face) {
				depth_stencil_create_info.back.failOp = vulkan::type_converters::to_stencil_op(data.back_face->fail_op);
				depth_stencil_create_info.back.passOp = vulkan::type_converters::to_stencil_op(data.back_face->pass_op);
				depth_stencil_create_info.back.depthFailOp = vulkan::type_converters::to_stencil_op(data.back_face->depth_fail_op);
				depth_stencil_create_info.back.compareOp = vulkan::type_converters::to_compare_op(data.back_face->compare_op);
				depth_stencil_create_info.back.compareMask = data.back_face->compare_mask;
				depth_stencil_create_info.back.writeMask = data.back_face->write_mask;
			}

            VkPipelineColorBlendAttachmentState color_blend_attachment;
            color_blend_attachment.colorWriteMask = VK_COLOR_COMPONENT_R_BIT | VK_COLOR_COMPONENT_G_BIT | VK_COLOR_COMPONENT_B_BIT | VK_COLOR_COMPONENT_A_BIT;
            color_blend_attachment.blendEnable = VK_TRUE;
            color_blend_attachment.srcColorBlendFactor = vulkan::type_converters::to_blend_factor(data.source_blend_factor);
            color_blend_attachment.dstColorBlendFactor = vulkan::type_converters::to_blend_factor(data.destination_blend_factor);
            color_blend_attachment.colorBlendOp = VK_BLEND_OP_ADD;
            color_blend_attachment.srcAlphaBlendFactor = vulkan::type_converters::to_blend_factor(data.alpha_src);
            color_blend_attachment.dstAlphaBlendFactor = vulkan::type_converters::to_blend_factor(data.alpha_dst);
            color_blend_attachment.alphaBlendOp = VK_BLEND_OP_ADD;

            VkPipelineColorBlendStateCreateInfo color_blend_create_info;
            color_blend_create_info.sType = VK_STRUCTURE_TYPE_PIPELINE_COLOR_BLEND_STATE_CREATE_INFO;
            color_blend_create_info.pNext = nullptr;
            color_blend_create_info.flags = 0;
            color_blend_create_info.logicOpEnable = VK_FALSE;
            color_blend_create_info.logicOp = VK_LOGIC_OP_COPY;
            color_blend_create_info.attachmentCount = 1;
            color_blend_create_info.pAttachments = &color_blend_attachment;
            color_blend_create_info.blendConstants[0] = 0.0f;
            color_blend_create_info.blendConstants[1] = 0.0f;
            color_blend_create_info.blendConstants[2] = 0.0f;
            color_blend_create_info.blendConstants[3] = 0.0f;

            VkGraphicsPipelineCreateInfo pipeline_create_info = {};
            pipeline_create_info.sType = VK_STRUCTURE_TYPE_GRAPHICS_PIPELINE_CREATE_INFO;
            pipeline_create_info.pNext = nullptr;
            pipeline_create_info.flags = 0;
            pipeline_create_info.stageCount = static_cast<uint32_t>(shader_stages.size());
            pipeline_create_info.pStages = shader_stages.data();
            pipeline_create_info.pVertexInputState = &vertex_input_state_create_info;
            pipeline_create_info.pInputAssemblyState = &input_assembly_create_info;
            pipeline_create_info.pViewportState = &viewport_state_create_info;
            pipeline_create_info.pRasterizationState = &rasterizer_create_info;
            pipeline_create_info.pMultisampleState = &multisample_create_info;
            pipeline_create_info.pDepthStencilState = &depth_stencil_create_info;
            pipeline_create_info.pColorBlendState = &color_blend_create_info;
            pipeline_create_info.pDynamicState = nullptr;
            pipeline_create_info.layout = layout;
            pipeline_create_info.renderPass = render_passes.at(data.pass).pass;
            pipeline_create_info.subpass = 0;
            pipeline_create_info.basePipelineIndex = -1;

            NOVA_THROW_IF_VK_ERROR(vkCreateGraphicsPipelines(device, VK_NULL_HANDLE, 1, &pipeline_create_info, nullptr, &nova_pipeline.pipeline), render_engine_initialization_exception);
            
			pipelines_by_renderpass[data.pass].push_back(nova_pipeline);
        }
    }

    VkShaderModule vulkan_render_engine::create_shader_module(const std::vector<uint32_t>& spirv) const {
        VkShaderModuleCreateInfo shader_module_create_info;
        shader_module_create_info.sType = VK_STRUCTURE_TYPE_SHADER_MODULE_CREATE_INFO;
        shader_module_create_info.pNext = nullptr;
        shader_module_create_info.flags = 0;
        shader_module_create_info.pCode = spirv.data();
        shader_module_create_info.codeSize = spirv.size() * 4;

        VkShaderModule module;
        NOVA_THROW_IF_VK_ERROR(vkCreateShaderModule(device, &shader_module_create_info, nullptr, &module), render_engine_initialization_exception);

        return module;
    }

	void vulkan_render_engine::upload_new_mesh_parts() {
        if(mesh_upload_queue.empty()) {
            // Early out yay
			return;
        }

		VkCommandBuffer mesh_upload_cmds;

		VkCommandBufferAllocateInfo alloc_info = {};
		alloc_info.sType = VK_STRUCTURE_TYPE_COMMAND_BUFFER_ALLOCATE_INFO;
		alloc_info.commandBufferCount = 1;
		alloc_info.commandPool = get_command_buffer_pool_for_current_thread(copy_family_index);
		alloc_info.level = VK_COMMAND_BUFFER_LEVEL_PRIMARY;

		vkAllocateCommandBuffers(device, &alloc_info, &mesh_upload_cmds);

		VkCommandBufferBeginInfo begin_info = {};
		begin_info.sType = VK_STRUCTURE_TYPE_COMMAND_BUFFER_BEGIN_INFO;

		vkBeginCommandBuffer(mesh_upload_cmds, &begin_info);

		// Ensure that all reads from this buffer have finished. I don't care about writes because the only
		// way two dudes would be writing to the same region of a megamesh at the same time was if there was a
		// horrible problem

		mesh_memory->add_barriers_before_data_upload(mesh_upload_cmds);

		mesh_upload_queue_mutex.lock();
		meshes_mutex.lock();

		std::vector<vk_buffer> freed_buffers;
		freed_buffers.reserve(mesh_upload_queue.size() * 2);
		while(!mesh_upload_queue.empty()) {
			const mesh_staging_buffer_upload_command cmd = mesh_upload_queue.front();
			mesh_upload_queue.pop();

			compacting_block_allocator::allocation_info* mem = mesh_memory->allocate(cmd.staging_buffer.alloc_info.size);

			VkBufferCopy copy = {};
			copy.size = cmd.staging_buffer.alloc_info.size;
			copy.srcOffset = 0;
			copy.dstOffset = mem->offset;
			vkCmdCopyBuffer(mesh_upload_cmds, cmd.staging_buffer.buffer, mem->block->get_buffer(), 1, &copy);

			VkDrawIndexedIndirectCommand mesh_draw_command = {};
			mesh_draw_command.indexCount = (cmd.model_matrix_offset - cmd.indices_offset) / sizeof(uint32_t);
			mesh_draw_command.instanceCount = 1;
			mesh_draw_command.firstIndex = 0;
			mesh_draw_command.vertexOffset = static_cast<uint32_t>(mem->offset);
			mesh_draw_command.firstInstance = 0;

			meshes[cmd.mesh_id] = { mem, cmd.indices_offset, cmd.model_matrix_offset, mesh_draw_command };

			freed_buffers.insert(freed_buffers.end(), cmd.staging_buffer);
		}

		mesh_memory->add_barriers_after_data_upload(mesh_upload_cmds);

		mesh_upload_queue_mutex.unlock();
		meshes_mutex.unlock();

		vkEndCommandBuffer(mesh_upload_cmds);

		VkSubmitInfo submit_info = {};
		submit_info.sType = VK_STRUCTURE_TYPE_SUBMIT_INFO;
		submit_info.commandBufferCount = 1;
		submit_info.pCommandBuffers = &mesh_upload_cmds;

		// Be super duper sure that mesh rendering is done
		for(const auto& [pass_name, pass] : render_passes) {
			vkWaitForFences(device, 1, &pass.fence, VK_TRUE, std::numeric_limits<uint64_t>::max());
		}
		vkQueueSubmit(copy_queue, 1, &submit_info, upload_to_megamesh_buffer_done);

		vkWaitForFences(device, 1, &upload_to_megamesh_buffer_done, VK_TRUE, std::numeric_limits<uint64_t>::max());

		vkResetFences(device, 1, &upload_to_megamesh_buffer_done);

		// Once the upload is done, return all the staging buffers to the pool
		std::lock_guard l(mesh_staging_buffers_mutex);
		available_mesh_staging_buffers.insert(available_mesh_staging_buffers.end(), freed_buffers.begin(), freed_buffers.end());
	}

    VKAPI_ATTR VkBool32 VKAPI_CALL debug_report_callback(
        VkDebugReportFlagsEXT flags, VkDebugReportObjectTypeEXT objectType, uint64_t object, size_t location, int32_t message_code, const char* layer_prefix, const char* msg, void* user_data) {
        if(flags & VK_DEBUG_REPORT_ERROR_BIT_EXT) {
            NOVA_LOG(ERROR) << "[" << layer_prefix << "] " << msg;

        } else if(flags & VK_DEBUG_REPORT_WARNING_BIT_EXT) {
			// Warnings may hint at unexpected / non-spec API usage
            NOVA_LOG(WARN) << "[" << layer_prefix << "] " << msg;
            
        } else if(flags & VK_DEBUG_REPORT_PERFORMANCE_WARNING_BIT_EXT) {
			// May indicate sub-optimal usage of the API
            NOVA_LOG(WARN) << "PERFORMANCE WARNING: [" << layer_prefix << "] " << msg;

        } else if(flags & VK_DEBUG_REPORT_INFORMATION_BIT_EXT) {
			// Informal messages that may become handy during debugging
            NOVA_LOG(INFO) << "[" << layer_prefix << "] " << msg;

        } else if(flags & VK_DEBUG_REPORT_DEBUG_BIT_EXT) {
			// Diagnostic info from the Vulkan loader and layers
			// Usually not helpful in terms of API usage, but may help to debug layer and loader problems
            NOVA_LOG(DEBUG) << "[" << layer_prefix << "] " << msg;

        } else {
            // Catch-all to be super sure
			NOVA_LOG(INFO) << "[" << layer_prefix << "]" << msg;
        }

#ifdef NOVA_LINUX
        if(flags & VK_DEBUG_REPORT_ERROR_BIT_EXT) {
            nova_backtrace();
        }
#endif
        return VK_FALSE;
    }

    std::shared_ptr<iwindow> vulkan_render_engine::get_window() const { return window; }

    void vulkan_render_engine::render_frame() {
		current_semaphore_idx = 0;
        vkWaitForFences(device, 1, &frame_fences.at(current_frame), VK_TRUE, std::numeric_limits<uint64_t>::max());
		vkResetFences(device, 1, &frame_fences.at(current_frame));

		swapchain->acquire_next_swapchain_image(image_available_semaphores.at(current_frame));

        vkResetFences(device, 1, &frame_fences.at(current_frame));

        // Record command buffers
        // We can't upload a new shaderpack in the middle of a frame!
        // Future iterations of this code will likely be more clever, so that "load shaderpack" gets scheduled for the beginning of the frame 
        shaderpack_loading_mutex.lock();

        if(dynamic_textures_need_to_transition) {
			transition_dynamic_textures();
        }

        for(const std::string& renderpass_name : render_passes_by_order) {
            execute_renderpass(&renderpass_name);
        }
        shaderpack_loading_mutex.unlock();
        
        // Records and submits a command buffer that barriers until reading vertex data from the megamesh buffer has
        // finished, uploads new mesh parts, then barriers until transfers to the megamesh vertex buffer are finished
        upload_new_mesh_parts();

		swapchain->present_current_image({ render_finished_semaphores_by_frame.at(swapchain->get_current_index()) });

        current_frame = (current_frame + 1) % max_frames_in_queue;
    }

    std::pair<std::vector<VkAttachmentDescription>, std::vector<VkAttachmentReference>> vulkan_render_engine::to_vk_attachment_info(std::vector<std::string>& attachment_names) {
        std::vector<VkAttachmentDescription> attachment_descriptions;
        attachment_descriptions.reserve(attachment_names.size());

        std::vector<VkAttachmentReference> attachment_references;
        attachment_references.reserve(attachment_names.size());

        for(const std::string& name : attachment_names) {
            const vk_texture& tex = textures.at(name);

            VkAttachmentDescription color_attachment;
            color_attachment.flags = 0;
            color_attachment.format = to_vk_format(tex.data.format.pixel_format);
            color_attachment.samples = VK_SAMPLE_COUNT_1_BIT;
            color_attachment.loadOp = VK_ATTACHMENT_LOAD_OP_LOAD;
            color_attachment.storeOp = VK_ATTACHMENT_STORE_OP_STORE;
            color_attachment.stencilLoadOp = VK_ATTACHMENT_LOAD_OP_LOAD;
            color_attachment.stencilStoreOp = VK_ATTACHMENT_STORE_OP_STORE;
            color_attachment.initialLayout = VK_IMAGE_LAYOUT_SHADER_READ_ONLY_OPTIMAL;
            color_attachment.finalLayout = VK_IMAGE_LAYOUT_SHADER_READ_ONLY_OPTIMAL;
            attachment_descriptions.push_back(color_attachment);

            VkAttachmentReference color_attachment_reference;
            color_attachment_reference.attachment = static_cast<uint32_t>(attachment_references.size());
            color_attachment_reference.layout = VK_IMAGE_LAYOUT_COLOR_ATTACHMENT_OPTIMAL;
            attachment_references.push_back(color_attachment_reference);
        }

        return {attachment_descriptions, attachment_references};
    }

    void vulkan_render_engine::destroy_render_passes() {
        for(const auto& [pass_name, pass] : render_passes) {
            vkDestroyRenderPass(device, pass.pass, nullptr);
        }

        render_passes.clear();
        render_passes_by_order.clear();
    }

    void vulkan_render_engine::destroy_graphics_pipelines() {
        for(const auto& [renderpass_name, pipelines] : pipelines_by_renderpass) {
			for(const auto& pipeline : pipelines) {
				vkDestroyPipeline(device, pipeline.pipeline, nullptr);
			}
        }

        pipelines_by_renderpass.clear();
    }

    void vulkan_render_engine::destroy_dynamic_resources() {
        for(auto itr = std::begin(textures); itr != std::end(textures);) {
            const vk_texture& tex = itr->second;
            if(tex.is_dynamic) {
                vkDestroyImageView(device, tex.image_view, nullptr);
                vmaDestroyImage(vma_allocator, tex.image, tex.allocation);

                itr = textures.erase(itr);

            } else {
                ++itr;
            }
        }

        for(auto itr = std::begin(buffers); itr != std::end(buffers);) {
            const vk_buffer& buf = itr->second;
            if(buf.is_dynamic) {
                vmaDestroyBuffer(vma_allocator, buf.buffer, buf.allocation);

                itr = buffers.erase(itr);

            } else {
                ++itr;
            }
        }
    }

    void vulkan_render_engine::execute_renderpass(const std::string* renderpass_name) {
        const vk_render_pass& renderpass = render_passes.at(*renderpass_name);
		vkResetFences(device, 1, &renderpass.fence);

        const VkCommandPool command_pool = get_command_buffer_pool_for_current_thread(graphics_family_index);

        VkCommandBufferAllocateInfo alloc_info = {};
        alloc_info.sType = VK_STRUCTURE_TYPE_COMMAND_BUFFER_ALLOCATE_INFO;
        alloc_info.commandPool = command_pool;
        alloc_info.level = VK_COMMAND_BUFFER_LEVEL_PRIMARY;
        alloc_info.commandBufferCount = 1;

        VkCommandBuffer cmds;
        NOVA_THROW_IF_VK_ERROR(vkAllocateCommandBuffers(device, &alloc_info, &cmds), buffer_allocate_failed);

        VkCommandBufferBeginInfo begin_info = {};
        begin_info.sType = VK_STRUCTURE_TYPE_COMMAND_BUFFER_BEGIN_INFO;
        begin_info.flags = VK_COMMAND_BUFFER_USAGE_ONE_TIME_SUBMIT_BIT;
                
        const std::vector<vk_pipeline> pipelines = pipelines_by_renderpass.at(*renderpass_name);

        std::vector<VkCommandBuffer> secondary_command_buffers(pipelines.size());

        ttl::condition_counter pipelines_rendering_counter;
        uint32_t i = 0;
        for(const vk_pipeline& pipe : pipelines) {
			render_pipeline(&pipe, &secondary_command_buffers[i], renderpass);
            i++;
        }

		vkBeginCommandBuffer(cmds, &begin_info);

		VkClearValue clear_value = {};
		clear_value.color = { 0, 0, 0, 0 };

		VkClearValue clear_values[] = { clear_value, clear_value };

		VkRenderPassBeginInfo rp_begin_info = {};
		rp_begin_info.sType = VK_STRUCTURE_TYPE_RENDER_PASS_BEGIN_INFO;
		rp_begin_info.renderPass = renderpass.pass;
		rp_begin_info.framebuffer = renderpass.framebuffer;
		rp_begin_info.renderArea = renderpass.render_area;
		rp_begin_info.clearValueCount = 2;
		rp_begin_info.pClearValues = clear_values;

		if(rp_begin_info.framebuffer == nullptr) {
			rp_begin_info.framebuffer = swapchain->get_current_framebuffer();
		}

		NOVA_LOG(TRACE) << "Starting renderpass " << *renderpass_name << " with framebuffer " << rp_begin_info.framebuffer;

		vkCmdBeginRenderPass(cmds, &rp_begin_info, VK_SUBPASS_CONTENTS_SECONDARY_COMMAND_BUFFERS);

        vkCmdExecuteCommands(cmds, static_cast<uint32_t>(secondary_command_buffers.size()), secondary_command_buffers.data());

		vkCmdEndRenderPass(cmds);

        vkEndCommandBuffer(cmds);

        submit_to_queue(cmds, graphics_queue, renderpass.fence);
    }

    void vulkan_render_engine::render_pipeline(const vk_pipeline* pipeline, VkCommandBuffer* cmds, const vk_render_pass &renderpass) {
        // This function is intended to be run inside a separate fiber than its caller, so it needs to get the
        // command pool for its thread, since command pools need to be externally synchronized
        const VkCommandPool command_pool = get_command_buffer_pool_for_current_thread(graphics_family_index);

        VkCommandBufferAllocateInfo cmds_info = {};
        cmds_info.sType = VK_STRUCTURE_TYPE_COMMAND_BUFFER_ALLOCATE_INFO;
        cmds_info.commandPool = command_pool;
        cmds_info.level = VK_COMMAND_BUFFER_LEVEL_SECONDARY;
        cmds_info.commandBufferCount = 1;

        vkAllocateCommandBuffers(device, &cmds_info, cmds);

        VkCommandBufferInheritanceInfo cmds_inheritance_info = {};
        cmds_inheritance_info.sType = VK_STRUCTURE_TYPE_COMMAND_BUFFER_INHERITANCE_INFO;
        cmds_inheritance_info.framebuffer = renderpass.framebuffer;
        cmds_inheritance_info.renderPass = renderpass.pass;

        VkCommandBufferBeginInfo begin_info = {};
        begin_info.sType = VK_STRUCTURE_TYPE_COMMAND_BUFFER_BEGIN_INFO;
        begin_info.flags = VK_COMMAND_BUFFER_USAGE_ONE_TIME_SUBMIT_BIT | VK_COMMAND_BUFFER_USAGE_RENDER_PASS_CONTINUE_BIT;
        begin_info.pInheritanceInfo = &cmds_inheritance_info;

        // Start command buffer, start renderpass, and bind pipeline
        vkBeginCommandBuffer(*cmds, &begin_info);

        vkCmdBindPipeline(*cmds, VK_PIPELINE_BIND_POINT_GRAPHICS, pipeline->pipeline);

        // Record all the draws for a material
        // I'll worry about depth sorting later
        const std::vector<material_pass> materials = material_passes_by_pipeline.at(pipeline->data.name);
        for(const material_pass& pass : materials) {
            bind_material_resources(pass, *pipeline, *cmds);

            draw_all_for_material(pass, *cmds);
        }
        
        vkEndCommandBuffer(*cmds);
    }

    void vulkan_render_engine::bind_material_resources(const material_pass& mat_pass, const vk_pipeline& pipeline, VkCommandBuffer cmds) {
		vkCmdBindDescriptorSets(cmds, VK_PIPELINE_BIND_POINT_GRAPHICS, pipeline.layout, 0, 1, &mat_pass.descriptor_sets.at(0), 0, nullptr);
    }

    void vulkan_render_engine::draw_all_for_material(const material_pass& pass, VkCommandBuffer cmds) {
        // Version 1: Put indirect draw commands into a buffer right here, send that data to the GPU, and render that
        // Version 2: Let the host application tell us which render objects are visible and which are not, and incorporate that information
        // Version 3: Send data about what is and isn't visible to the GPU and construct the indirect draw commands buffer in a compute shader
        // Version 2: Incorporate occlusion queries so we know what with all certainty what is and isn't visible

        // At the current time I'm making version 1

        // TODO: _Anything_ smarter

        if(renderables_by_material.find(pass.name) == renderables_by_material.end()) {
            // Nothing to render? Don't render it!

            // smh

			return;
        }
        
        const std::unordered_map<VkBuffer, std::vector<render_object>>& renderables_by_buffer = renderables_by_material.at(pass.name);

        for(const auto& [buffer, renderables] : renderables_by_buffer) {
            VkBufferCreateInfo buffer_create_info = {};
            buffer_create_info.sType = VK_STRUCTURE_TYPE_BUFFER_CREATE_INFO;
            buffer_create_info.size = sizeof(VkDrawIndexedIndirectCommand) * renderables.size();
            buffer_create_info.usage = VK_BUFFER_USAGE_INDIRECT_BUFFER_BIT;
            buffer_create_info.sharingMode = VK_SHARING_MODE_EXCLUSIVE;
            buffer_create_info.queueFamilyIndexCount = 1;
            buffer_create_info.pQueueFamilyIndices = &graphics_family_index;

            VmaAllocationCreateInfo alloc_create_info = {};
            alloc_create_info.flags = VMA_ALLOCATION_CREATE_MAPPED_BIT;
            alloc_create_info.usage = VMA_MEMORY_USAGE_CPU_TO_GPU;

            VkBuffer indirect_draw_commands_buffer;
            VmaAllocation allocation;
            VmaAllocationInfo alloc_info;

            NOVA_THROW_IF_VK_ERROR(vmaCreateBuffer(vma_allocator, &buffer_create_info, &alloc_create_info, &indirect_draw_commands_buffer, &allocation, &alloc_info), buffer_allocate_failed);

            // Version 1: write commands for all things to the indirect draw buffer
            VkDrawIndexedIndirectCommand* indirect_commands = reinterpret_cast<VkDrawIndexedIndirectCommand*>(alloc_info.pMappedData);

            for(uint32_t i = 0; i < renderables.size(); i++) {
                const render_object& cur_obj = renderables.at(i);
                indirect_commands[i] = cur_obj.mesh->draw_cmd;
            }

            vkCmdBindVertexBuffers(cmds, 0, 1, &buffer, nullptr);
            vkCmdBindIndexBuffer(cmds, buffer, 0, VK_INDEX_TYPE_UINT32);

            vkCmdDrawIndexedIndirect(cmds, indirect_draw_commands_buffer, 0, renderables.size(), 0);
        }
    }

    void vulkan_render_engine::submit_to_queue(VkCommandBuffer cmds, VkQueue queue, VkFence cmd_buffer_done_fence) {
		std::lock_guard l(render_done_sync_mutex);
		std::vector<VkSemaphore>& render_finished_semaphores = render_finished_semaphores_by_frame.at(current_frame);

		VkSemaphoreCreateInfo semaphore_info = {};
		semaphore_info.sType = VK_STRUCTURE_TYPE_SEMAPHORE_CREATE_INFO;

        while(render_finished_semaphores.size() <= current_semaphore_idx) {
			VkSemaphore semaphore;

			NOVA_THROW_IF_VK_ERROR(vkCreateSemaphore(device, &semaphore_info, nullptr, &semaphore), render_engine_initialization_exception);

			render_finished_semaphores.push_back(semaphore);
        }
        
        VkSubmitInfo submit_info = {};
        submit_info.sType = VK_STRUCTURE_TYPE_SUBMIT_INFO;
        submit_info.pNext = nullptr;
        VkPipelineStageFlags wait_stages = VK_PIPELINE_STAGE_COLOR_ATTACHMENT_OUTPUT_BIT;
        submit_info.pWaitDstStageMask = &wait_stages;
        submit_info.commandBufferCount = 1;
        submit_info.pCommandBuffers = &cmds;
        submit_info.signalSemaphoreCount = 1;
        submit_info.pSignalSemaphores = &render_finished_semaphores.at(current_semaphore_idx);
        NOVA_THROW_IF_VK_ERROR(vkQueueSubmit(queue, 1, &submit_info, cmd_buffer_done_fence), render_engine_rendering_exception);

		current_semaphore_idx++;
    }

    VkFormat vulkan_render_engine::to_vk_format(const pixel_format_enum format) {
        switch(format) {
            case pixel_format_enum::RGBA8:
                return VK_FORMAT_R8G8B8A8_UNORM;

            case pixel_format_enum::RGBA16F:
                return VK_FORMAT_R16G16B16A16_SFLOAT;

            case pixel_format_enum::RGBA32F:
                return VK_FORMAT_R32G32B32A32_SFLOAT;

            case pixel_format_enum::Depth:
                return VK_FORMAT_D32_SFLOAT;

            case pixel_format_enum::DepthStencil:
                return VK_FORMAT_D24_UNORM_S8_UINT;
        }

        return VK_FORMAT_R10X6G10X6_UNORM_2PACK16;
    }

    void vulkan_render_engine::create_per_thread_command_pools() {
		const uint32_t num_threads = scheduler->get_num_threads();
		command_pools_by_thread_idx.reserve(num_threads);

        for(uint32_t i = 0; i < num_threads; i++) {
			command_pools_by_thread_idx.push_back(make_new_command_pools());
        }
    }

    void vulkan_render_engine::create_per_thread_descriptor_pools() {
		const uint32_t num_threads = scheduler->get_num_threads();
		descriptor_pools_by_thread_idx.reserve(num_threads);

        for(uint32_t i = 0; i < num_threads; i++) {
			descriptor_pools_by_thread_idx.push_back(make_new_descriptor_pool());
        }
    }

    std::unordered_map<uint32_t, VkCommandPool> vulkan_render_engine::make_new_command_pools() const {
        std::vector<uint32_t> queue_indices;
        queue_indices.push_back(graphics_family_index);
        queue_indices.push_back(copy_family_index);
        queue_indices.push_back(compute_family_index);

        std::unordered_map<uint32_t, VkCommandPool> pools_by_queue;
        pools_by_queue.reserve(3);

        for(const uint32_t queue_index : queue_indices) {
            VkCommandPoolCreateInfo command_pool_create_info;
            command_pool_create_info.sType = VK_STRUCTURE_TYPE_COMMAND_POOL_CREATE_INFO;
            command_pool_create_info.pNext = nullptr;
            command_pool_create_info.flags = VK_COMMAND_POOL_CREATE_RESET_COMMAND_BUFFER_BIT;
            command_pool_create_info.queueFamilyIndex = queue_index;

            VkCommandPool command_pool;
            NOVA_THROW_IF_VK_ERROR(vkCreateCommandPool(device, &command_pool_create_info, nullptr, &command_pool), render_engine_initialization_exception);
            pools_by_queue[queue_index] = command_pool;
        }

        return pools_by_queue;
    }

    VkDescriptorPool vulkan_render_engine::make_new_descriptor_pool() const {
        std::vector<VkDescriptorPoolSize> pool_sizes;
        pool_sizes.emplace_back(VkDescriptorPoolSize{VK_DESCRIPTOR_TYPE_SAMPLED_IMAGE, 5});  // Virtual textures greatly reduces the number of total textures
        pool_sizes.emplace_back(VkDescriptorPoolSize{VK_DESCRIPTOR_TYPE_SAMPLER, 5});
        pool_sizes.emplace_back(VkDescriptorPoolSize{VK_DESCRIPTOR_TYPE_UNIFORM_BUFFER, 5000});

        VkDescriptorPoolCreateInfo pool_create_info = {};
        pool_create_info.sType = VK_STRUCTURE_TYPE_DESCRIPTOR_POOL_CREATE_INFO;
        pool_create_info.maxSets = 5000;
        pool_create_info.poolSizeCount = pool_sizes.size();
        pool_create_info.pPoolSizes = pool_sizes.data();

        VkDescriptorPool pool;
        NOVA_THROW_IF_VK_ERROR(vkCreateDescriptorPool(device, &pool_create_info, nullptr, &pool), descriptor_pool_creation_failed);

        return pool;
    }

    void vulkan_render_engine::create_textures(const std::vector<texture_resource_data>& texture_datas) {
		const VkExtent2D swapchain_extent = swapchain->get_swapchain_extent();
        const glm::uvec2 swapchain_extent_glm = {swapchain_extent.width, swapchain_extent.height};
        for(const texture_resource_data& texture_data : texture_datas) {
            vk_texture texture;
			texture.is_dynamic = true;
            texture.data = texture_data;
			texture.format = to_vk_format(texture_data.format.pixel_format);

            VkImageCreateInfo image_create_info = {};
            image_create_info.sType = VK_STRUCTURE_TYPE_IMAGE_CREATE_INFO;
            image_create_info.imageType = VK_IMAGE_TYPE_2D;
			image_create_info.format = texture.format;
            const glm::uvec2 texture_size = texture_data.format.get_size_in_pixels(swapchain_extent_glm);
            image_create_info.extent.width = texture_size.x;
            image_create_info.extent.height = texture_size.y;
            image_create_info.extent.depth = 1;
            image_create_info.mipLevels = 1;
            image_create_info.arrayLayers = 1;
            image_create_info.samples = VK_SAMPLE_COUNT_1_BIT;
            image_create_info.usage = VK_IMAGE_USAGE_SAMPLED_BIT;
			if(texture.format == VK_FORMAT_D24_UNORM_S8_UINT || texture.format == VK_FORMAT_D32_SFLOAT) {
				image_create_info.usage |= VK_IMAGE_USAGE_DEPTH_STENCIL_ATTACHMENT_BIT;

			} else {
				image_create_info.usage |= VK_IMAGE_USAGE_COLOR_ATTACHMENT_BIT;
			}
            image_create_info.queueFamilyIndexCount = 1;
            image_create_info.pQueueFamilyIndices = &graphics_family_index;
            image_create_info.initialLayout = VK_IMAGE_LAYOUT_UNDEFINED;

            VmaAllocationCreateInfo alloc_create_info = {};
            alloc_create_info.flags = VMA_ALLOCATION_CREATE_DEDICATED_MEMORY_BIT;
            alloc_create_info.usage = VMA_MEMORY_USAGE_GPU_ONLY;
            alloc_create_info.requiredFlags = VK_MEMORY_PROPERTY_DEVICE_LOCAL_BIT;
            alloc_create_info.preferredFlags = 0;
            alloc_create_info.memoryTypeBits = 0;
            alloc_create_info.pool = VK_NULL_HANDLE;
            alloc_create_info.pUserData = nullptr;

            vmaCreateImage(vma_allocator, &image_create_info, &alloc_create_info, &texture.image, &texture.allocation, &texture.vma_info);

            VkImageViewCreateInfo image_view_create_info = {};
            image_view_create_info.sType = VK_STRUCTURE_TYPE_IMAGE_VIEW_CREATE_INFO;
            image_view_create_info.image = texture.image;
            image_view_create_info.viewType = VK_IMAGE_VIEW_TYPE_2D;
            image_view_create_info.format = image_create_info.format;
			if(texture.format == VK_FORMAT_D24_UNORM_S8_UINT || texture.format == VK_FORMAT_D32_SFLOAT) {
				image_view_create_info.subresourceRange.aspectMask = VK_IMAGE_ASPECT_DEPTH_BIT;

			} else {
				image_view_create_info.subresourceRange.aspectMask = VK_IMAGE_ASPECT_COLOR_BIT;
			}
            image_view_create_info.subresourceRange.baseArrayLayer = 0;
            image_view_create_info.subresourceRange.layerCount = 1;
            image_view_create_info.subresourceRange.baseMipLevel = 0;
            image_view_create_info.subresourceRange.levelCount = 1;

            vkCreateImageView(device, &image_view_create_info, nullptr, &texture.image_view);

            textures[texture_data.name] = texture;
        }

		dynamic_textures_need_to_transition = true;
    }

    void vulkan_render_engine::add_resource_to_bindings(std::unordered_map<std::string, vk_resource_binding>& bindings,
			const spirv_cross::CompilerGLSL& shader_compiler, const spirv_cross::Resource& resource, const VkDescriptorType type) {
        const uint32_t set = shader_compiler.get_decoration(resource.id, spv::DecorationDescriptorSet);
        const uint32_t binding = shader_compiler.get_decoration(resource.id, spv::DecorationBinding);

        vk_resource_binding new_binding = {};
        new_binding.set = set;
        new_binding.binding = binding;
        new_binding.descriptorType = type;
        new_binding.descriptorCount = 1;

        if(bindings.find(resource.name) == bindings.end()) {
            // Totally new binding!
            bindings[resource.name] = new_binding;

        } else {
            // Existing binding. Is it the same as our binding?
            const vk_resource_binding& existing_binding = bindings.at(resource.name);
            if(existing_binding != new_binding) {
                // They have two different bindings with the same name. Not allowed
                NOVA_LOG(ERROR) << "You have two different uniforms named " << resource.name << " in different shader stages. This is not allowed. Use unique names";
            }
        }
    }

    void vulkan_render_engine::get_shader_module_descriptors(const std::vector<uint32_t>& spirv, std::unordered_map<std::string, vk_resource_binding>& bindings) {
        const spirv_cross::CompilerGLSL shader_compiler(spirv);
        const spirv_cross::ShaderResources resources = shader_compiler.get_shader_resources();

        for(const spirv_cross::Resource& resource : resources.sampled_images) {
            add_resource_to_bindings(bindings, shader_compiler, resource, VK_DESCRIPTOR_TYPE_COMBINED_IMAGE_SAMPLER);
        }

        for(const spirv_cross::Resource& resource : resources.uniform_buffers) {
            add_resource_to_bindings(bindings, shader_compiler, resource, VK_DESCRIPTOR_TYPE_UNIFORM_BUFFER);
        }
    }

    std::vector<VkDescriptorSetLayout> vulkan_render_engine::create_descriptor_set_layouts(std::unordered_map<std::string, vk_resource_binding> all_bindings) const {
        std::unordered_map<uint32_t, std::vector<VkDescriptorSetLayoutBinding>> bindings_by_set;

        for(const auto& named_binding : all_bindings) {
            const vk_resource_binding& binding = named_binding.second;
            VkDescriptorSetLayoutBinding new_binding = {};
            new_binding.binding = binding.binding;
            new_binding.descriptorCount = binding.descriptorCount;
            new_binding.descriptorType = binding.descriptorType;
            new_binding.pImmutableSamplers = binding.pImmutableSamplers;
            new_binding.stageFlags = VK_SHADER_STAGE_ALL;

            bindings_by_set[binding.set].push_back(new_binding);
        }

        std::vector<VkDescriptorSetLayoutCreateInfo> dsl_create_infos = {};
        dsl_create_infos.reserve(bindings_by_set.size());
        for(uint32_t i = 0; i < bindings_by_set.size(); i++) {
            if(bindings_by_set.find(i) == bindings_by_set.end()) {
                NOVA_LOG(ERROR) << "Could not get information for descriptor set " << i << "; most likely you skipped"
                                << " a descriptor set in your shader. Ensure that all shaders for this pipeline together don't have"
                                << " any gaps in the descriptor sets they declare";
                throw shader_layout_creation_failed("Descriptor set " + std::to_string(i) + " not present");
            }

            const std::vector<VkDescriptorSetLayoutBinding>& bindings = bindings_by_set.at(i);

            VkDescriptorSetLayoutCreateInfo create_info = {};
            create_info.sType = VK_STRUCTURE_TYPE_DESCRIPTOR_SET_LAYOUT_CREATE_INFO;
            create_info.bindingCount = bindings.size();
            create_info.pBindings = bindings.data();

            dsl_create_infos.push_back(create_info);
        }

        std::vector<VkDescriptorSetLayout> layouts;
        layouts.resize(dsl_create_infos.size());
        for(uint32_t i = 0; i < dsl_create_infos.size(); i++) {
            vkCreateDescriptorSetLayout(device, &dsl_create_infos[i], nullptr, &layouts[i]);
        }

        return layouts;
    }

    void vulkan_render_engine::create_material_descriptor_sets() {
        for(const auto& [renderpass_name, pipelines] : pipelines_by_renderpass) {
            for(const auto& pipeline : pipelines) {
                std::vector<material_pass>& material_passes = material_passes_by_pipeline.at(pipeline.data.name);
                for(material_pass& mat_pass : material_passes) {
                    if(pipeline.layouts.empty()) {
                        // If there's no layouts, we're done
						NOVA_LOG(TRACE) << "No layouts for pipeline " << pipeline.data.name << ", which material pass " << mat_pass.name << " of material " << mat_pass.material_name << " uses";
                        continue;
                    }

                    NOVA_LOG(TRACE) << "Creating descriptor sets for pipeline " << pipeline.data.name;

                    auto layouts = std::vector<VkDescriptorSetLayout>{};
                    layouts.reserve(pipeline.layouts.size());

                    // CLion might tell you to simplify this into a foreach loop... DO NOT! The layouts need to be added in set
                            // order, not map order which is what you'll get if you use a foreach - AND IT'S WRONG
                    for(uint32_t i = 0; i < pipeline.layouts.size(); i++) {
                        layouts.push_back(pipeline.layouts.at(static_cast<int32_t>(i)));
                    }

                    VkDescriptorSetAllocateInfo alloc_info = {};
                    alloc_info.sType = VK_STRUCTURE_TYPE_DESCRIPTOR_SET_ALLOCATE_INFO;
                    alloc_info.descriptorPool = get_descriptor_pool_for_current_thread();
                    alloc_info.descriptorSetCount = layouts.size();
                    alloc_info.pSetLayouts = layouts.data();

                    mat_pass.descriptor_sets.resize(layouts.size());
                    NOVA_THROW_IF_VK_ERROR(vkAllocateDescriptorSets(device, &alloc_info, mat_pass.descriptor_sets.data()), shaderpack_loading_error);

                    update_material_descriptor_sets(mat_pass, pipeline.bindings);
                }
            }
        }
    }

    void vulkan_render_engine::update_material_descriptor_sets(const material_pass& mat, const std::unordered_map<std::string, vk_resource_binding>& name_to_descriptor) {
        // for each resource:
        //  - Get its set and binding from the pipeline
        //  - Update its descriptor set
        NOVA_LOG(TRACE) << "Updating descriptors for material " << mat.material_name;

        std::vector<VkWriteDescriptorSet> writes;

        // We create VkDescriptorImageInfo objects in a different scope, so were they to live there forever they'd get destructed before we can use them
        // Instead we have them in a std::vector so they get deallocated _after_ being used
        std::vector<VkDescriptorImageInfo> image_infos(mat.bindings.size());

        std::vector<VkDescriptorBufferInfo> buffer_infos(mat.bindings.size());

        for(const auto& [renderpass_name, pipelines] : pipelines_by_renderpass) {
			bool should_break = false;

            for(const vk_pipeline& pipeline : pipelines) {
                if(pipeline.data.name == mat.pipeline) {
                    for(const auto& [descriptor_name, resource_name] : mat.bindings) {
                        if(pipeline.bindings.find(descriptor_name) == pipeline.bindings.end()) {
							NOVA_LOG(DEBUG) << "Material pass " << mat.name << " in material " << mat.material_name << " wants to bind " << resource_name << " to descriptor set " << descriptor_name << ", but it doesn't exist in pipeline " << pipeline.data.name << ", which this material pass uses";
                        }
                    }

					should_break = true;
					break;
                }

                if(should_break) {
					break;
                }
            }
        }
        
        for(const auto& [descriptor_name, resource_name] : mat.bindings) {
            const auto& descriptor_info = name_to_descriptor.at(descriptor_name);
            const auto descriptor_set = mat.descriptor_sets[descriptor_info.set];
            bool is_known = true;

            VkWriteDescriptorSet write = {};
			write.sType = VK_STRUCTURE_TYPE_WRITE_DESCRIPTOR_SET;
            write.dstSet = descriptor_set;
            write.dstBinding = descriptor_info.binding;
            write.descriptorCount = 1;
            write.dstArrayElement = 0;

            if(textures.find(resource_name) != textures.end()) {
                const vk_texture& texture = textures.at(resource_name);
                write_texture_to_descriptor(texture, write, image_infos);

            } else if(buffers.find(resource_name) != buffers.end()) {
                const vk_buffer& buffer = buffers.at(resource_name);
                write_buffer_to_descriptor(buffer, write, buffer_infos);

            } else {
                is_known = false;
                NOVA_LOG(WARN) << "Resource " << resource_name << " is not known to Nova. I hope you aren't using it cause it doesn't exist";
            }

            if(is_known) {
                writes.push_back(write);
            }
        }

        vkUpdateDescriptorSets(device, writes.size(), writes.data(), 0, nullptr);
    }

    void vulkan_render_engine::write_texture_to_descriptor(const vk_texture& texture, VkWriteDescriptorSet& write, std::vector<VkDescriptorImageInfo>& image_infos) const {
        VkDescriptorImageInfo image_info = {};
        image_info.imageView = texture.image_view;
        image_info.imageLayout = VK_IMAGE_LAYOUT_SHADER_READ_ONLY_OPTIMAL;
        image_info.sampler = point_sampler;

        image_infos.push_back(image_info);

        write.pImageInfo = &image_infos.at(image_infos.size() - 1);
        write.descriptorType = VK_DESCRIPTOR_TYPE_COMBINED_IMAGE_SAMPLER;
    }

    void vulkan_render_engine::write_buffer_to_descriptor(const vk_buffer& buffer, VkWriteDescriptorSet& write, std::vector<VkDescriptorBufferInfo>& buffer_infos) {
        VkDescriptorBufferInfo buffer_info = {};
        buffer_info.buffer = buffer.buffer;
        buffer_info.offset = 0;
        buffer_info.range = buffer.alloc_info.size;

        buffer_infos.push_back(buffer_info);

        write.pBufferInfo = &buffer_infos[buffer_infos.size() - 1];
        write.descriptorType = VK_DESCRIPTOR_TYPE_UNIFORM_BUFFER;
    }
}  // namespace nova<|MERGE_RESOLUTION|>--- conflicted
+++ resolved
@@ -238,12 +238,7 @@
         x_surface_create_info.window = window->get_x11_window();
 
         NOVA_THROW_IF_VK_ERROR(vkCreateXlibSurfaceKHR(vk_instance, &x_surface_create_info, nullptr, &surface), render_engine_initialization_exception);
-<<<<<<< HEAD
-
-#elif _WIN32
-=======
 #elif NOVA_WINDOWS
->>>>>>> b70c77c8
         window = std::make_shared<win32_window>(width, height);
 
 		VkWin32SurfaceCreateInfoKHR win32_surface_create = {};
