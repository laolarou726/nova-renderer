/*!
 * \author ddubois
 * \date 06-Feb-19.
 */

#include <fmt/format.h>
#include <set>
#include "swapchain.hpp"
#include "vulkan_render_engine.hpp"
#include "vulkan_utils.hpp"

namespace nova::renderer {
<<<<<<< HEAD
    vulkan_render_engine::vulkan_render_engine(nova_settings& settings, nova::ttl::task_scheduler* task_scheduler)
        : render_engine(settings, task_scheduler) {
        NOVA_LOG(INFO) << "Initializing Vulkan rendering";

        validate_mesh_options(settings.vertex_memory_settings);

        const auto& version = settings.vulkan.application_version;
=======
    vulkan_render_engine::vulkan_render_engine(const nova_settings& settings, nova::ttl::task_scheduler* task_scheduler)
        : render_engine(settings, task_scheduler), settings(settings.get_options()) {
        NOVA_LOG(INFO) << "Initializing Vulkan rendering";

        validate_mesh_options(this->settings.vertex_memory_settings);

        const auto& version = this->settings.vulkan.application_version;
>>>>>>> 7e344a33

        VkApplicationInfo application_info;
        application_info.sType = VK_STRUCTURE_TYPE_APPLICATION_INFO;
        application_info.pNext = nullptr;
<<<<<<< HEAD
        application_info.pApplicationName = settings.vulkan.application_name.c_str();
=======
        application_info.pApplicationName = this->settings.vulkan.application_name.c_str();
>>>>>>> 7e344a33
        application_info.applicationVersion = VK_MAKE_VERSION(version.major, version.minor, version.patch);
        application_info.pEngineName = "Nova renderer 0.1";
        application_info.apiVersion = VK_API_VERSION_1_1;

        VkInstanceCreateInfo create_info;
        create_info.sType = VK_STRUCTURE_TYPE_INSTANCE_CREATE_INFO;
        create_info.pNext = nullptr;
        create_info.flags = 0;
        create_info.pApplicationInfo = &application_info;
        if(settings.debug.enabled && settings.debug.enable_validation_layers) {
            enabled_validation_layer_names.push_back("VK_LAYER_LUNARG_standard_validation");
        }
        create_info.enabledLayerCount = static_cast<uint32_t>(enabled_validation_layer_names.size());
        create_info.ppEnabledLayerNames = enabled_validation_layer_names.data();

        std::vector<const char*> enabled_extension_names;
        enabled_extension_names.push_back(VK_KHR_SURFACE_EXTENSION_NAME);
#ifdef NOVA_LINUX
        enabled_extension_names.push_back(VK_KHR_XLIB_SURFACE_EXTENSION_NAME);
#elif defined(NOVA_WINDOWS)
        enabled_extension_names.push_back(VK_KHR_WIN32_SURFACE_EXTENSION_NAME);
#else
#error Unsupported Operating system
#endif

        if(settings.debug.enabled) {
            enabled_extension_names.push_back(VK_EXT_DEBUG_REPORT_EXTENSION_NAME);
            enabled_extension_names.push_back(VK_EXT_DEBUG_UTILS_EXTENSION_NAME);
        }

        create_info.enabledExtensionCount = static_cast<uint32_t>(enabled_extension_names.size());
        create_info.ppEnabledExtensionNames = enabled_extension_names.data();

        NOVA_THROW_IF_VK_ERROR(vkCreateInstance(&create_info, nullptr, &vk_instance), render_engine_initialization_exception);

        uint32_t num_extensions;
        vkEnumerateInstanceExtensionProperties(nullptr, &num_extensions, nullptr);
        gpu.available_extensions.resize(num_extensions);
        vkEnumerateInstanceExtensionProperties(nullptr, &num_extensions, gpu.available_extensions.data());

        fmt::memory_buffer buf;
        for(const VkExtensionProperties& props : gpu.available_extensions) {
            format_to(buf, fmt("\t{:s} version {:d}\n"), props.extensionName, props.specVersion);
        }

        NOVA_LOG(TRACE) << fmt::format(fmt("Supported extensions:\n{:s}"), fmt::to_string(buf));

        if(settings.debug.enabled) {
            vkCreateDebugUtilsMessengerEXT = reinterpret_cast<PFN_vkCreateDebugUtilsMessengerEXT>(
                vkGetInstanceProcAddr(vk_instance, "vkCreateDebugUtilsMessengerEXT"));
            NOVA_LOG(TRACE) << "Loaded vkCreateDebugUtilsMessengerEXT into " << vkCreateDebugUtilsMessengerEXT;
            vkDestroyDebugReportCallbackEXT = reinterpret_cast<PFN_vkDestroyDebugReportCallbackEXT>(
                vkGetInstanceProcAddr(vk_instance, "vkDestroyDebugReportCallbackEXT"));
            NOVA_LOG(TRACE) << "Loaded vkDestroyDebugReportCallbackEXT into " << vkDestroyDebugReportCallbackEXT;

            VkDebugUtilsMessengerCreateInfoEXT debug_create_info;
            debug_create_info.sType = VK_STRUCTURE_TYPE_DEBUG_UTILS_MESSENGER_CREATE_INFO_EXT;
            debug_create_info.pNext = nullptr;
            debug_create_info.messageSeverity = VK_DEBUG_UTILS_MESSAGE_SEVERITY_VERBOSE_BIT_EXT |
                                                VK_DEBUG_UTILS_MESSAGE_SEVERITY_INFO_BIT_EXT |
                                                VK_DEBUG_UTILS_MESSAGE_SEVERITY_WARNING_BIT_EXT |
                                                VK_DEBUG_UTILS_MESSAGE_SEVERITY_ERROR_BIT_EXT;
            debug_create_info.messageType = VK_DEBUG_UTILS_MESSAGE_TYPE_GENERAL_BIT_EXT | VK_DEBUG_UTILS_MESSAGE_TYPE_VALIDATION_BIT_EXT |
                                            VK_DEBUG_UTILS_MESSAGE_TYPE_PERFORMANCE_BIT_EXT;
            debug_create_info.pfnUserCallback = reinterpret_cast<PFN_vkDebugUtilsMessengerCallbackEXT>(&debug_report_callback);
            debug_create_info.pUserData = this;

            NOVA_THROW_IF_VK_ERROR(vkCreateDebugUtilsMessengerEXT(vk_instance, &debug_create_info, nullptr, &debug_callback),
                                   render_engine_initialization_exception);
        }

        // First we open the window. This doesn't depend on anything except the VkInstance/ This method also creates
        // the VkSurfaceKHR we can render to
<<<<<<< HEAD
        vulkan_render_engine::open_window(settings.window.width, settings.window.height);
=======
        vulkan_render_engine::open_window(this->settings.window.width, this->settings.window.height);
>>>>>>> 7e344a33

        // Create the device. This depends on both the VkInstance and the VkSurfaceKHR: we need the VkSurfaceKHR to
        // make sure we find a device that can present to that surface
        create_device();

        create_per_thread_command_pools();

        // Create the swapchain. This depends on the VkInstance, VkPhysicalDevice, our pre-thread command pools, and
        // VkSurfaceKHR. This method also fills out a lot of the information in our vk_gpu_info
        create_swapchain();

        create_memory_allocator();
<<<<<<< HEAD
        mesh_memory = std::make_unique<compacting_block_allocator>(settings.vertex_memory_settings,
=======
        mesh_memory = std::make_unique<compacting_block_allocator>(this->settings.vertex_memory_settings,
>>>>>>> 7e344a33
                                                                   vma_allocator,
                                                                   graphics_family_index,
                                                                   transfer_family_index);

        create_global_sync_objects();
        create_per_thread_descriptor_pools();
        create_default_samplers();

        create_builtin_uniform_buffers();

        if(settings.debug.enabled) {
            vkSetDebugUtilsObjectNameEXT = reinterpret_cast<PFN_vkSetDebugUtilsObjectNameEXT>(
                vkGetDeviceProcAddr(device, "vkSetDebugUtilsObjectNameEXT"));

            if(vkSetDebugUtilsObjectNameEXT == nullptr) {
                NOVA_LOG(ERROR) << "Could not load the debug name function";

            } else {
                NOVA_LOG(TRACE) << "Loaded vkSetDebugUtilsObjectNameEXT to " << vkSetDebugUtilsObjectNameEXT;
            }
        }

        NOVA_LOG(INFO) << "Finished initializing the Vulkan render engine";
    }

    void vulkan_render_engine::validate_mesh_options(const nova_settings::block_allocator_settings& options) const {
        if(options.buffer_part_size % sizeof(full_vertex) != 0) {
            throw std::runtime_error("vertex_memory_settings.buffer_part_size must be a multiple of sizeof(full_vertex) (which equals " +
                                     std::to_string(sizeof(full_vertex)) + ")");
        }
        if(options.new_buffer_size % options.buffer_part_size != 0) {
            throw std::runtime_error(
                "vertex_memory_settings.new_buffer_size must be a multiple of vertex_memory_settings.buffer_part_size (which equals " +
                std::to_string(options.buffer_part_size) + ")");
        }
        if(options.max_total_allocation % options.new_buffer_size != 0) {
            throw std::runtime_error(
                "vertex_memory_settings.max_total_allocation must be a multiple of vertex_memory_settings.new_buffer_size (which equals " +
                std::to_string(options.max_total_allocation) + ")");
        }
    }

    void vulkan_render_engine::open_window(uint32_t width, uint32_t height) {
#ifdef NOVA_LINUX
        window = std::make_shared<x11_window>(width, height, settings.window.title);

        VkXlibSurfaceCreateInfoKHR x_surface_create_info;
        x_surface_create_info.sType = VK_STRUCTURE_TYPE_XLIB_SURFACE_CREATE_INFO_KHR;
        x_surface_create_info.pNext = nullptr;
        x_surface_create_info.flags = 0;
        x_surface_create_info.dpy = window->get_display();
        x_surface_create_info.window = window->get_x11_window();

        NOVA_THROW_IF_VK_ERROR(vkCreateXlibSurfaceKHR(vk_instance, &x_surface_create_info, nullptr, &surface),
                               render_engine_initialization_exception);
#elif defined(NOVA_WINDOWS)
        window = std::make_shared<win32_window>(width, height);

        VkWin32SurfaceCreateInfoKHR win32_surface_create = {};
        win32_surface_create.sType = VK_STRUCTURE_TYPE_WIN32_SURFACE_CREATE_INFO_KHR;
        win32_surface_create.hwnd = window->get_window_handle();

        NOVA_THROW_IF_VK_ERROR(vkCreateWin32SurfaceKHR(vk_instance, &win32_surface_create, nullptr, &surface),
                               render_engine_initialization_exception);

#else
#error Unsuported window system
#endif
    }

    void vulkan_render_engine::create_device() {
        uint32_t device_count;
        NOVA_THROW_IF_VK_ERROR(vkEnumeratePhysicalDevices(vk_instance, &device_count, nullptr), render_engine_initialization_exception);
        auto physical_devices = std::vector<VkPhysicalDevice>(device_count);
        NOVA_THROW_IF_VK_ERROR(vkEnumeratePhysicalDevices(vk_instance, &device_count, physical_devices.data()),
                               render_engine_initialization_exception);

        uint32_t graphics_family_idx = 0xFFFFFFFF;
        uint32_t compute_family_idx = 0xFFFFFFFF;
        uint32_t copy_family_idx = 0xFFFFFFFF;

        for(uint32_t device_idx = 0; device_idx < device_count; device_idx++) {
            graphics_family_idx = 0xFFFFFFFF;
            // NOLINTNEXTLINE(misc-misplaced-const)
            const VkPhysicalDevice current_device = physical_devices[device_idx];
            vkGetPhysicalDeviceProperties(current_device, &gpu.props);

            if(gpu.props.vendorID == 0x8086 &&
               device_count - 1 > device_idx) { // Intel GPU... they are not powerful and we have more available, so skip it
                continue;
            }

            if(!does_device_support_extensions(current_device)) {
                continue;
            }

            uint32_t queue_family_count;
            vkGetPhysicalDeviceQueueFamilyProperties(current_device, &queue_family_count, nullptr);
            gpu.queue_family_props.resize(queue_family_count);
            vkGetPhysicalDeviceQueueFamilyProperties(current_device, &queue_family_count, gpu.queue_family_props.data());

            for(uint32_t queue_idx = 0; queue_idx < queue_family_count; queue_idx++) {
                const VkQueueFamilyProperties current_properties = gpu.queue_family_props[queue_idx];
                if(current_properties.queueCount < 1) {
                    continue;
                }

                VkBool32 supports_present = VK_FALSE;
                NOVA_THROW_IF_VK_ERROR(vkGetPhysicalDeviceSurfaceSupportKHR(current_device, queue_idx, surface, &supports_present),
                                       render_engine_initialization_exception);
                const VkQueueFlags supports_graphics = current_properties.queueFlags & VK_QUEUE_GRAPHICS_BIT;
                if((supports_graphics != 0U) && supports_present == VK_TRUE && graphics_family_idx == 0xFFFFFFFF) {
                    graphics_family_idx = queue_idx;
                }

                const VkQueueFlags supports_compute = current_properties.queueFlags & VK_QUEUE_COMPUTE_BIT;
                if((supports_compute != 0U) && compute_family_idx == 0xFFFFFFFF) {
                    compute_family_idx = queue_idx;
                }

                const VkQueueFlags supports_copy = current_properties.queueFlags & VK_QUEUE_TRANSFER_BIT;
                if((supports_copy != 0U) && copy_family_idx == 0xFFFFFFFF) {
                    copy_family_idx = queue_idx;
                }
            }

            if(graphics_family_idx != 0xFFFFFFFF) {
                NOVA_LOG(INFO) << fmt::format(fmt("Selected GPU {:s}"), gpu.props.deviceName);
                gpu.phys_device = current_device;
                break;
            }
        }

        if(gpu.phys_device == nullptr) {
            throw render_engine_initialization_exception("Failed to find good GPU");
        }

        vkGetPhysicalDeviceFeatures(gpu.phys_device, &gpu.supported_features);

        const float priority = 1.0;

        VkDeviceQueueCreateInfo graphics_queue_create_info{};
        graphics_queue_create_info.sType = VK_STRUCTURE_TYPE_DEVICE_QUEUE_CREATE_INFO;
        graphics_queue_create_info.pNext = nullptr;
        graphics_queue_create_info.flags = 0;
        graphics_queue_create_info.queueCount = 1;
        graphics_queue_create_info.queueFamilyIndex = graphics_family_idx;
        graphics_queue_create_info.pQueuePriorities = &priority;

        std::vector<VkDeviceQueueCreateInfo> queue_create_infos = {graphics_queue_create_info};

        VkPhysicalDeviceFeatures physical_device_features{};
        physical_device_features.geometryShader = VK_TRUE;
        physical_device_features.tessellationShader = VK_TRUE;
        physical_device_features.samplerAnisotropy = VK_TRUE;

        VkDeviceCreateInfo device_create_info{};
        device_create_info.sType = VK_STRUCTURE_TYPE_DEVICE_CREATE_INFO;
        device_create_info.pNext = nullptr;
        device_create_info.flags = 0;
        device_create_info.queueCreateInfoCount = static_cast<uint32_t>(queue_create_infos.size());
        device_create_info.pQueueCreateInfos = queue_create_infos.data();
        device_create_info.pEnabledFeatures = &physical_device_features;
        device_create_info.enabledExtensionCount = 1;
        const char* swapchain_extension = VK_KHR_SWAPCHAIN_EXTENSION_NAME;
        device_create_info.ppEnabledExtensionNames = &swapchain_extension;
        device_create_info.enabledLayerCount = static_cast<uint32_t>(enabled_validation_layer_names.size());
        if(!enabled_validation_layer_names.empty()) {
            device_create_info.ppEnabledLayerNames = enabled_validation_layer_names.data();
        }

        NOVA_THROW_IF_VK_ERROR(vkCreateDevice(gpu.phys_device, &device_create_info, nullptr, &device),
                               render_engine_initialization_exception);

        graphics_family_index = graphics_family_idx;
        vkGetDeviceQueue(device, graphics_family_idx, 0, &graphics_queue);
        compute_family_index = compute_family_idx;
        vkGetDeviceQueue(device, compute_family_idx, 0, &compute_queue);
        transfer_family_index = copy_family_idx;
        vkGetDeviceQueue(device, copy_family_idx, 0, &copy_queue);
    }

    bool vulkan_render_engine::does_device_support_extensions(VkPhysicalDevice device) {
        uint32_t extension_count;
        vkEnumerateDeviceExtensionProperties(device, nullptr, &extension_count, nullptr);
        std::vector<VkExtensionProperties> available(extension_count);
        vkEnumerateDeviceExtensionProperties(device, nullptr, &extension_count, available.data());

        std::set<std::string> required = {VK_KHR_SWAPCHAIN_EXTENSION_NAME};
        for(const auto& extension : available) {
            required.erase(static_cast<const char*>(extension.extensionName));
        }

        return required.empty();
    }

    void vulkan_render_engine::create_per_thread_command_pools() {
        const uint32_t num_threads = scheduler->get_num_threads();
        command_pools_by_thread_idx.reserve(num_threads);

        for(uint32_t i = 0; i < num_threads; i++) {
            command_pools_by_thread_idx.push_back(make_new_command_pools());
        }
    }

    std::unordered_map<uint32_t, VkCommandPool> vulkan_render_engine::make_new_command_pools() const {
        std::vector<uint32_t> queue_indices;
        queue_indices.push_back(graphics_family_index);
        queue_indices.push_back(transfer_family_index);
        queue_indices.push_back(compute_family_index);

        std::unordered_map<uint32_t, VkCommandPool> pools_by_queue;
        pools_by_queue.reserve(3);

        for(const uint32_t queue_index : queue_indices) {
            VkCommandPoolCreateInfo command_pool_create_info;
            command_pool_create_info.sType = VK_STRUCTURE_TYPE_COMMAND_POOL_CREATE_INFO;
            command_pool_create_info.pNext = nullptr;
            command_pool_create_info.flags = VK_COMMAND_POOL_CREATE_RESET_COMMAND_BUFFER_BIT;
            command_pool_create_info.queueFamilyIndex = queue_index;

            VkCommandPool command_pool;
            NOVA_THROW_IF_VK_ERROR(vkCreateCommandPool(device, &command_pool_create_info, nullptr, &command_pool),
                                   render_engine_initialization_exception);
            pools_by_queue[queue_index] = command_pool;
        }

        return pools_by_queue;
    }

    void vulkan_render_engine::create_swapchain() {
        NOVA_THROW_IF_VK_ERROR(vkGetPhysicalDeviceSurfaceCapabilitiesKHR(gpu.phys_device, surface, &gpu.surface_capabilities),
                               render_engine_initialization_exception);

        uint32_t num_surface_formats;
        NOVA_THROW_IF_VK_ERROR(vkGetPhysicalDeviceSurfaceFormatsKHR(gpu.phys_device, surface, &num_surface_formats, nullptr),
                               render_engine_initialization_exception);
        gpu.surface_formats.resize(num_surface_formats);
        NOVA_THROW_IF_VK_ERROR(vkGetPhysicalDeviceSurfaceFormatsKHR(gpu.phys_device,
                                                                    surface,
                                                                    &num_surface_formats,
                                                                    gpu.surface_formats.data()),
                               render_engine_initialization_exception);

        uint32_t num_surface_present_modes;
        NOVA_THROW_IF_VK_ERROR(vkGetPhysicalDeviceSurfacePresentModesKHR(gpu.phys_device, surface, &num_surface_present_modes, nullptr),
                               render_engine_initialization_exception);
        std::vector<VkPresentModeKHR> present_modes(num_surface_present_modes);
        NOVA_LOG(DEBUG) << "Resized present_nodes to hold " << num_surface_present_modes << " formats";
        NOVA_THROW_IF_VK_ERROR(vkGetPhysicalDeviceSurfacePresentModesKHR(gpu.phys_device,
                                                                         surface,
                                                                         &num_surface_present_modes,
                                                                         present_modes.data()),
                               render_engine_initialization_exception);

        swapchain = std::make_unique<swapchain_manager>(3, *this, window->get_window_size(), present_modes);
    }

    void vulkan_render_engine::create_memory_allocator() {
        VmaAllocatorCreateInfo allocator_create_info = {};
        allocator_create_info.physicalDevice = gpu.phys_device;
        allocator_create_info.device = device;

        NOVA_THROW_IF_VK_ERROR(vmaCreateAllocator(&allocator_create_info, &vma_allocator), render_engine_initialization_exception);
    }

    void vulkan_render_engine::create_global_sync_objects() {
        VkFenceCreateInfo fence_info = {};
        fence_info.sType = VK_STRUCTURE_TYPE_FENCE_CREATE_INFO;
        fence_info.flags = VK_FENCE_CREATE_SIGNALED_BIT;

        VkSemaphoreCreateInfo semaphore_info = {};
        semaphore_info.sType = VK_STRUCTURE_TYPE_SEMAPHORE_CREATE_INFO;

        frame_fences.resize(max_frames_in_queue);
        image_available_semaphores.resize(max_frames_in_queue);
        render_finished_semaphores_by_frame.resize(max_frames_in_queue);

        for(uint32_t i = 0; i < max_frames_in_queue; i++) {
            NOVA_THROW_IF_VK_ERROR(vkCreateFence(device, &fence_info, nullptr, &frame_fences[i]), render_engine_initialization_exception);
            NOVA_THROW_IF_VK_ERROR(vkCreateSemaphore(device, &semaphore_info, nullptr, &image_available_semaphores[i]),
                                   render_engine_initialization_exception);
        }
        NOVA_THROW_IF_VK_ERROR(vkCreateFence(device, &fence_info, nullptr, &mesh_rendering_done), render_engine_initialization_exception);
        NOVA_THROW_IF_VK_ERROR(vkCreateFence(device, &fence_info, nullptr, &upload_to_megamesh_buffer_done),
                               render_engine_initialization_exception);
    }

    void vulkan_render_engine::create_per_thread_descriptor_pools() {
        const uint32_t num_threads = scheduler->get_num_threads();
        descriptor_pools_by_thread_idx.reserve(num_threads);

        for(uint32_t i = 0; i < num_threads; i++) {
            descriptor_pools_by_thread_idx.push_back(make_new_descriptor_pool());
        }
    }

    VkDescriptorPool vulkan_render_engine::make_new_descriptor_pool() const {
        std::vector<VkDescriptorPoolSize> pool_sizes;
        pool_sizes.emplace_back(
            VkDescriptorPoolSize{VK_DESCRIPTOR_TYPE_SAMPLED_IMAGE, 5}); // Virtual textures greatly reduces the number of total textures
        pool_sizes.emplace_back(VkDescriptorPoolSize{VK_DESCRIPTOR_TYPE_SAMPLER, 5});
        pool_sizes.emplace_back(VkDescriptorPoolSize{VK_DESCRIPTOR_TYPE_UNIFORM_BUFFER, 5000});

        VkDescriptorPoolCreateInfo pool_create_info = {};
        pool_create_info.sType = VK_STRUCTURE_TYPE_DESCRIPTOR_POOL_CREATE_INFO;
        pool_create_info.maxSets = 5000;
        pool_create_info.poolSizeCount = static_cast<uint32_t>(pool_sizes.size());
        pool_create_info.pPoolSizes = pool_sizes.data();

        VkDescriptorPool pool;
        NOVA_THROW_IF_VK_ERROR(vkCreateDescriptorPool(device, &pool_create_info, nullptr, &pool), descriptor_pool_creation_failed);

        return pool;
    }

    void vulkan_render_engine::create_default_samplers() {
        VkSamplerCreateInfo point_sampler_create = {};
        point_sampler_create.sType = VK_STRUCTURE_TYPE_SAMPLER_CREATE_INFO;
        point_sampler_create.magFilter = VK_FILTER_NEAREST;
        point_sampler_create.minFilter = VK_FILTER_NEAREST;

        NOVA_THROW_IF_VK_ERROR(vkCreateSampler(device, &point_sampler_create, nullptr, &point_sampler),
                               render_engine_initialization_exception);
    }

} // namespace nova::renderer<|MERGE_RESOLUTION|>--- conflicted
+++ resolved
@@ -10,7 +10,6 @@
 #include "vulkan_utils.hpp"
 
 namespace nova::renderer {
-<<<<<<< HEAD
     vulkan_render_engine::vulkan_render_engine(nova_settings& settings, nova::ttl::task_scheduler* task_scheduler)
         : render_engine(settings, task_scheduler) {
         NOVA_LOG(INFO) << "Initializing Vulkan rendering";
@@ -18,24 +17,11 @@
         validate_mesh_options(settings.vertex_memory_settings);
 
         const auto& version = settings.vulkan.application_version;
-=======
-    vulkan_render_engine::vulkan_render_engine(const nova_settings& settings, nova::ttl::task_scheduler* task_scheduler)
-        : render_engine(settings, task_scheduler), settings(settings.get_options()) {
-        NOVA_LOG(INFO) << "Initializing Vulkan rendering";
-
-        validate_mesh_options(this->settings.vertex_memory_settings);
-
-        const auto& version = this->settings.vulkan.application_version;
->>>>>>> 7e344a33
 
         VkApplicationInfo application_info;
         application_info.sType = VK_STRUCTURE_TYPE_APPLICATION_INFO;
         application_info.pNext = nullptr;
-<<<<<<< HEAD
-        application_info.pApplicationName = settings.vulkan.application_name.c_str();
-=======
         application_info.pApplicationName = this->settings.vulkan.application_name.c_str();
->>>>>>> 7e344a33
         application_info.applicationVersion = VK_MAKE_VERSION(version.major, version.minor, version.patch);
         application_info.pEngineName = "Nova renderer 0.1";
         application_info.apiVersion = VK_API_VERSION_1_1;
@@ -109,11 +95,7 @@
 
         // First we open the window. This doesn't depend on anything except the VkInstance/ This method also creates
         // the VkSurfaceKHR we can render to
-<<<<<<< HEAD
         vulkan_render_engine::open_window(settings.window.width, settings.window.height);
-=======
-        vulkan_render_engine::open_window(this->settings.window.width, this->settings.window.height);
->>>>>>> 7e344a33
 
         // Create the device. This depends on both the VkInstance and the VkSurfaceKHR: we need the VkSurfaceKHR to
         // make sure we find a device that can present to that surface
@@ -126,11 +108,7 @@
         create_swapchain();
 
         create_memory_allocator();
-<<<<<<< HEAD
         mesh_memory = std::make_unique<compacting_block_allocator>(settings.vertex_memory_settings,
-=======
-        mesh_memory = std::make_unique<compacting_block_allocator>(this->settings.vertex_memory_settings,
->>>>>>> 7e344a33
                                                                    vma_allocator,
                                                                    graphics_family_index,
                                                                    transfer_family_index);
