--- conflicted
+++ resolved
@@ -41,12 +41,7 @@
                 .map([&](RENDERDOC_API_1_3_0* api) {
                     render_doc = api;
 
-<<<<<<< HEAD
                     render_doc->SetCaptureFilePathTemplate(settings.debug.renderdoc.capture_path.c_str());
-=======
-                std::array capture_key = {eRENDERDOC_Key_F12, eRENDERDOC_Key_PrtScrn};
-                render_doc->SetCaptureKeys(capture_key.data(), 1);
->>>>>>> 7e344a33
 
                     RENDERDOC_InputButton capture_key[] = {eRENDERDOC_Key_F12, eRENDERDOC_Key_PrtScrn};
                     render_doc->SetCaptureKeys(capture_key, 2);
