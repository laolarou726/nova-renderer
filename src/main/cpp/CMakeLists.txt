--- conflicted
+++ resolved
@@ -160,12 +160,9 @@
         render/objects/renderpasses/renderpass_manager.cpp
         render/objects/renderpasses/materials.h
         render/objects/renderpasses/materials.cpp
-<<<<<<< HEAD
-        render/objects/shaders/shader_resource_manager.cpp render/objects/shaders/shader_resource_manager.h
-=======
+
         render/vulkan/render_context.cpp
         render/objects/shaders/shader_resource_manager.cpp
->>>>>>> 1bbd12fe
         )
 
 if (WIN32)
