--- conflicted
+++ resolved
@@ -70,15 +70,11 @@
         ${3RD_PARTY_DIR}/minitrace
         )
 
-<<<<<<< HEAD
 set(COMMON_LINK_LIBS ${CMAKE_DL_LIBS} glfw ${GLFW_LIBRARIES} ${Vulkan_LIBRARIES} ${JNI_LIBRARIES} shaderc)
 if(CMAKE_COMPILER_IS_GNUCC OR CMAKE_COMPILER_IS_GNUCXX)
     # Update if necessary
     set(COMMON_LINK_LIBS ${COMMON_LINK_LIBS} stdc++fs)
 endif()
-=======
-set(COMMON_LINK_LIBS ${CMAKE_DL_LIBS} glfw ${GLFW_LIBRARIES} ${Vulkan_LIBRARIES} shaderc stdc++fs)
->>>>>>> 88c15913
 
 # Setup the nova-core library.
 set(NOVA_HEADERS
@@ -188,8 +184,6 @@
     set(CMAKE_LINKER_FLAGS "${CMAKE_LINKER_FLAGS} -fno-omit-frame-pointer")
 endif (UNIX)
 
-
-
 if(MSVC)
     # Force to always compile with W4
     if(CMAKE_CXX_FLAGS MATCHES "/W[0-4]")
