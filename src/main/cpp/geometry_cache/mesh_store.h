--- conflicted
+++ resolved
@@ -70,12 +70,6 @@
     private:
         std::unordered_map<std::string, std::vector<render_object>> renderables_grouped_by_shader;
 
-<<<<<<< HEAD
-=======
-        std::mutex all_chunks_lock;
-        std::vector<mc_chunk_render_object> all_chunks;
-
->>>>>>> c19ef07d
         std::mutex chunk_parts_to_upload_lock;
         /*!
          * \brief A list of chunk renderable things that are ready to upload to the GPU
