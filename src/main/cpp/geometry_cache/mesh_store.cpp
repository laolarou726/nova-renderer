--- conflicted
+++ resolved
@@ -9,10 +9,8 @@
 #include <easylogging++.h>
 #include <regex>
 #include <iomanip>
-#include <sstream>
 #include "mesh_store.h"
 #include "../../../render/nova_renderer.h"
-#include "../utils/io.h"
 
 namespace nova {
     std::vector<render_object>& mesh_store::get_meshes_for_shader(std::string shader_name) {
@@ -49,12 +47,8 @@
         const texture_manager::texture_location tex_location = nova_renderer::instance->get_texture_manager().get_texture_location(texture_name);
         glm::vec2 tex_size = tex_location.max - tex_location.min;
 
-<<<<<<< HEAD
-        std::vector<float> vertex_buffer(static_cast<size_t>(command->vertex_buffer_size));
-=======
         mesh_definition cur_screen_buffer = {};
         cur_screen_buffer.vertex_data.reserve(static_cast<unsigned long>(command->vertex_buffer_size));
->>>>>>> c19ef07d
         for (int i = 0; i + 8 < command->vertex_buffer_size; i += 9) {
             cur_screen_buffer.vertex_data[i]   = *reinterpret_cast<int*>(&command->vertex_buffer[i]);
             cur_screen_buffer.vertex_data[i+1] = *reinterpret_cast<int*>(&command->vertex_buffer[i+1]);
@@ -68,39 +62,21 @@
             cur_screen_buffer.vertex_data[i+7] = *reinterpret_cast<int*>(&command->vertex_buffer[i+7]);
             cur_screen_buffer.vertex_data[i+8] = *reinterpret_cast<int*>(&command->vertex_buffer[i+8]);
         }
-<<<<<<< HEAD
-        std::vector<unsigned int> index_buffer(static_cast<size_t>(command->index_buffer_size));
-=======
         cur_screen_buffer.indices.reserve(static_cast<unsigned long>(command->index_buffer_size));
->>>>>>> c19ef07d
         for(int i = 0; i < command->index_buffer_size; i++) {
             cur_screen_buffer.indices[i] = (unsigned int)command->index_buffer[i];
         }
 
-<<<<<<< HEAD
-        mesh_definition cur_screen_buffer;
-        cur_screen_buffer.vertex_data = vertex_buffer;
-        cur_screen_buffer.indices = index_buffer;
         cur_screen_buffer.vertex_format = format::POS_UV_COLOR;
 
         render_object gui = {};
         gui.geometry = std::make_shared<gl_mesh>(cur_screen_buffer);
-=======
-        cur_screen_buffer.vertex_format = format::POS_UV_COLOR;
-
-        render_object gui = {};
-        gui.geometry = std::make_unique<nova::gl_mesh>(cur_screen_buffer);
->>>>>>> c19ef07d
         gui.type = geometry_type::gui;
         gui.name = "gui";
         gui.color_texture = command->atlas_name;
 
-<<<<<<< HEAD
-        renderables_grouped_by_shader["gui"].push_back(gui);
-=======
         // TODO: Something more intelligent
         renderables_grouped_by_shader["gui"].push_back(std::move(gui));
->>>>>>> c19ef07d
     }
 
     void mesh_store::remove_gui_render_objects() {
@@ -117,18 +93,16 @@
         }
     }
 
-<<<<<<< HEAD
     void mesh_store::upload_new_geometry() {
         chunk_parts_to_upload_lock.lock();
         while(!chunk_parts_to_upload.empty()) {
             const auto& entry = chunk_parts_to_upload.front();
-            const auto def = std::get<1>(entry);
+            const auto& def = std::get<1>(entry);
 
             render_object obj = {};
             obj.geometry = std::make_shared<gl_mesh>(def);
             obj.type = geometry_type::block;
             obj.name = "chunk";
-            obj.is_solid = true;
             obj.parent_id = def.id;
             obj.color_texture = "block_color";
 
@@ -139,23 +113,8 @@
         chunk_parts_to_upload_lock.unlock();
     }
 
-    void mesh_store::add_geometry_for_filter(std::string filter_name, mc_basic_render_object &chunk) {
+    void mesh_store::add_chunk_render_object(std::string filter_name, mc_chunk_render_object &chunk) {
         mesh_definition def = {};
-
-        def.vertex_data.reserve(static_cast<size_t>(chunk.vertex_buffer_size));
-        for(int i = 0 ; i < chunk.vertex_buffer_size; i++) {
-            def.vertex_data.push_back(((float*)chunk.vertex_data)[i]);
-        }
-
-        def.indices.reserve(static_cast<size_t>(chunk.index_buffer_size));
-        for(int i = 0; i < chunk.index_buffer_size; i++) {
-            def.indices.push_back(((unsigned int*)chunk.indices)[i]);
-        }
-
-        def.vertex_format = format::POS_UV_LIGHTMAPUV_NORMAL_TANGENT;
-=======
-    void mesh_store::add_chunk_render_object(std::string filter_name, mc_chunk_render_object &chunk) {
-        mesh_definition def;
         for(int i = 0; i < chunk.vertex_buffer_size; i++) {
             def.vertex_data.push_back(chunk.vertex_data[i]);
         }
@@ -165,7 +124,6 @@
         }
 
         def.vertex_format = format::all_values()[chunk.format];
->>>>>>> c19ef07d
         def.position = {chunk.x, chunk.y, chunk.z};
         def.id = chunk.id;
 
@@ -173,8 +131,6 @@
         chunk_parts_to_upload.emplace(filter_name, def);
         chunk_parts_to_upload_lock.unlock();
     }
-<<<<<<< HEAD
-=======
 
     void mesh_store::generate_needed_chunk_geometry() {
         chunk_parts_to_upload_lock.lock();
@@ -200,5 +156,4 @@
     void mesh_store::remove_render_objects_with_parent(long parent_id) {
         remove_render_objects([&](render_object& obj) { return obj.parent_id == parent_id; });
     }
->>>>>>> c19ef07d
 }