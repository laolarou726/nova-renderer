--- conflicted
+++ resolved
@@ -1,4 +1,3 @@
-<<<<<<< HEAD
 /*!
  * \author ddubois 
  * \date 03-Dec-17.
@@ -162,169 +161,4 @@
         total_allocated_descriptor_sets--;
         device.freeDescriptorSets(descriptor_pool, {to_free});
     }
-}
-
-=======
-/*!
- * \author ddubois 
- * \date 03-Dec-17.
- */
-
-#include <easylogging++.h>
-#include "shader_resource_manager.h"
-#include "../../vulkan/render_context.h"
-#include "../../nova_renderer.h"
-
-namespace nova {
-    shader_resource_manager::shader_resource_manager(std::shared_ptr<render_context> context) : device(context->device), textures(context), buffers(context), context(context) {
-        create_point_sampler();
-    }
-
-    void shader_resource_manager::create_descriptor_pool(uint32_t num_sets, uint32_t num_buffers, uint32_t num_textures) {
-        vk::DescriptorPoolCreateInfo pool_create_info = {};
-        pool_create_info.maxSets = num_sets;
-        pool_create_info.poolSizeCount = 2;
-
-        vk::DescriptorPoolSize sizes[] = {
-                vk::DescriptorPoolSize().setType(vk::DescriptorType::eCombinedImageSampler).setDescriptorCount(num_textures),
-                vk::DescriptorPoolSize().setType(vk::DescriptorType::eUniformBuffer).setDescriptorCount(num_buffers),
-        };
-
-        pool_create_info.pPoolSizes = sizes;
-        pool_create_info.flags = vk::DescriptorPoolCreateFlagBits::eFreeDescriptorSet;
-
-        descriptor_pool = device.createDescriptorPool(pool_create_info);
-
-        auto model_matrix_descriptor_binding = vk::DescriptorSetLayoutBinding()
-            .setDescriptorType(vk::DescriptorType::eUniformBuffer)
-            .setDescriptorCount(1)
-            .setStageFlags(vk::ShaderStageFlagBits::eVertex);
-
-        auto model_matrix_descriptor_create_info = vk::DescriptorSetLayoutCreateInfo()
-            .setBindingCount(1)
-            .setPBindings(&model_matrix_descriptor_binding);
-
-        model_matrix_layout = device.createDescriptorSetLayout({model_matrix_descriptor_create_info});
-
-        model_matrix_descriptor_allocate_info = vk::DescriptorSetAllocateInfo()
-                    .setDescriptorPool(descriptor_pool)
-                    .setDescriptorSetCount(1)
-                    .setPSetLayouts(&model_matrix_layout);
-    }
-
-    shader_resource_manager::~shader_resource_manager() {
-        device.destroyDescriptorPool(descriptor_pool);
-
-        device.destroySampler(point_sampler);
-    }
-
-    void shader_resource_manager::create_descriptor_sets_for_pipeline(pipeline_object &pipeline_data) {
-        if(pipeline_data.layouts.empty() || !pipeline_data.descriptors.empty()) {
-            // If this pipeline already has descriptors, it shouldn't have any more
-            return;
-        }
-
-        LOG(INFO) << "Creating descriptor sets for pipeline " << pipeline_data.name;
-
-        auto layouts = std::vector<vk::DescriptorSetLayout>{};
-        layouts.reserve(pipeline_data.layouts.size());
-
-        for(uint32_t i = 0; i < pipeline_data.layouts.size(); i++) {
-            layouts.push_back(pipeline_data.layouts.at(i));
-        }
-        auto alloc_info = vk::DescriptorSetAllocateInfo()
-            .setDescriptorPool(descriptor_pool)
-            .setDescriptorSetCount(static_cast<uint32_t>(layouts.size()))
-            .setPSetLayouts(layouts.data());
-
-        pipeline_data.descriptors = device.allocateDescriptorSets(alloc_info);
-        for(const auto& descriptor : pipeline_data.descriptors) {
-            LOG(INFO) << "Allocated descriptor set " << (VkDescriptorSet)descriptor;
-        }
-
-        total_allocated_descriptor_sets += layouts.size();
-        LOG(DEBUG) << "We've created " << total_allocated_descriptor_sets << " sets";
-    }
-
-    void shader_resource_manager::create_point_sampler() {
-        auto sampler_create = vk::SamplerCreateInfo()
-            .setMagFilter(vk::Filter::eNearest)
-            .setMinFilter(vk::Filter::eNearest)
-            .setMipmapMode(vk::SamplerMipmapMode::eLinear)
-            .setAddressModeU(vk::SamplerAddressMode::eClampToEdge)
-            .setAddressModeV(vk::SamplerAddressMode::eClampToEdge)
-            .setAddressModeW(vk::SamplerAddressMode::eClampToEdge)
-            .setMipLodBias(0)
-            .setAnisotropyEnable(false)
-            .setCompareEnable(false)
-            .setMinLod(0)
-            .setMaxLod(32)
-            .setUnnormalizedCoordinates(false)
-            .setBorderColor(vk::BorderColor::eFloatTransparentBlack);
-
-        point_sampler = device.createSampler(sampler_create);
-        LOG(INFO) << "Created point sampler " << (VkSampler)point_sampler;
-    }
-
-    vk::Sampler shader_resource_manager::get_point_sampler() {
-        return point_sampler;
-    }
-
-    texture_manager &shader_resource_manager::get_texture_manager() {
-        return textures;
-    }
-
-    uniform_buffer_store &shader_resource_manager::get_uniform_buffers() {
-        return buffers;
-    }
-
-    void shader_resource_manager::create_descriptor_sets(std::unordered_map<std::string, std::vector<pipeline_object>> &pipelines) {
-        uint32_t num_sets = 0, num_textures = 0, num_buffers = 0;
-
-        for(const auto &named_pipeline : pipelines) {
-            for(const auto &pipeline : named_pipeline.second) {
-
-                num_sets += pipeline.layouts.size();
-
-                for(const auto &named_binding : pipeline.resource_bindings) {
-                    const resource_binding &binding = named_binding.second;
-
-                    if(binding.descriptorType == vk::DescriptorType::eUniformBuffer) {
-                        num_buffers++;
-
-                    } else if(binding.descriptorType == vk::DescriptorType::eCombinedImageSampler) {
-                        num_textures++;
-
-                    } else {
-                        LOG(WARNING) << "Descriptor type " << vk::to_string(binding.descriptorType)
-                                     << " is not supported yet";
-                    }
-                }
-            }
-        }
-
-        create_descriptor_pool(10000 + num_sets, 10000 + num_buffers, num_textures);
-
-        for(auto &named_pipeline : pipelines) {
-            for(auto& pipeline : named_pipeline.second) {
-                create_descriptor_sets_for_pipeline(pipeline);
-            }
-        }
-    }
-
-    vk::DescriptorSet shader_resource_manager::create_model_matrix_descriptor() {
-        LOG(DEBUG) << "Creating per-model descriptor " << ++per_model_descriptor_count;
-        LOG(DEBUG) << "We've allocated " << ++total_allocated_descriptor_sets << " in total";
-        auto descriptor = device.allocateDescriptorSets(model_matrix_descriptor_allocate_info)[0];
-        LOG(INFO) << "Allocated descriptor " << (VkDescriptorSet)descriptor;
-        return descriptor;
-    }
-
-    void shader_resource_manager::free_descriptor(vk::DescriptorSet to_free) {
-        LOG(INFO) << "Freeing descriptor " << (VkDescriptorSet)to_free;
-        per_model_descriptor_count--;
-        total_allocated_descriptor_sets--;
-        device.freeDescriptorSets(descriptor_pool, {to_free});
-    }
-}
->>>>>>> 3d7b2e45
+}