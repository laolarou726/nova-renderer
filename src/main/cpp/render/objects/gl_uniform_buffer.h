/*!
 * \author David
 * \date 22-May-16.
 */

#ifndef RENDERER_GL_UNIFORM_BUFFER_H
#define RENDERER_GL_UNIFORM_BUFFER_H

#include <string>
#include <glad/glad.h>
#include "shaders/gl_shader_program.h"

namespace nova {
    /*!
     * \brief A nice interface for uniform buffer objects
     */
    template <typename T>
    class gl_uniform_buffer {
    public:
        gl_uniform_buffer(std::string name) : name(name) {
<<<<<<< HEAD
            glGenBuffers(1, &gl_name);
			bind();
			glNamedBufferStorage(gl_name, sizeof(T), nullptr, GL_DYNAMIC_STORAGE_BIT);
=======
            glCreateBuffers(1, &gl_name);
            glNamedBufferStorage(gl_name, sizeof(T), nullptr, GL_DYNAMIC_STORAGE_BIT);
>>>>>>> 70870d01
        }

        gl_uniform_buffer(gl_uniform_buffer &&old) noexcept {
            gl_name = old.gl_name;
            name = old.name;

            old.gl_name = 0;
            old.name = "";
        }

        void link_to_shader(const gl_shader_program &shader) {
            auto shader_gl_name = shader.get_gl_name();
            auto ubo_index = glGetUniformBlockIndex(shader_gl_name, name.c_str());
            glBindBuffer(GL_UNIFORM_BUFFER, gl_name);
            glBindBufferBase(GL_UNIFORM_BUFFER, ubo_index, gl_name);
        }

        void send_data(T &data) {
            glNamedBufferSubData(gl_name, 0, sizeof(T), &data);
        }

        void bind() {
            glBindBuffer(GL_UNIFORM_BUFFER, gl_name);
        }

        /*!
         * \brief Deallocates this uniform buffer
         */
        ~gl_uniform_buffer() {
            glDeleteBuffers(1, &gl_name);
        }

    private:
        GLuint gl_name;
        std::string name;
    };
}

#endif //RENDERER_GL_UNIFORM_BUFFER_H<|MERGE_RESOLUTION|>--- conflicted
+++ resolved
@@ -18,14 +18,8 @@
     class gl_uniform_buffer {
     public:
         gl_uniform_buffer(std::string name) : name(name) {
-<<<<<<< HEAD
-            glGenBuffers(1, &gl_name);
-			bind();
-			glNamedBufferStorage(gl_name, sizeof(T), nullptr, GL_DYNAMIC_STORAGE_BIT);
-=======
             glCreateBuffers(1, &gl_name);
             glNamedBufferStorage(gl_name, sizeof(T), nullptr, GL_DYNAMIC_STORAGE_BIT);
->>>>>>> 70870d01
         }
 
         gl_uniform_buffer(gl_uniform_buffer &&old) noexcept {
