/*!
 * \brief Holds all the objects that we need to get from MC
 *
 * \author David
 * \date 27-Apr-16.
 */

#ifndef RENDERER_MC_OBJECTS_H
#define RENDERER_MC_OBJECTS_H

#include "mc_gui_objects.h"
#include <cstdint>

const int CHUNK_WIDTH = 16;
const int CHUNK_HEIGHT = 256;
const int CHUNK_DEPTH = 16;

/*!
 * \brief Holds the information that comes from MC textures
 */
struct mc_atlas_texture {
    int width;
    int height;
    int num_components;
    unsigned char * texture_data;
	const char * name;
};

/*!
 * \brief Holds the information of where in a texture atlas a given texture is
 */
struct mc_texture_atlas_location {
    const char * name;  //!< The resource name of the texture. Should be identical to the string used to acwuire the texture
    float min_u;
    float max_u;
    float min_v;
    float max_v;
};

struct mc_block_definition {
	const char * name;
	int light_opacity;
    int light_value;
	int is_opaque;
	int block_light;
	int is_cube;

	bool is_emissive() const;
	bool is_transparent() const;
};

/*!
 * \brief Represents a block in Minecraft, along with any attributes it might have
 */
struct mc_block {
	int id;
    bool is_on_fire;
	float ao;
    char * state;
};

/*!
 * \brief Represents a chunk in Minecraft. It's really just a large array of blocks and an ID
 */
struct mc_chunk_render_object {
	int format;
	float x;
	float y;
	float z;
	int id;
<<<<<<< HEAD
	int* vertex_data;
	int* indices;
=======
	int * vertex_data;
	int * indices;
>>>>>>> c19ef07d
	int vertex_buffer_size;
	int index_buffer_size;

};

/*!
 * \brief Represents a single quad in Minecraft
 */
struct mc_baked_quad {
	int num_vertices;
	int tint_index;
	const char * texture_name;
    int vertex_data[28];
};

/*!
 * \brief Represents a simple model (i.e. a model with only one variant (I think))
 */
struct mc_baked_model {
    const char * block_state;
	int num_quads;
    mc_baked_quad* quads;
};

/*!
 * \brief Describes a single entity
 */
struct mc_entity {
    int id;
};

/*!
 * \brief All the data needed to render the world
 */
struct mc_render_world_params {
    double camera_x;
    double camera_y;
    double camera_z;
};

/*!
 * \brief All the data needed to render the GU, along with a couple flags
 */
struct mc_render_gui_params {
    mc_gui_screen cur_screen;
};

struct mc_gui_send_buffer_command {
    const char *texture_name;  //!< The resource name of the texture.
	int index_buffer_size;
	int vertex_buffer_size;
	int* index_buffer;
    float* vertex_buffer;
	const char * atlas_name;
};

/*!
 * \brief Holds all the settings that are exposed from the Minecraft options menu
 */
struct mc_settings {
    bool render_menu;           //!< Controlled by F1

    bool anaglyph;

    double fog_color_red;
    double fog_color_green;
    double fog_color_blue;

    int display_width;
    int display_height;

    bool view_bobbing;
    int should_render_clouds;

    int render_distance;

    bool has_blindness;         //!< Some potion effect I think
};

/*!
 * \brief Tells Nova to add this chunk to its list of potential chunks to render
 */
struct mc_add_chunk_command {
    mc_chunk_render_object new_chunk;

    float chunk_x;
    float chunk_y;
    float chunk_z;
};

/*!
 * \brief Tells Nova to change to the give GUI screen
 */
struct mc_set_gui_screen_command {
    mc_gui_screen screen;
};

struct mouse_button_event {
	int button;
	int action;
	int mods;
	int filled;
};


struct mouse_position_event {
	int xpos;
	int ypos;
	int filled;
};

struct mouse_scroll_event {
    double xoffset;
    double yoffset;
    int filled;
};

struct key_press_event {
	int key;
	int scancode;
	int action;
	int mods;
	int filled;

};

struct key_char_event {
	std::uint64_t unicode_char;
	int filled;

};

struct window_size {
    int height;
    int width;
};
#endif //RENDERER_MC_OBJECTS_H<|MERGE_RESOLUTION|>--- conflicted
+++ resolved
@@ -68,13 +68,8 @@
 	float y;
 	float z;
 	int id;
-<<<<<<< HEAD
 	int* vertex_data;
 	int* indices;
-=======
-	int * vertex_data;
-	int * indices;
->>>>>>> c19ef07d
 	int vertex_buffer_size;
 	int index_buffer_size;
 
