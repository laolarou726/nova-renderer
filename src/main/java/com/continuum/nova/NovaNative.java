--- conflicted
+++ resolved
@@ -89,39 +89,7 @@
         }
     }
 
-<<<<<<< HEAD
-    class mc_basic_render_object extends Structure {
-=======
-    class mc_block_definition extends Structure {
-        public String name;
-        public int light_opacity;
-        public int light_value;
-        public boolean is_opaque;
-        public boolean blocks_light;
-        public boolean is_cube;
-
-        public mc_block_definition(Block block) {
-            IBlockState baseState = block.getBlockState().getBaseState();
-            Material material = baseState.getMaterial();
-
-            name = block.getUnlocalizedName();
-            blocks_light = material.blocksLight();
-            is_opaque = material.isOpaque();
-            is_cube = baseState.isFullBlock();
-            light_opacity = baseState.getLightOpacity();
-            light_value = baseState.getLightValue();
-
-            // TODO: texture name
-        }
-
-        @Override
-        public List<String> getFieldOrder() {
-            return Arrays.asList("name", "light_opacity", "iight_value", "is_opaque", "blocks_light", "is_cube");
-        }
-    }
-
     class mc_chunk_render_object extends Structure {
->>>>>>> c19ef07d
         public int format;
         public float x;
         public float y;
@@ -297,13 +265,7 @@
 
     void reset_texture_manager();
 
-<<<<<<< HEAD
-    void add_chunk_geometry_for_filter(String filter_name, mc_basic_render_object render_object);
-=======
-    void register_block_definition(int id, mc_block_definition blockDefinition);
-
     void add_chunk_geometry_for_filter(String filter_name, mc_chunk_render_object render_object);
->>>>>>> c19ef07d
 
     boolean should_close();
 
