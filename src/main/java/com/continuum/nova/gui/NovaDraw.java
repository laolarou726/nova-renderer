--- conflicted
+++ resolved
@@ -111,66 +111,40 @@
      * @param texWidth  texture / UV coordinates, relative to the original minecraft textures (not the texture atlas)
      * @param texHeight texture / UV coordinates, relative to the original minecraft textures (not the texture atlas)
      */
-<<<<<<< HEAD
-    public static void drawRectangle(ResourceLocation texture, int x, int y, float z, int width, int height, float texX, float texY, float texWidth, float texHeight, Color vertexColor) {
+    public static void drawRectangle(ResourceLocation texture, Rectangle2D.Float rect, float z, Rectangle2D.Float textureCoords,color vertexColor) {
         Integer[] indexBuffer = new Integer[]{0, 1, 2, 2, 1, 3};
         Vertex[] vertices = new Vertex[]{
                 new Vertex(
-                        x, y, z,
-                        texX, texY,
-                        vertexColor
+                        rect.x, rect.y, z,
+                        textureCoords.x, textureCoords.y,
+						vertexColor
                 ),
                 new Vertex(
-                        x + width, y, z,
-                        texX + texWidth, texY,
-                        vertexColor
+                        rect.x + rect.width, rect.y, z,
+                        textureCoords.x + textureCoords.width, textureCoords.y,
+						vertexColor
                 ),
                 new Vertex(
-                        x, y + height, z,
-                        texX, texY + texHeight,
-                        vertexColor
+                        rect.x, rect.y + rect.height, z,
+                        textureCoords.x, textureCoords.y + textureCoords.height,
+						vertexColor
                 ),
                 new Vertex(
-                        x + width, y + height, z,
-                        texX + texWidth, texY + texHeight,
-                        vertexColor
-=======
-    public static void drawRectangle(ResourceLocation texture, Rectangle2D.Float rect, float z, Rectangle2D.Float textureCoords) {
-        Integer[] indexBuffer = new Integer[]{0, 1, 2, 2, 1, 3};
-        Vertex[] vertices = new Vertex[]{
-                new Vertex(
-                        rect.x, rect.y, z,
-                        textureCoords.x, textureCoords.y
-                ),
-                new Vertex(
-                        rect.x + rect.width, rect.y, z,
-                        textureCoords.x + textureCoords.width, textureCoords.y
-                ),
-                new Vertex(
-                        rect.x, rect.y + rect.height, z,
-                        textureCoords.x, textureCoords.y + textureCoords.height
-                ),
-                new Vertex(
                         rect.x + rect.width, rect.y + rect.height, z,
-                        textureCoords.x + textureCoords.width, textureCoords.y + textureCoords.height
->>>>>>> 69cc0ad9
+                        textureCoords.x + textureCoords.width, textureCoords.y + textureCoords.height,
+						vertexColor
                 )
         };
         draw(texture, indexBuffer, vertices);
 
     }
 
-<<<<<<< HEAD
-    public static void drawRectangle(ResourceLocation texture, int x, int y, int width, int height, float texX, float texY, float texWidth, float texHeight  ) {
-        drawRectangle(texture, x, y, 0.5f, width, height, texX, texY, texWidth, texHeight,Color.white);
-=======
     public static void drawRectangle(ResourceLocation texture, Rectangle2D.Float rect, Rectangle2D.Float textureCoords) {
-        drawRectangle(texture, rect, 0.5f, textureCoords);
->>>>>>> 69cc0ad9
-    }
-
-    public static void drawRectangle(ResourceLocation texture, int x, int y, int width, int height, float texX, float texY, float texWidth, float texHeight ,Color vertexColor ) {
-        drawRectangle(texture, x, y, 0.5f, width, height, texX, texY, texWidth, texHeight,vertexColor);
+        drawRectangle(texture, rect, 0.5f, textureCoords,Color.white);
+    }
+
+     public static void drawRectangle(ResourceLocation texture, Rectangle2D.Float rect, Rectangle2D.Float textureCoords,color vertexColor) {
+        drawRectangle(texture, rect, 0.5f, textureCoords,vertexColor);
     }
 
     /**
