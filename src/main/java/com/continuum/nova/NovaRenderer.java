--- conflicted
+++ resolved
@@ -14,11 +14,8 @@
 import net.minecraft.client.entity.EntityPlayerSP;
 import net.minecraft.client.gui.ScaledResolution;
 import net.minecraft.client.renderer.BlockModelShapes;
-<<<<<<< HEAD
-=======
 import net.minecraft.client.renderer.block.model.IBakedModel;
 import net.minecraft.client.renderer.block.model.ModelManager;
->>>>>>> c19ef07d
 import net.minecraft.client.renderer.texture.TextureAtlasSprite;
 import net.minecraft.client.renderer.texture.TextureMap;
 import net.minecraft.client.resources.IResource;
@@ -368,21 +365,6 @@
         NovaNative.INSTANCE.add_texture_location(loc);
     }
 
-<<<<<<< HEAD
-=======
-    /**
-     * Registers a block with Nova, creating a block definition object that can be used by the chunk builder or whatever
-     *
-     * @param id The integer id of the block, used to identify it in a chunk
-     * @param block The block itself
-     */
-    public void registerBlock(int id, Block block) {
-        NovaNative.mc_block_definition blockDefinition = new NovaNative.mc_block_definition(block);
-
-        NovaNative.INSTANCE.register_block_definition(id, blockDefinition);
-    }
-
->>>>>>> c19ef07d
     public static String atlasTextureOfSprite(ResourceLocation texture) {
         ResourceLocation strippedLocation = new ResourceLocation(texture.getResourceDomain(), texture.getResourcePath().replace(".png", "").replace("textures/", ""));
 
@@ -407,25 +389,14 @@
         String filters = NovaNative.INSTANCE.get_shaders_and_filters();
         String[] filtersSplit = filters.split(" ");
 
-<<<<<<< HEAD
         filterMap = new HashMap<>();
-        for(int i = 0; i < filters.length; i += 2) {
-            String filterName = filters[i];
-            IGeometryFilter filter = IGeometryFilter.parseFilterString(filters[i + 1]);
-            filterMap.put(filterName, filter);
-        }
-
-        chunkBuilder = new ChunkBuilder(filterMap, world, blockModelShapes);
-=======
-        Map<String, IGeometryFilter> filterMap = new HashMap<>();
         for(int i = 0; i < filtersSplit.length; i += 2) {
             String filterName = filtersSplit[i];
             IGeometryFilter filter = IGeometryFilter.parseFilterString(filtersSplit[i + 1]);
             filterMap.put(filterName, filter);
         }
 
-        chunkBuilder = new ChunkBuilder(filterMap, world, Minecraft.getMinecraft().getModelManager().getBlockModelShapes());
->>>>>>> c19ef07d
+        chunkBuilder = new ChunkBuilder(filterMap, world, blockModelShapes);
 
         chunksToUpdate.addAll(updatedChunks);
         updatedChunks.clear();
