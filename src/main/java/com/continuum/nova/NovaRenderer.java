package com.continuum.nova;

import com.continuum.nova.utils.AtlasGenerator;
import com.continuum.nova.utils.RenderCommandBuilder;
import com.continuum.nova.NovaNative.window_size;

import net.minecraft.client.Minecraft;
import net.minecraft.client.gui.GuiScreen;
import net.minecraft.client.renderer.texture.TextureAtlasSprite;
import net.minecraft.client.renderer.texture.TextureMap;
import net.minecraft.client.resources.IResource;
import net.minecraft.client.resources.IResourceManager;
import net.minecraft.client.resources.IResourceManagerReloadListener;
import net.minecraft.util.ResourceLocation;
import org.apache.logging.log4j.LogManager;
import org.apache.logging.log4j.Logger;

import javax.annotation.Nonnull;
import javax.imageio.ImageIO;
import java.awt.*;
import java.awt.image.BufferedImage;
import java.awt.image.DataBufferByte;
import java.io.BufferedInputStream;
import java.io.IOException;
import java.lang.management.ManagementFactory;
import java.util.*;
import java.util.List;

public class NovaRenderer implements IResourceManagerReloadListener {
    public static final String MODID = "Nova Renderer";
    public static final String VERSION = "0.0.3";

    private static final Logger LOG = LogManager.getLogger(NovaRenderer.class);

    private boolean firstLoad = true;

    private static final List<ResourceLocation> GUI_ALBEDO_TEXTURES_LOCATIONS = new ArrayList<>();
    private TextureMap guiAtlas = new TextureMap("textures");
    private Map<ResourceLocation, TextureAtlasSprite> guiSpriteLocations = new HashMap<>();

    private static final List<ResourceLocation> TERRAIN_ALBEDO_TEXTURES_LOCATIONS = new ArrayList<>();
    private TextureMap blockAtlas = new TextureMap("textures");
    private Map<ResourceLocation, TextureAtlasSprite> blockSpriteLocations = new HashMap<>();

    private int height;

    private int width;

    private boolean resized;


    private static final List<ResourceLocation> FONT_ALBEDO_TEXTURES_LOCATIONS = new ArrayList<>();
    private TextureMap fontAtlas = new TextureMap("textures");
    private Map<ResourceLocation, TextureAtlasSprite> fontSpriteLocations = new HashMap<>();

    public NovaRenderer() {
        addBlockTextureLocations();
        addGuiTextureLocations();
        addFontTextureLocations();
    }

    @Override
    public void onResourceManagerReload(@Nonnull IResourceManager resourceManager) {
        if(firstLoad) {
            firstLoad = false;
        }

        NovaNative.INSTANCE.reset_texture_manager();
        int maxAtlasSize = NovaNative.INSTANCE.get_max_texture_size();
        addTextures(TERRAIN_ALBEDO_TEXTURES_LOCATIONS, NovaNative.TextureType.TERRAIN_COLOR, resourceManager, maxAtlasSize);
        LOG.debug("Created block color atlas");

        //addBlockAtlas(resourceManager);
        addGuiAtlas(resourceManager);
        addFontAtlas(resourceManager);
    }

    private void addBlockAtlas(@Nonnull IResourceManager resourceManager) {
        addAtlas(resourceManager, blockAtlas, TERRAIN_ALBEDO_TEXTURES_LOCATIONS, blockSpriteLocations, NovaNative.TextureType.TERRAIN_COLOR);
    }

    private void addGuiAtlas(@Nonnull IResourceManager resourceManager) {
        addAtlas(resourceManager, guiAtlas, GUI_ALBEDO_TEXTURES_LOCATIONS, guiSpriteLocations, NovaNative.TextureType.GUI);
        LOG.debug("Created GUI atlas");
    }

    private void addFontAtlas(@Nonnull IResourceManager resourceManager) {
        addAtlas(resourceManager, fontAtlas, FONT_ALBEDO_TEXTURES_LOCATIONS, fontSpriteLocations, NovaNative.TextureType.FONT);
        LOG.debug("Created font atlas");
    }

    private void addAtlas(@Nonnull IResourceManager resourceManager, TextureMap atlas, List<ResourceLocation> resoruces,
                          Map<ResourceLocation, TextureAtlasSprite> spriteLocations, NovaNative.TextureType textureType) {
        atlas.loadSprites(resourceManager, textureMapIn -> resoruces.forEach(location -> {
            TextureAtlasSprite textureAtlasSprite = textureMapIn.registerSprite(location);
            spriteLocations.put(location, textureAtlasSprite);
        }));

        NovaNative.mc_atlas_texture guiAtlasTexture = getFullImage(atlas.getWidth(), atlas.getHeight(), spriteLocations.values());

        NovaNative.INSTANCE.add_texture(guiAtlasTexture, textureType.ordinal());

        for(TextureAtlasSprite sprite : spriteLocations.values()) {
            NovaNative.mc_texture_atlas_location location = new NovaNative.mc_texture_atlas_location(
                    sprite.getIconName(),
                    sprite.getMinU(),
                    sprite.getMinV(),
                    sprite.getMaxU(),
                    sprite.getMaxV()
            );

            NovaNative.INSTANCE.add_texture_location(location);
        }
    }

    private NovaNative.mc_atlas_texture getFullImage(int atlasWidth, int atlasHeight, Collection<TextureAtlasSprite> sprites) {
        byte[] imageData = new byte[atlasWidth * atlasHeight * 4];

        for(TextureAtlasSprite sprite : sprites) {
            LOG.debug("Looking at sprite " + sprite.getIconName());
            int startY = sprite.getOriginY() * atlasWidth * 4;
            int startPos = sprite.getOriginX() * 4 + startY;

            int[] data = sprite.getFrameTextureData(0)[0];
            for(int y = 0; y < sprite.getIconHeight(); y++) {
                for(int x = 0; x < sprite.getIconWidth(); x++) {
                    // Reverse the order of the color channels
                    int pixel = data[y * sprite.getIconWidth() + x];

                    byte red    = (byte)( pixel        & 0xFF);
                    byte green  = (byte)((pixel >>  8) & 0xFF);
                    byte blue   = (byte)((pixel >> 16) & 0xFF);
                    byte alpha  = (byte)((pixel >> 24) & 0xFF);

                    int imageDataBasePos = startPos + x * 4 + y * atlasWidth * 4;
                    imageData[imageDataBasePos]     =blue ;
                    imageData[imageDataBasePos + 1] = green;
                    imageData[imageDataBasePos + 2] = red;
                    imageData[imageDataBasePos + 3] = alpha;
                }
            }
        }

        return new NovaNative.mc_atlas_texture(
                atlasWidth,
                atlasHeight,
                4,
                imageData
        );
    }

    private void addTextures(List<ResourceLocation> locations, NovaNative.TextureType textureType,  IResourceManager resourceManager, int maxAtlasSize) {
        AtlasGenerator gen = new AtlasGenerator();
        List<AtlasGenerator.ImageName> images = new ArrayList<>();

        for(ResourceLocation textureLocation : locations) {
            try {
                IResource texture = resourceManager.getResource(textureLocation);
                BufferedInputStream in = new BufferedInputStream(texture.getInputStream());
                BufferedImage image = ImageIO.read(in);

                if(image != null) {
                    images.add(new AtlasGenerator.ImageName(image, textureLocation.toString()));
                }
            } catch(IOException e) {
                LOG.warn("IOException when loading texture " + textureLocation.toString(), e);
            }
        }

        List<AtlasGenerator.Texture> atlases = gen.Run(maxAtlasSize, maxAtlasSize, 0, images);

        for(AtlasGenerator.Texture texture : atlases) {
            try {
                BufferedImage image = texture.getImage();
                byte[] imageData = ((DataBufferByte) image.getRaster().getDataBuffer()).getData();
                LOG.info("The image has " + imageData.length + " separate pixels");

                for(int i = 0; i < imageData.length; i += 4) {
                    byte a = imageData[i];
                    byte b = imageData[i + 1];
                    byte g = imageData[i + 2];
                    byte r = imageData[i + 3];
                    imageData[i] = r;
                    imageData[i + 1] = g;
                    imageData[i + 2] = b;
                    imageData[i + 3] = a;
                }

                NovaNative.mc_atlas_texture atlasTex = new NovaNative.mc_atlas_texture(
                        image.getWidth(),
                        image.getHeight(),
                        image.getColorModel().getNumComponents(),
                        imageData
                );
                NovaNative.INSTANCE.add_texture(atlasTex, textureType.ordinal());
                Map<String, Rectangle> rectangleMap = texture.getRectangleMap();

                for(String texName : rectangleMap.keySet()) {
                    Rectangle rect = rectangleMap.get(texName);
                    NovaNative.mc_texture_atlas_location atlasLoc = new NovaNative.mc_texture_atlas_location(
                            texName,
                            rect.x / (float) image.getWidth(),
                            rect.y / (float) image.getHeight(),
                            rect.width / (float) image.getWidth(),
                            rect.height / (float) image.getHeight()
                    );
                    NovaNative.INSTANCE.add_texture_location(atlasLoc);
                }
            } catch(AtlasGenerator.Texture.WrongNumComponentsException e) {
                LOG.error("Could not process a texture", e);
            }
        }
    }

    public void preInit() {
        System.getProperties().setProperty("jna.library.path", System.getProperty("java.library.path"));
        System.getProperties().setProperty("jna.dump_memory", "false");
        String pid = ManagementFactory.getRuntimeMXBean().getName();
        LOG.error("PID: " + pid);
        NovaNative.INSTANCE.initialize();
        LOG.info("Native code initialized");
        updateWindowSize();
    }

    public  void updateWindowSize(){
        window_size size = NovaNative.INSTANCE.get_window_size();
        int oldHeight = height;
        int oldWidth = width;
        if (oldHeight != size.height || oldWidth != size.width){
            resized = true;
        } else {
            resized = false;
        }
        height = size.height;
        width = size.width;

    }

    public int getHeight(){
        return height;
    }

    public int getWidth(){
        return width;
    }

    public boolean wasResized(){
        return resized;
    }

    public void updateCameraAndRender(float renderPartialTicks, long systemNanoTime, Minecraft mc) {
        if(NovaNative.INSTANCE.should_close()) {
            Minecraft.getMinecraft().shutdown();
        }
        NovaNative.INSTANCE.execute_frame();
        updateWindowSize();
    }

    private void addGuiTextureLocations() {
        GUI_ALBEDO_TEXTURES_LOCATIONS.add(new ResourceLocation("gui/bars"));
        GUI_ALBEDO_TEXTURES_LOCATIONS.add(new ResourceLocation("gui/book"));
        GUI_ALBEDO_TEXTURES_LOCATIONS.add(new ResourceLocation("gui/demo_background"));
        GUI_ALBEDO_TEXTURES_LOCATIONS.add(new ResourceLocation("gui/icons"));
        GUI_ALBEDO_TEXTURES_LOCATIONS.add(new ResourceLocation("gui/options_background"));
        GUI_ALBEDO_TEXTURES_LOCATIONS.add(new ResourceLocation("gui/resource_packs"));
        GUI_ALBEDO_TEXTURES_LOCATIONS.add(new ResourceLocation("gui/server_selection"));
        GUI_ALBEDO_TEXTURES_LOCATIONS.add(new ResourceLocation("gui/spectator_widgets"));
        // GUI_ALBEDO_TEXTURES_LOCATIONS.add(new ResourceLocation("gui/stream_indicator")); // non-square texture, breaks
        GUI_ALBEDO_TEXTURES_LOCATIONS.add(new ResourceLocation("gui/widgets"));
        GUI_ALBEDO_TEXTURES_LOCATIONS.add(new ResourceLocation("gui/world_selection"));
        GUI_ALBEDO_TEXTURES_LOCATIONS.add(new ResourceLocation("gui/achievement/achievement_background"));
        GUI_ALBEDO_TEXTURES_LOCATIONS.add(new ResourceLocation("gui/achievement/achievement_icons"));
        GUI_ALBEDO_TEXTURES_LOCATIONS.add(new ResourceLocation("gui/container/anvil"));
        GUI_ALBEDO_TEXTURES_LOCATIONS.add(new ResourceLocation("gui/container/beacon"));
        GUI_ALBEDO_TEXTURES_LOCATIONS.add(new ResourceLocation("gui/container/brewing_stand"));
        GUI_ALBEDO_TEXTURES_LOCATIONS.add(new ResourceLocation("gui/container/crafting_table"));
        GUI_ALBEDO_TEXTURES_LOCATIONS.add(new ResourceLocation("gui/container/dispenser"));
        GUI_ALBEDO_TEXTURES_LOCATIONS.add(new ResourceLocation("gui/container/enchanting_table"));
        GUI_ALBEDO_TEXTURES_LOCATIONS.add(new ResourceLocation("gui/container/furnace"));
        GUI_ALBEDO_TEXTURES_LOCATIONS.add(new ResourceLocation("gui/container/generic_54"));
        GUI_ALBEDO_TEXTURES_LOCATIONS.add(new ResourceLocation("gui/container/hopper"));
        GUI_ALBEDO_TEXTURES_LOCATIONS.add(new ResourceLocation("gui/container/horse"));
        GUI_ALBEDO_TEXTURES_LOCATIONS.add(new ResourceLocation("gui/container/inventory"));
        GUI_ALBEDO_TEXTURES_LOCATIONS.add(new ResourceLocation("gui/container/stats_icons"));
        GUI_ALBEDO_TEXTURES_LOCATIONS.add(new ResourceLocation("gui/container/villager"));
        GUI_ALBEDO_TEXTURES_LOCATIONS.add(new ResourceLocation("gui/container/creative_inventory/tabs"));
        GUI_ALBEDO_TEXTURES_LOCATIONS.add(new ResourceLocation("gui/container/creative_inventory/tab_inventory"));
        GUI_ALBEDO_TEXTURES_LOCATIONS.add(new ResourceLocation("gui/container/creative_inventory/tab_items"));
        GUI_ALBEDO_TEXTURES_LOCATIONS.add(new ResourceLocation("gui/container/creative_inventory/tab_item_search"));
        GUI_ALBEDO_TEXTURES_LOCATIONS.add(new ResourceLocation("gui/presets/chaos"));
        GUI_ALBEDO_TEXTURES_LOCATIONS.add(new ResourceLocation("gui/presets/delight"));
        GUI_ALBEDO_TEXTURES_LOCATIONS.add(new ResourceLocation("gui/presets/drought"));
        GUI_ALBEDO_TEXTURES_LOCATIONS.add(new ResourceLocation("gui/presets/isles"));
        GUI_ALBEDO_TEXTURES_LOCATIONS.add(new ResourceLocation("gui/presets/luck"));
        GUI_ALBEDO_TEXTURES_LOCATIONS.add(new ResourceLocation("gui/presets/madness"));
        GUI_ALBEDO_TEXTURES_LOCATIONS.add(new ResourceLocation("gui/presets/water"));
        GUI_ALBEDO_TEXTURES_LOCATIONS.add(new ResourceLocation("gui/title/minecraft"));
        GUI_ALBEDO_TEXTURES_LOCATIONS.add(new ResourceLocation("gui/title/mojang"));
        GUI_ALBEDO_TEXTURES_LOCATIONS.add(new ResourceLocation("gui/title/background/panorama_0"));
        GUI_ALBEDO_TEXTURES_LOCATIONS.add(new ResourceLocation("gui/title/background/panorama_1"));
        GUI_ALBEDO_TEXTURES_LOCATIONS.add(new ResourceLocation("gui/title/background/panorama_2"));
        GUI_ALBEDO_TEXTURES_LOCATIONS.add(new ResourceLocation("gui/title/background/panorama_3"));
        GUI_ALBEDO_TEXTURES_LOCATIONS.add(new ResourceLocation("gui/title/background/panorama_4"));
        GUI_ALBEDO_TEXTURES_LOCATIONS.add(new ResourceLocation("gui/title/background/panorama_5"));
    }

    private void addBlockTextureLocations() {
        TERRAIN_ALBEDO_TEXTURES_LOCATIONS.add(new ResourceLocation("textures/blocks/anvil_base.png"));
        TERRAIN_ALBEDO_TEXTURES_LOCATIONS.add(new ResourceLocation("textures/blocks/anvil_top_damaged_0.png"));
        TERRAIN_ALBEDO_TEXTURES_LOCATIONS.add(new ResourceLocation("textures/blocks/anvil_top_damaged_1.png"));
        TERRAIN_ALBEDO_TEXTURES_LOCATIONS.add(new ResourceLocation("textures/blocks/anvil_top_damaged_2.png"));
        TERRAIN_ALBEDO_TEXTURES_LOCATIONS.add(new ResourceLocation("textures/blocks/beacon.png"));
        TERRAIN_ALBEDO_TEXTURES_LOCATIONS.add(new ResourceLocation("textures/blocks/bedrock.png"));
        TERRAIN_ALBEDO_TEXTURES_LOCATIONS.add(new ResourceLocation("textures/blocks/bed_feet_end.png"));
        TERRAIN_ALBEDO_TEXTURES_LOCATIONS.add(new ResourceLocation("textures/blocks/bed_feet_side.png"));
        TERRAIN_ALBEDO_TEXTURES_LOCATIONS.add(new ResourceLocation("textures/blocks/bed_feet_top.png"));
        TERRAIN_ALBEDO_TEXTURES_LOCATIONS.add(new ResourceLocation("textures/blocks/bed_head_end.png"));
        TERRAIN_ALBEDO_TEXTURES_LOCATIONS.add(new ResourceLocation("textures/blocks/bed_head_side.png"));
        TERRAIN_ALBEDO_TEXTURES_LOCATIONS.add(new ResourceLocation("textures/blocks/bed_head_top.png"));
        TERRAIN_ALBEDO_TEXTURES_LOCATIONS.add(new ResourceLocation("textures/blocks/bookshelf.png"));
        TERRAIN_ALBEDO_TEXTURES_LOCATIONS.add(new ResourceLocation("textures/blocks/brewing_stand.png"));
        TERRAIN_ALBEDO_TEXTURES_LOCATIONS.add(new ResourceLocation("textures/blocks/brewing_stand_base.png"));
        TERRAIN_ALBEDO_TEXTURES_LOCATIONS.add(new ResourceLocation("textures/blocks/brick.png"));
        TERRAIN_ALBEDO_TEXTURES_LOCATIONS.add(new ResourceLocation("textures/blocks/brickALT.png"));
        TERRAIN_ALBEDO_TEXTURES_LOCATIONS.add(new ResourceLocation("textures/blocks/brick_ALT.png"));
        TERRAIN_ALBEDO_TEXTURES_LOCATIONS.add(new ResourceLocation("textures/blocks/cactus_side.png"));
        TERRAIN_ALBEDO_TEXTURES_LOCATIONS.add(new ResourceLocation("textures/blocks/cactus_top.png"));
        TERRAIN_ALBEDO_TEXTURES_LOCATIONS.add(new ResourceLocation("textures/blocks/cake_bottom.png"));
        TERRAIN_ALBEDO_TEXTURES_LOCATIONS.add(new ResourceLocation("textures/blocks/cake_inner.png"));
        TERRAIN_ALBEDO_TEXTURES_LOCATIONS.add(new ResourceLocation("textures/blocks/cake_side.png"));
        TERRAIN_ALBEDO_TEXTURES_LOCATIONS.add(new ResourceLocation("textures/blocks/cake_top.png"));
        TERRAIN_ALBEDO_TEXTURES_LOCATIONS.add(new ResourceLocation("textures/blocks/carrots_stage_0.png"));
        TERRAIN_ALBEDO_TEXTURES_LOCATIONS.add(new ResourceLocation("textures/blocks/carrots_stage_1.png"));
        TERRAIN_ALBEDO_TEXTURES_LOCATIONS.add(new ResourceLocation("textures/blocks/carrots_stage_2.png"));
        TERRAIN_ALBEDO_TEXTURES_LOCATIONS.add(new ResourceLocation("textures/blocks/carrots_stage_3.png"));
        TERRAIN_ALBEDO_TEXTURES_LOCATIONS.add(new ResourceLocation("textures/blocks/cauldron_bottom.png"));
        TERRAIN_ALBEDO_TEXTURES_LOCATIONS.add(new ResourceLocation("textures/blocks/cauldron_inner.png"));
        TERRAIN_ALBEDO_TEXTURES_LOCATIONS.add(new ResourceLocation("textures/blocks/cauldron_side.png"));
        TERRAIN_ALBEDO_TEXTURES_LOCATIONS.add(new ResourceLocation("textures/blocks/cauldron_top.png"));
        TERRAIN_ALBEDO_TEXTURES_LOCATIONS.add(new ResourceLocation("textures/blocks/clay.png"));
        TERRAIN_ALBEDO_TEXTURES_LOCATIONS.add(new ResourceLocation("textures/blocks/coal_block.png"));
        TERRAIN_ALBEDO_TEXTURES_LOCATIONS.add(new ResourceLocation("textures/blocks/coal_ore.png"));
        TERRAIN_ALBEDO_TEXTURES_LOCATIONS.add(new ResourceLocation("textures/blocks/coarse_dirt.png"));
        TERRAIN_ALBEDO_TEXTURES_LOCATIONS.add(new ResourceLocation("textures/blocks/coarse_dirtt.png"));
        TERRAIN_ALBEDO_TEXTURES_LOCATIONS.add(new ResourceLocation("textures/blocks/cobblestone-A.png"));
        TERRAIN_ALBEDO_TEXTURES_LOCATIONS.add(new ResourceLocation("textures/blocks/cobblestone.png"));
        TERRAIN_ALBEDO_TEXTURES_LOCATIONS.add(new ResourceLocation("textures/blocks/cobblestone_mossy.png"));
        TERRAIN_ALBEDO_TEXTURES_LOCATIONS.add(new ResourceLocation("textures/blocks/cocoa_stage_0.png"));
        TERRAIN_ALBEDO_TEXTURES_LOCATIONS.add(new ResourceLocation("textures/blocks/cocoa_stage_1.png"));
        TERRAIN_ALBEDO_TEXTURES_LOCATIONS.add(new ResourceLocation("textures/blocks/cocoa_stage_2.png"));
        TERRAIN_ALBEDO_TEXTURES_LOCATIONS.add(new ResourceLocation("textures/blocks/command_block.png"));
        TERRAIN_ALBEDO_TEXTURES_LOCATIONS.add(new ResourceLocation("textures/blocks/command_block.png.mcmeta"));
        TERRAIN_ALBEDO_TEXTURES_LOCATIONS.add(new ResourceLocation("textures/blocks/command_blockk.png"));
        TERRAIN_ALBEDO_TEXTURES_LOCATIONS.add(new ResourceLocation("textures/blocks/comparator_off.png"));
        TERRAIN_ALBEDO_TEXTURES_LOCATIONS.add(new ResourceLocation("textures/blocks/comparator_on.png"));
        TERRAIN_ALBEDO_TEXTURES_LOCATIONS.add(new ResourceLocation("textures/blocks/crafting_table_front.png"));
        TERRAIN_ALBEDO_TEXTURES_LOCATIONS.add(new ResourceLocation("textures/blocks/crafting_table_side.png"));
        TERRAIN_ALBEDO_TEXTURES_LOCATIONS.add(new ResourceLocation("textures/blocks/crafting_table_top.png"));
        TERRAIN_ALBEDO_TEXTURES_LOCATIONS.add(new ResourceLocation("textures/blocks/daylight_detector_side.png"));
        TERRAIN_ALBEDO_TEXTURES_LOCATIONS.add(new ResourceLocation("textures/blocks/daylight_detector_top.png"));
        TERRAIN_ALBEDO_TEXTURES_LOCATIONS.add(new ResourceLocation("textures/blocks/daylight_detector_top2.png"));
        TERRAIN_ALBEDO_TEXTURES_LOCATIONS.add(new ResourceLocation("textures/blocks/deadbush.png"));
        TERRAIN_ALBEDO_TEXTURES_LOCATIONS.add(new ResourceLocation("textures/blocks/destroy_stage_0.png"));
        TERRAIN_ALBEDO_TEXTURES_LOCATIONS.add(new ResourceLocation("textures/blocks/destroy_stage_1.png"));
        TERRAIN_ALBEDO_TEXTURES_LOCATIONS.add(new ResourceLocation("textures/blocks/destroy_stage_2.png"));
        TERRAIN_ALBEDO_TEXTURES_LOCATIONS.add(new ResourceLocation("textures/blocks/destroy_stage_3.png"));
        TERRAIN_ALBEDO_TEXTURES_LOCATIONS.add(new ResourceLocation("textures/blocks/destroy_stage_4.png"));
        TERRAIN_ALBEDO_TEXTURES_LOCATIONS.add(new ResourceLocation("textures/blocks/destroy_stage_5.png"));
        TERRAIN_ALBEDO_TEXTURES_LOCATIONS.add(new ResourceLocation("textures/blocks/destroy_stage_6.png"));
        TERRAIN_ALBEDO_TEXTURES_LOCATIONS.add(new ResourceLocation("textures/blocks/destroy_stage_7.png"));
        TERRAIN_ALBEDO_TEXTURES_LOCATIONS.add(new ResourceLocation("textures/blocks/destroy_stage_8.png"));
        TERRAIN_ALBEDO_TEXTURES_LOCATIONS.add(new ResourceLocation("textures/blocks/destroy_stage_9.png"));
        TERRAIN_ALBEDO_TEXTURES_LOCATIONS.add(new ResourceLocation("textures/blocks/diamond_block.png"));
        TERRAIN_ALBEDO_TEXTURES_LOCATIONS.add(new ResourceLocation("textures/blocks/diamond_ore.png"));
        TERRAIN_ALBEDO_TEXTURES_LOCATIONS.add(new ResourceLocation("textures/blocks/dirt.png"));
        TERRAIN_ALBEDO_TEXTURES_LOCATIONS.add(new ResourceLocation("textures/blocks/dirt_podzol_side.png"));
        TERRAIN_ALBEDO_TEXTURES_LOCATIONS.add(new ResourceLocation("textures/blocks/dirt_podzol_top.png"));
        TERRAIN_ALBEDO_TEXTURES_LOCATIONS.add(new ResourceLocation("textures/blocks/dispenser_front_horizontal.png"));
        TERRAIN_ALBEDO_TEXTURES_LOCATIONS.add(new ResourceLocation("textures/blocks/dispenser_front_vertical.png"));
        TERRAIN_ALBEDO_TEXTURES_LOCATIONS.add(new ResourceLocation("textures/blocks/door_iron_lower.png"));
        TERRAIN_ALBEDO_TEXTURES_LOCATIONS.add(new ResourceLocation("textures/blocks/door_iron_upper.png"));
        TERRAIN_ALBEDO_TEXTURES_LOCATIONS.add(new ResourceLocation("textures/blocks/door_wood_lower.png"));
        TERRAIN_ALBEDO_TEXTURES_LOCATIONS.add(new ResourceLocation("textures/blocks/door_wood_upper.png"));
        TERRAIN_ALBEDO_TEXTURES_LOCATIONS.add(new ResourceLocation("textures/blocks/doubleflower_paeonia.png.png"));
        TERRAIN_ALBEDO_TEXTURES_LOCATIONS.add(new ResourceLocation("textures/blocks/double_plant_fern_bottom.png"));
        TERRAIN_ALBEDO_TEXTURES_LOCATIONS.add(new ResourceLocation("textures/blocks/double_plant_fern_top.png"));
        TERRAIN_ALBEDO_TEXTURES_LOCATIONS.add(new ResourceLocation("textures/blocks/double_plant_grass_bottom.png"));
        TERRAIN_ALBEDO_TEXTURES_LOCATIONS.add(new ResourceLocation("textures/blocks/double_plant_grass_top.png"));
        TERRAIN_ALBEDO_TEXTURES_LOCATIONS.add(new ResourceLocation("textures/blocks/double_plant_paeonia_bottom.png"));
        TERRAIN_ALBEDO_TEXTURES_LOCATIONS.add(new ResourceLocation("textures/blocks/double_plant_paeonia_top.png"));
        TERRAIN_ALBEDO_TEXTURES_LOCATIONS.add(new ResourceLocation("textures/blocks/double_plant_rose_bottom.png"));
        TERRAIN_ALBEDO_TEXTURES_LOCATIONS.add(new ResourceLocation("textures/blocks/double_plant_rose_top.png"));
        TERRAIN_ALBEDO_TEXTURES_LOCATIONS.add(new ResourceLocation("textures/blocks/double_plant_sunflower_back.png"));
        TERRAIN_ALBEDO_TEXTURES_LOCATIONS.add(new ResourceLocation("textures/blocks/double_plant_sunflower_bottom.png"));
        TERRAIN_ALBEDO_TEXTURES_LOCATIONS.add(new ResourceLocation("textures/blocks/double_plant_sunflower_front.png"));
        TERRAIN_ALBEDO_TEXTURES_LOCATIONS.add(new ResourceLocation("textures/blocks/double_plant_sunflower_top.png"));
        TERRAIN_ALBEDO_TEXTURES_LOCATIONS.add(new ResourceLocation("textures/blocks/double_plant_syringa_bottom.png"));
        TERRAIN_ALBEDO_TEXTURES_LOCATIONS.add(new ResourceLocation("textures/blocks/double_plant_syringa_top.png"));
        TERRAIN_ALBEDO_TEXTURES_LOCATIONS.add(new ResourceLocation("textures/blocks/dragon_egg.png"));
        TERRAIN_ALBEDO_TEXTURES_LOCATIONS.add(new ResourceLocation("textures/blocks/dropper_front_horizontal.png"));
        TERRAIN_ALBEDO_TEXTURES_LOCATIONS.add(new ResourceLocation("textures/blocks/dropper_front_vertical.png"));
        TERRAIN_ALBEDO_TEXTURES_LOCATIONS.add(new ResourceLocation("textures/blocks/emerald_block.png"));
        TERRAIN_ALBEDO_TEXTURES_LOCATIONS.add(new ResourceLocation("textures/blocks/emerald_ore.png"));
        TERRAIN_ALBEDO_TEXTURES_LOCATIONS.add(new ResourceLocation("textures/blocks/emerald_ore.png.mcmeta"));
        TERRAIN_ALBEDO_TEXTURES_LOCATIONS.add(new ResourceLocation("textures/blocks/enchanting_table_bottom.png"));
        TERRAIN_ALBEDO_TEXTURES_LOCATIONS.add(new ResourceLocation("textures/blocks/enchanting_table_side.png"));
        TERRAIN_ALBEDO_TEXTURES_LOCATIONS.add(new ResourceLocation("textures/blocks/enchanting_table_top.png"));
        TERRAIN_ALBEDO_TEXTURES_LOCATIONS.add(new ResourceLocation("textures/blocks/endframe_eye.png"));
        TERRAIN_ALBEDO_TEXTURES_LOCATIONS.add(new ResourceLocation("textures/blocks/endframe_side.png"));
        TERRAIN_ALBEDO_TEXTURES_LOCATIONS.add(new ResourceLocation("textures/blocks/endframe_top.png"));
        TERRAIN_ALBEDO_TEXTURES_LOCATIONS.add(new ResourceLocation("textures/blocks/end_stone.png"));
        TERRAIN_ALBEDO_TEXTURES_LOCATIONS.add(new ResourceLocation("textures/blocks/farmland_dry.png"));
        TERRAIN_ALBEDO_TEXTURES_LOCATIONS.add(new ResourceLocation("textures/blocks/farmland_wet.png"));
        TERRAIN_ALBEDO_TEXTURES_LOCATIONS.add(new ResourceLocation("textures/blocks/fern.png"));
        TERRAIN_ALBEDO_TEXTURES_LOCATIONS.add(new ResourceLocation("textures/blocks/fire_layer_0.png"));
        TERRAIN_ALBEDO_TEXTURES_LOCATIONS.add(new ResourceLocation("textures/blocks/fire_layer_0.png.mcmeta"));
        TERRAIN_ALBEDO_TEXTURES_LOCATIONS.add(new ResourceLocation("textures/blocks/fire_layer_00.png"));
        TERRAIN_ALBEDO_TEXTURES_LOCATIONS.add(new ResourceLocation("textures/blocks/fire_layer_00.png.mcmeta"));
        TERRAIN_ALBEDO_TEXTURES_LOCATIONS.add(new ResourceLocation("textures/blocks/fire_layer_1.png"));
        TERRAIN_ALBEDO_TEXTURES_LOCATIONS.add(new ResourceLocation("textures/blocks/fire_layer_1.png.mcmeta"));
        TERRAIN_ALBEDO_TEXTURES_LOCATIONS.add(new ResourceLocation("textures/blocks/fire_layer_11.mcmeta"));
        TERRAIN_ALBEDO_TEXTURES_LOCATIONS.add(new ResourceLocation("textures/blocks/fire_layer_11.png"));
        TERRAIN_ALBEDO_TEXTURES_LOCATIONS.add(new ResourceLocation("textures/blocks/flower_allium.png"));
        TERRAIN_ALBEDO_TEXTURES_LOCATIONS.add(new ResourceLocation("textures/blocks/flower_blue_orchid.png"));
        TERRAIN_ALBEDO_TEXTURES_LOCATIONS.add(new ResourceLocation("textures/blocks/flower_dandelion.png"));
        TERRAIN_ALBEDO_TEXTURES_LOCATIONS.add(new ResourceLocation("textures/blocks/flower_houstonia.png"));
        TERRAIN_ALBEDO_TEXTURES_LOCATIONS.add(new ResourceLocation("textures/blocks/flower_oxeye_daisy.png"));
        TERRAIN_ALBEDO_TEXTURES_LOCATIONS.add(new ResourceLocation("textures/blocks/flower_pot.png"));
        TERRAIN_ALBEDO_TEXTURES_LOCATIONS.add(new ResourceLocation("textures/blocks/flower_rose.png"));
        TERRAIN_ALBEDO_TEXTURES_LOCATIONS.add(new ResourceLocation("textures/blocks/flower_tulip_orange.png"));
        TERRAIN_ALBEDO_TEXTURES_LOCATIONS.add(new ResourceLocation("textures/blocks/flower_tulip_pink.png"));
        TERRAIN_ALBEDO_TEXTURES_LOCATIONS.add(new ResourceLocation("textures/blocks/flower_tulip_red.png"));
        TERRAIN_ALBEDO_TEXTURES_LOCATIONS.add(new ResourceLocation("textures/blocks/flower_tulip_white.png"));
        TERRAIN_ALBEDO_TEXTURES_LOCATIONS.add(new ResourceLocation("textures/blocks/furnace_front_off.png"));
        TERRAIN_ALBEDO_TEXTURES_LOCATIONS.add(new ResourceLocation("textures/blocks/furnace_front_on.png"));
        TERRAIN_ALBEDO_TEXTURES_LOCATIONS.add(new ResourceLocation("textures/blocks/furnace_side.png"));
        TERRAIN_ALBEDO_TEXTURES_LOCATIONS.add(new ResourceLocation("textures/blocks/furnace_top.png"));
        TERRAIN_ALBEDO_TEXTURES_LOCATIONS.add(new ResourceLocation("textures/blocks/gggrass_side_snowed.png"));
        TERRAIN_ALBEDO_TEXTURES_LOCATIONS.add(new ResourceLocation("textures/blocks/ggold_block.png"));
        TERRAIN_ALBEDO_TEXTURES_LOCATIONS.add(new ResourceLocation("textures/blocks/ggrass_side.png"));
        TERRAIN_ALBEDO_TEXTURES_LOCATIONS.add(new ResourceLocation("textures/blocks/ggrass_side_overlay.png"));
        TERRAIN_ALBEDO_TEXTURES_LOCATIONS.add(new ResourceLocation("textures/blocks/ggrass_top.png"));
        TERRAIN_ALBEDO_TEXTURES_LOCATIONS.add(new ResourceLocation("textures/blocks/glass.png"));
        TERRAIN_ALBEDO_TEXTURES_LOCATIONS.add(new ResourceLocation("textures/blocks/glass_black.png"));
        TERRAIN_ALBEDO_TEXTURES_LOCATIONS.add(new ResourceLocation("textures/blocks/glass_blue.png"));
        TERRAIN_ALBEDO_TEXTURES_LOCATIONS.add(new ResourceLocation("textures/blocks/glass_brown.png"));
        TERRAIN_ALBEDO_TEXTURES_LOCATIONS.add(new ResourceLocation("textures/blocks/glass_cyan.png"));
        TERRAIN_ALBEDO_TEXTURES_LOCATIONS.add(new ResourceLocation("textures/blocks/glass_gray.png"));
        TERRAIN_ALBEDO_TEXTURES_LOCATIONS.add(new ResourceLocation("textures/blocks/glass_green.png"));
        TERRAIN_ALBEDO_TEXTURES_LOCATIONS.add(new ResourceLocation("textures/blocks/glass_light_blue.png"));
        TERRAIN_ALBEDO_TEXTURES_LOCATIONS.add(new ResourceLocation("textures/blocks/glass_lime.png"));
        TERRAIN_ALBEDO_TEXTURES_LOCATIONS.add(new ResourceLocation("textures/blocks/glass_magenta.png"));
        TERRAIN_ALBEDO_TEXTURES_LOCATIONS.add(new ResourceLocation("textures/blocks/glass_orange.png"));
        TERRAIN_ALBEDO_TEXTURES_LOCATIONS.add(new ResourceLocation("textures/blocks/glass_pane_top.png"));
        TERRAIN_ALBEDO_TEXTURES_LOCATIONS.add(new ResourceLocation("textures/blocks/glass_pink.png"));
        TERRAIN_ALBEDO_TEXTURES_LOCATIONS.add(new ResourceLocation("textures/blocks/glass_purple.png"));
        TERRAIN_ALBEDO_TEXTURES_LOCATIONS.add(new ResourceLocation("textures/blocks/glass_red.png"));
        TERRAIN_ALBEDO_TEXTURES_LOCATIONS.add(new ResourceLocation("textures/blocks/glass_silver.png"));
        TERRAIN_ALBEDO_TEXTURES_LOCATIONS.add(new ResourceLocation("textures/blocks/glass_white.png"));
        TERRAIN_ALBEDO_TEXTURES_LOCATIONS.add(new ResourceLocation("textures/blocks/glass_yellow.png"));
        TERRAIN_ALBEDO_TEXTURES_LOCATIONS.add(new ResourceLocation("textures/blocks/glowstone.png"));
        TERRAIN_ALBEDO_TEXTURES_LOCATIONS.add(new ResourceLocation("textures/blocks/glowstone.png.mcmeta"));
        TERRAIN_ALBEDO_TEXTURES_LOCATIONS.add(new ResourceLocation("textures/blocks/gold_block.png"));
        TERRAIN_ALBEDO_TEXTURES_LOCATIONS.add(new ResourceLocation("textures/blocks/gold_ore.png"));
        TERRAIN_ALBEDO_TEXTURES_LOCATIONS.add(new ResourceLocation("textures/blocks/grass_side.png"));
        TERRAIN_ALBEDO_TEXTURES_LOCATIONS.add(new ResourceLocation("textures/blocks/grass_side_overlay.png"));
        TERRAIN_ALBEDO_TEXTURES_LOCATIONS.add(new ResourceLocation("textures/blocks/grass_side_overlayALT.png"));
        TERRAIN_ALBEDO_TEXTURES_LOCATIONS.add(new ResourceLocation("textures/blocks/grass_side_snowed.png"));
        TERRAIN_ALBEDO_TEXTURES_LOCATIONS.add(new ResourceLocation("textures/blocks/grass_top.png"));
        TERRAIN_ALBEDO_TEXTURES_LOCATIONS.add(new ResourceLocation("textures/blocks/grass_topALT.png"));
        TERRAIN_ALBEDO_TEXTURES_LOCATIONS.add(new ResourceLocation("textures/blocks/gravel.png"));
        TERRAIN_ALBEDO_TEXTURES_LOCATIONS.add(new ResourceLocation("textures/blocks/hardened_clay.png"));
        TERRAIN_ALBEDO_TEXTURES_LOCATIONS.add(new ResourceLocation("textures/blocks/hardened_clay_stained_black.png"));
        TERRAIN_ALBEDO_TEXTURES_LOCATIONS.add(new ResourceLocation("textures/blocks/hardened_clay_stained_blue.png"));
        TERRAIN_ALBEDO_TEXTURES_LOCATIONS.add(new ResourceLocation("textures/blocks/hardened_clay_stained_brown.png"));
        TERRAIN_ALBEDO_TEXTURES_LOCATIONS.add(new ResourceLocation("textures/blocks/hardened_clay_stained_cyan.png"));
        TERRAIN_ALBEDO_TEXTURES_LOCATIONS.add(new ResourceLocation("textures/blocks/hardened_clay_stained_gray.png"));
        TERRAIN_ALBEDO_TEXTURES_LOCATIONS.add(new ResourceLocation("textures/blocks/hardened_clay_stained_green.png"));
        TERRAIN_ALBEDO_TEXTURES_LOCATIONS.add(new ResourceLocation("textures/blocks/hardened_clay_stained_light_blue.png"));
        TERRAIN_ALBEDO_TEXTURES_LOCATIONS.add(new ResourceLocation("textures/blocks/hardened_clay_stained_lime.png"));
        TERRAIN_ALBEDO_TEXTURES_LOCATIONS.add(new ResourceLocation("textures/blocks/hardened_clay_stained_magenta.png"));
        TERRAIN_ALBEDO_TEXTURES_LOCATIONS.add(new ResourceLocation("textures/blocks/hardened_clay_stained_orange.png"));
        TERRAIN_ALBEDO_TEXTURES_LOCATIONS.add(new ResourceLocation("textures/blocks/hardened_clay_stained_pink.png"));
        TERRAIN_ALBEDO_TEXTURES_LOCATIONS.add(new ResourceLocation("textures/blocks/hardened_clay_stained_purple.png"));
        TERRAIN_ALBEDO_TEXTURES_LOCATIONS.add(new ResourceLocation("textures/blocks/hardened_clay_stained_red.png"));
        TERRAIN_ALBEDO_TEXTURES_LOCATIONS.add(new ResourceLocation("textures/blocks/hardened_clay_stained_silver.png"));
        TERRAIN_ALBEDO_TEXTURES_LOCATIONS.add(new ResourceLocation("textures/blocks/hardened_clay_stained_white.png"));
        TERRAIN_ALBEDO_TEXTURES_LOCATIONS.add(new ResourceLocation("textures/blocks/hardened_clay_stained_yellow.png"));
        TERRAIN_ALBEDO_TEXTURES_LOCATIONS.add(new ResourceLocation("textures/blocks/hay_block_side.png"));
        TERRAIN_ALBEDO_TEXTURES_LOCATIONS.add(new ResourceLocation("textures/blocks/hay_block_top.png"));
        TERRAIN_ALBEDO_TEXTURES_LOCATIONS.add(new ResourceLocation("textures/blocks/hopper_inside.png"));
        TERRAIN_ALBEDO_TEXTURES_LOCATIONS.add(new ResourceLocation("textures/blocks/hopper_outside.png"));
        TERRAIN_ALBEDO_TEXTURES_LOCATIONS.add(new ResourceLocation("textures/blocks/hopper_top.png"));
        TERRAIN_ALBEDO_TEXTURES_LOCATIONS.add(new ResourceLocation("textures/blocks/ice.png"));
        TERRAIN_ALBEDO_TEXTURES_LOCATIONS.add(new ResourceLocation("textures/blocks/ice_packed.png"));
        TERRAIN_ALBEDO_TEXTURES_LOCATIONS.add(new ResourceLocation("textures/blocks/iiron_block.png"));
        TERRAIN_ALBEDO_TEXTURES_LOCATIONS.add(new ResourceLocation("textures/blocks/iron_bars.png"));
        TERRAIN_ALBEDO_TEXTURES_LOCATIONS.add(new ResourceLocation("textures/blocks/iron_block.png"));
        TERRAIN_ALBEDO_TEXTURES_LOCATIONS.add(new ResourceLocation("textures/blocks/iron_ore.png"));
        TERRAIN_ALBEDO_TEXTURES_LOCATIONS.add(new ResourceLocation("textures/blocks/iron_trapdoor.png"));
        TERRAIN_ALBEDO_TEXTURES_LOCATIONS.add(new ResourceLocation("textures/blocks/itemframe_background.png"));
        TERRAIN_ALBEDO_TEXTURES_LOCATIONS.add(new ResourceLocation("textures/blocks/jukebox_side.png"));
        TERRAIN_ALBEDO_TEXTURES_LOCATIONS.add(new ResourceLocation("textures/blocks/jukebox_top.png"));
        TERRAIN_ALBEDO_TEXTURES_LOCATIONS.add(new ResourceLocation("textures/blocks/jukebox_top.png.mcmeta"));
        TERRAIN_ALBEDO_TEXTURES_LOCATIONS.add(new ResourceLocation("textures/blocks/ladder.png"));
        TERRAIN_ALBEDO_TEXTURES_LOCATIONS.add(new ResourceLocation("textures/blocks/lapis_block.png"));
        TERRAIN_ALBEDO_TEXTURES_LOCATIONS.add(new ResourceLocation("textures/blocks/lapis_ore.png"));
        TERRAIN_ALBEDO_TEXTURES_LOCATIONS.add(new ResourceLocation("textures/blocks/lava_flow.png"));
        TERRAIN_ALBEDO_TEXTURES_LOCATIONS.add(new ResourceLocation("textures/blocks/lava_flow.png.mcmeta"));
        TERRAIN_ALBEDO_TEXTURES_LOCATIONS.add(new ResourceLocation("textures/blocks/lava_still.png"));
        TERRAIN_ALBEDO_TEXTURES_LOCATIONS.add(new ResourceLocation("textures/blocks/lava_still.png.mcmeta"));
        TERRAIN_ALBEDO_TEXTURES_LOCATIONS.add(new ResourceLocation("textures/blocks/leaves_acacia.png"));
        TERRAIN_ALBEDO_TEXTURES_LOCATIONS.add(new ResourceLocation("textures/blocks/leaves_big_oak.png"));
        TERRAIN_ALBEDO_TEXTURES_LOCATIONS.add(new ResourceLocation("textures/blocks/leaves_birch.png"));
        TERRAIN_ALBEDO_TEXTURES_LOCATIONS.add(new ResourceLocation("textures/blocks/leaves_jungle.png"));
        TERRAIN_ALBEDO_TEXTURES_LOCATIONS.add(new ResourceLocation("textures/blocks/leaves_oak.png"));
        TERRAIN_ALBEDO_TEXTURES_LOCATIONS.add(new ResourceLocation("textures/blocks/leaves_spruce.png"));
        TERRAIN_ALBEDO_TEXTURES_LOCATIONS.add(new ResourceLocation("textures/blocks/lever.png"));
        TERRAIN_ALBEDO_TEXTURES_LOCATIONS.add(new ResourceLocation("textures/blocks/log_acacia.png"));
        TERRAIN_ALBEDO_TEXTURES_LOCATIONS.add(new ResourceLocation("textures/blocks/log_acacia_top.png"));
        TERRAIN_ALBEDO_TEXTURES_LOCATIONS.add(new ResourceLocation("textures/blocks/log_big_oak.png"));
        TERRAIN_ALBEDO_TEXTURES_LOCATIONS.add(new ResourceLocation("textures/blocks/log_big_oak_top.png"));
        TERRAIN_ALBEDO_TEXTURES_LOCATIONS.add(new ResourceLocation("textures/blocks/log_birch.png"));
        TERRAIN_ALBEDO_TEXTURES_LOCATIONS.add(new ResourceLocation("textures/blocks/log_birch_top.png"));
        TERRAIN_ALBEDO_TEXTURES_LOCATIONS.add(new ResourceLocation("textures/blocks/log_jungle.png"));
        TERRAIN_ALBEDO_TEXTURES_LOCATIONS.add(new ResourceLocation("textures/blocks/log_junglee.png"));
        TERRAIN_ALBEDO_TEXTURES_LOCATIONS.add(new ResourceLocation("textures/blocks/log_jungle_top.png"));
        TERRAIN_ALBEDO_TEXTURES_LOCATIONS.add(new ResourceLocation("textures/blocks/log_oak.png"));
        TERRAIN_ALBEDO_TEXTURES_LOCATIONS.add(new ResourceLocation("textures/blocks/log_oak_top.png"));
        TERRAIN_ALBEDO_TEXTURES_LOCATIONS.add(new ResourceLocation("textures/blocks/log_spruce.png"));
        TERRAIN_ALBEDO_TEXTURES_LOCATIONS.add(new ResourceLocation("textures/blocks/log_spruce_top.png"));
        TERRAIN_ALBEDO_TEXTURES_LOCATIONS.add(new ResourceLocation("textures/blocks/melon_side.png"));
        TERRAIN_ALBEDO_TEXTURES_LOCATIONS.add(new ResourceLocation("textures/blocks/melon_stem_connected.png"));
        TERRAIN_ALBEDO_TEXTURES_LOCATIONS.add(new ResourceLocation("textures/blocks/melon_stem_disconnected.png"));
        TERRAIN_ALBEDO_TEXTURES_LOCATIONS.add(new ResourceLocation("textures/blocks/melon_top.png"));
        TERRAIN_ALBEDO_TEXTURES_LOCATIONS.add(new ResourceLocation("textures/blocks/mob_spawner.png"));
        TERRAIN_ALBEDO_TEXTURES_LOCATIONS.add(new ResourceLocation("textures/blocks/mushroom_block_inside.png"));
        TERRAIN_ALBEDO_TEXTURES_LOCATIONS.add(new ResourceLocation("textures/blocks/mushroom_block_skin_brown.png"));
        TERRAIN_ALBEDO_TEXTURES_LOCATIONS.add(new ResourceLocation("textures/blocks/mushroom_block_skin_red.png"));
        TERRAIN_ALBEDO_TEXTURES_LOCATIONS.add(new ResourceLocation("textures/blocks/mushroom_block_skin_stem.png"));
        TERRAIN_ALBEDO_TEXTURES_LOCATIONS.add(new ResourceLocation("textures/blocks/mushroom_brown.png"));
        TERRAIN_ALBEDO_TEXTURES_LOCATIONS.add(new ResourceLocation("textures/blocks/mushroom_red.png"));
        TERRAIN_ALBEDO_TEXTURES_LOCATIONS.add(new ResourceLocation("textures/blocks/mycelium_side.png"));
        TERRAIN_ALBEDO_TEXTURES_LOCATIONS.add(new ResourceLocation("textures/blocks/mycelium_top.png"));
        TERRAIN_ALBEDO_TEXTURES_LOCATIONS.add(new ResourceLocation("textures/blocks/netherrack.png"));
        TERRAIN_ALBEDO_TEXTURES_LOCATIONS.add(new ResourceLocation("textures/blocks/nether_brick.png"));
        TERRAIN_ALBEDO_TEXTURES_LOCATIONS.add(new ResourceLocation("textures/blocks/nether_wart_stage_0.png"));
        TERRAIN_ALBEDO_TEXTURES_LOCATIONS.add(new ResourceLocation("textures/blocks/nether_wart_stage_1.png"));
        TERRAIN_ALBEDO_TEXTURES_LOCATIONS.add(new ResourceLocation("textures/blocks/nether_wart_stage_2.png"));
        TERRAIN_ALBEDO_TEXTURES_LOCATIONS.add(new ResourceLocation("textures/blocks/noteblock.png"));
        TERRAIN_ALBEDO_TEXTURES_LOCATIONS.add(new ResourceLocation("textures/blocks/obsidian.png"));
        TERRAIN_ALBEDO_TEXTURES_LOCATIONS.add(new ResourceLocation("textures/blocks/piston_bottom.png"));
        TERRAIN_ALBEDO_TEXTURES_LOCATIONS.add(new ResourceLocation("textures/blocks/piston_inner.png"));
        TERRAIN_ALBEDO_TEXTURES_LOCATIONS.add(new ResourceLocation("textures/blocks/piston_side.png"));
        TERRAIN_ALBEDO_TEXTURES_LOCATIONS.add(new ResourceLocation("textures/blocks/piston_top_normal.png"));
        TERRAIN_ALBEDO_TEXTURES_LOCATIONS.add(new ResourceLocation("textures/blocks/piston_top_sticky.png"));
        TERRAIN_ALBEDO_TEXTURES_LOCATIONS.add(new ResourceLocation("textures/blocks/planks_acacia.png"));
        TERRAIN_ALBEDO_TEXTURES_LOCATIONS.add(new ResourceLocation("textures/blocks/planks_big_oak.png"));
        TERRAIN_ALBEDO_TEXTURES_LOCATIONS.add(new ResourceLocation("textures/blocks/planks_birch.png"));
        TERRAIN_ALBEDO_TEXTURES_LOCATIONS.add(new ResourceLocation("textures/blocks/planks_jungle.png"));
        TERRAIN_ALBEDO_TEXTURES_LOCATIONS.add(new ResourceLocation("textures/blocks/planks_oak.png"));
        TERRAIN_ALBEDO_TEXTURES_LOCATIONS.add(new ResourceLocation("textures/blocks/planks_spruce.png"));
        TERRAIN_ALBEDO_TEXTURES_LOCATIONS.add(new ResourceLocation("textures/blocks/portal.png"));
        TERRAIN_ALBEDO_TEXTURES_LOCATIONS.add(new ResourceLocation("textures/blocks/portal.png.mcmeta"));
        TERRAIN_ALBEDO_TEXTURES_LOCATIONS.add(new ResourceLocation("textures/blocks/potatoes_stage_0.png"));
        TERRAIN_ALBEDO_TEXTURES_LOCATIONS.add(new ResourceLocation("textures/blocks/potatoes_stage_1.png"));
        TERRAIN_ALBEDO_TEXTURES_LOCATIONS.add(new ResourceLocation("textures/blocks/potatoes_stage_2.png"));
        TERRAIN_ALBEDO_TEXTURES_LOCATIONS.add(new ResourceLocation("textures/blocks/potatoes_stage_3.png"));
        TERRAIN_ALBEDO_TEXTURES_LOCATIONS.add(new ResourceLocation("textures/blocks/prismarine_bricks.png"));
        TERRAIN_ALBEDO_TEXTURES_LOCATIONS.add(new ResourceLocation("textures/blocks/prismarine_dark.png"));
        TERRAIN_ALBEDO_TEXTURES_LOCATIONS.add(new ResourceLocation("textures/blocks/prismarine_rough.png"));
        TERRAIN_ALBEDO_TEXTURES_LOCATIONS.add(new ResourceLocation("textures/blocks/prismarine_rough.png.mcmeta"));
        TERRAIN_ALBEDO_TEXTURES_LOCATIONS.add(new ResourceLocation("textures/blocks/prismarine_roughh.png"));
        TERRAIN_ALBEDO_TEXTURES_LOCATIONS.add(new ResourceLocation("textures/blocks/pumpkin_face_off.png"));
        TERRAIN_ALBEDO_TEXTURES_LOCATIONS.add(new ResourceLocation("textures/blocks/pumpkin_face_offALT.png"));
        TERRAIN_ALBEDO_TEXTURES_LOCATIONS.add(new ResourceLocation("textures/blocks/pumpkin_face_on.png"));
        TERRAIN_ALBEDO_TEXTURES_LOCATIONS.add(new ResourceLocation("textures/blocks/pumpkin_side.png"));
        TERRAIN_ALBEDO_TEXTURES_LOCATIONS.add(new ResourceLocation("textures/blocks/pumpkin_stem_connected.png"));
        TERRAIN_ALBEDO_TEXTURES_LOCATIONS.add(new ResourceLocation("textures/blocks/pumpkin_stem_disconnected.png"));
        TERRAIN_ALBEDO_TEXTURES_LOCATIONS.add(new ResourceLocation("textures/blocks/pumpkin_top.png"));
        TERRAIN_ALBEDO_TEXTURES_LOCATIONS.add(new ResourceLocation("textures/blocks/qquartz_block_bottom.png"));
        TERRAIN_ALBEDO_TEXTURES_LOCATIONS.add(new ResourceLocation("textures/blocks/quartz_block_bottom.png"));
        TERRAIN_ALBEDO_TEXTURES_LOCATIONS.add(new ResourceLocation("textures/blocks/quartz_block_chiseled.png"));
        TERRAIN_ALBEDO_TEXTURES_LOCATIONS.add(new ResourceLocation("textures/blocks/quartz_block_chiseled_top.png"));
        TERRAIN_ALBEDO_TEXTURES_LOCATIONS.add(new ResourceLocation("textures/blocks/quartz_block_lines.png"));
        TERRAIN_ALBEDO_TEXTURES_LOCATIONS.add(new ResourceLocation("textures/blocks/quartz_block_lines_top.png"));
        TERRAIN_ALBEDO_TEXTURES_LOCATIONS.add(new ResourceLocation("textures/blocks/quartz_block_side.png"));
        TERRAIN_ALBEDO_TEXTURES_LOCATIONS.add(new ResourceLocation("textures/blocks/quartz_block_top.png"));
        TERRAIN_ALBEDO_TEXTURES_LOCATIONS.add(new ResourceLocation("textures/blocks/quartz_ore.png"));
        TERRAIN_ALBEDO_TEXTURES_LOCATIONS.add(new ResourceLocation("textures/blocks/rail_activator.png"));
        TERRAIN_ALBEDO_TEXTURES_LOCATIONS.add(new ResourceLocation("textures/blocks/rail_activator_powered.png"));
        TERRAIN_ALBEDO_TEXTURES_LOCATIONS.add(new ResourceLocation("textures/blocks/rail_detector.png"));
        TERRAIN_ALBEDO_TEXTURES_LOCATIONS.add(new ResourceLocation("textures/blocks/rail_detector_powered.png"));
        TERRAIN_ALBEDO_TEXTURES_LOCATIONS.add(new ResourceLocation("textures/blocks/rail_golden.png"));
        TERRAIN_ALBEDO_TEXTURES_LOCATIONS.add(new ResourceLocation("textures/blocks/rail_golden_powered.png"));
        TERRAIN_ALBEDO_TEXTURES_LOCATIONS.add(new ResourceLocation("textures/blocks/rail_normal.png"));
        TERRAIN_ALBEDO_TEXTURES_LOCATIONS.add(new ResourceLocation("textures/blocks/rail_normal_turned.png"));
        TERRAIN_ALBEDO_TEXTURES_LOCATIONS.add(new ResourceLocation("textures/blocks/redstone_block.png"));
        TERRAIN_ALBEDO_TEXTURES_LOCATIONS.add(new ResourceLocation("textures/blocks/redstone_dust_cross.png"));
        TERRAIN_ALBEDO_TEXTURES_LOCATIONS.add(new ResourceLocation("textures/blocks/redstone_dust_cross_overlay.png"));
        TERRAIN_ALBEDO_TEXTURES_LOCATIONS.add(new ResourceLocation("textures/blocks/redstone_dust_line.png"));
        TERRAIN_ALBEDO_TEXTURES_LOCATIONS.add(new ResourceLocation("textures/blocks/redstone_dust_line_overlay.png"));
        TERRAIN_ALBEDO_TEXTURES_LOCATIONS.add(new ResourceLocation("textures/blocks/redstone_lamp_off.png"));
        TERRAIN_ALBEDO_TEXTURES_LOCATIONS.add(new ResourceLocation("textures/blocks/redstone_lamp_on.png"));
        TERRAIN_ALBEDO_TEXTURES_LOCATIONS.add(new ResourceLocation("textures/blocks/redstone_ore.png"));
        TERRAIN_ALBEDO_TEXTURES_LOCATIONS.add(new ResourceLocation("textures/blocks/redstone_ore.png.mcmeta"));
        TERRAIN_ALBEDO_TEXTURES_LOCATIONS.add(new ResourceLocation("textures/blocks/redstone_torch_off.png"));
        TERRAIN_ALBEDO_TEXTURES_LOCATIONS.add(new ResourceLocation("textures/blocks/redstone_torch_on.png"));
        TERRAIN_ALBEDO_TEXTURES_LOCATIONS.add(new ResourceLocation("textures/blocks/red_sand.png"));
        TERRAIN_ALBEDO_TEXTURES_LOCATIONS.add(new ResourceLocation("textures/blocks/red_sandstone_bottom.png"));
        TERRAIN_ALBEDO_TEXTURES_LOCATIONS.add(new ResourceLocation("textures/blocks/red_sandstone_carved.png"));
        TERRAIN_ALBEDO_TEXTURES_LOCATIONS.add(new ResourceLocation("textures/blocks/red_sandstone_normal.png"));
        TERRAIN_ALBEDO_TEXTURES_LOCATIONS.add(new ResourceLocation("textures/blocks/red_sandstone_smooth.png"));
        TERRAIN_ALBEDO_TEXTURES_LOCATIONS.add(new ResourceLocation("textures/blocks/red_sandstone_top.png"));
        TERRAIN_ALBEDO_TEXTURES_LOCATIONS.add(new ResourceLocation("textures/blocks/reeds.png"));
        TERRAIN_ALBEDO_TEXTURES_LOCATIONS.add(new ResourceLocation("textures/blocks/repeater_off.png"));
        TERRAIN_ALBEDO_TEXTURES_LOCATIONS.add(new ResourceLocation("textures/blocks/repeater_on.png"));
        TERRAIN_ALBEDO_TEXTURES_LOCATIONS.add(new ResourceLocation("textures/blocks/sand.png"));
        TERRAIN_ALBEDO_TEXTURES_LOCATIONS.add(new ResourceLocation("textures/blocks/sandstone_bottom.png"));
        TERRAIN_ALBEDO_TEXTURES_LOCATIONS.add(new ResourceLocation("textures/blocks/sandstone_carved.png"));
        TERRAIN_ALBEDO_TEXTURES_LOCATIONS.add(new ResourceLocation("textures/blocks/sandstone_normal.png"));
        TERRAIN_ALBEDO_TEXTURES_LOCATIONS.add(new ResourceLocation("textures/blocks/sandstone_smooth.png"));
        TERRAIN_ALBEDO_TEXTURES_LOCATIONS.add(new ResourceLocation("textures/blocks/sandstone_top.png"));
        TERRAIN_ALBEDO_TEXTURES_LOCATIONS.add(new ResourceLocation("textures/blocks/sapling_acacia.png"));
        TERRAIN_ALBEDO_TEXTURES_LOCATIONS.add(new ResourceLocation("textures/blocks/sapling_birch.png"));
        TERRAIN_ALBEDO_TEXTURES_LOCATIONS.add(new ResourceLocation("textures/blocks/sapling_jungle.png"));
        TERRAIN_ALBEDO_TEXTURES_LOCATIONS.add(new ResourceLocation("textures/blocks/sapling_oak.png"));
        TERRAIN_ALBEDO_TEXTURES_LOCATIONS.add(new ResourceLocation("textures/blocks/sapling_roofed_oak.png"));
        TERRAIN_ALBEDO_TEXTURES_LOCATIONS.add(new ResourceLocation("textures/blocks/sapling_spruce.png"));
        TERRAIN_ALBEDO_TEXTURES_LOCATIONS.add(new ResourceLocation("textures/blocks/sea_lantern.png"));
        TERRAIN_ALBEDO_TEXTURES_LOCATIONS.add(new ResourceLocation("textures/blocks/slime.png"));
        TERRAIN_ALBEDO_TEXTURES_LOCATIONS.add(new ResourceLocation("textures/blocks/snow.png"));
        TERRAIN_ALBEDO_TEXTURES_LOCATIONS.add(new ResourceLocation("textures/blocks/soul_sand.png"));
        TERRAIN_ALBEDO_TEXTURES_LOCATIONS.add(new ResourceLocation("textures/blocks/soul_sand.png.mcmeta"));
        TERRAIN_ALBEDO_TEXTURES_LOCATIONS.add(new ResourceLocation("textures/blocks/sponge.png"));
        TERRAIN_ALBEDO_TEXTURES_LOCATIONS.add(new ResourceLocation("textures/blocks/spongeALT1.png"));
        TERRAIN_ALBEDO_TEXTURES_LOCATIONS.add(new ResourceLocation("textures/blocks/sponge_wet.png"));
        TERRAIN_ALBEDO_TEXTURES_LOCATIONS.add(new ResourceLocation("textures/blocks/sstone.png"));
        TERRAIN_ALBEDO_TEXTURES_LOCATIONS.add(new ResourceLocation("textures/blocks/stone.png"));
        TERRAIN_ALBEDO_TEXTURES_LOCATIONS.add(new ResourceLocation("textures/blocks/stone1.png"));
        TERRAIN_ALBEDO_TEXTURES_LOCATIONS.add(new ResourceLocation("textures/blocks/stonebrick.png"));
        TERRAIN_ALBEDO_TEXTURES_LOCATIONS.add(new ResourceLocation("textures/blocks/stonebrickALT.png"));
        TERRAIN_ALBEDO_TEXTURES_LOCATIONS.add(new ResourceLocation("textures/blocks/stonebrick_carved.png"));
        TERRAIN_ALBEDO_TEXTURES_LOCATIONS.add(new ResourceLocation("textures/blocks/stonebrick_cracked.png"));
        TERRAIN_ALBEDO_TEXTURES_LOCATIONS.add(new ResourceLocation("textures/blocks/stonebrick_crackedALT.png"));
        TERRAIN_ALBEDO_TEXTURES_LOCATIONS.add(new ResourceLocation("textures/blocks/stonebrick_mossy.png"));
        TERRAIN_ALBEDO_TEXTURES_LOCATIONS.add(new ResourceLocation("textures/blocks/stonebrick_mossyALT.png"));
        TERRAIN_ALBEDO_TEXTURES_LOCATIONS.add(new ResourceLocation("textures/blocks/stone_andesite.png"));
        TERRAIN_ALBEDO_TEXTURES_LOCATIONS.add(new ResourceLocation("textures/blocks/stone_andesite_smooth.png"));
        TERRAIN_ALBEDO_TEXTURES_LOCATIONS.add(new ResourceLocation("textures/blocks/stone_diorite.png"));
        TERRAIN_ALBEDO_TEXTURES_LOCATIONS.add(new ResourceLocation("textures/blocks/stone_diorite_smooth.png"));
        TERRAIN_ALBEDO_TEXTURES_LOCATIONS.add(new ResourceLocation("textures/blocks/stone_granite.png"));
        TERRAIN_ALBEDO_TEXTURES_LOCATIONS.add(new ResourceLocation("textures/blocks/stone_granite_smooth.png"));
        TERRAIN_ALBEDO_TEXTURES_LOCATIONS.add(new ResourceLocation("textures/blocks/stone_slab_side.png"));
        TERRAIN_ALBEDO_TEXTURES_LOCATIONS.add(new ResourceLocation("textures/blocks/stone_slab_top.png"));
        TERRAIN_ALBEDO_TEXTURES_LOCATIONS.add(new ResourceLocation("textures/blocks/tallgrass.png"));
        TERRAIN_ALBEDO_TEXTURES_LOCATIONS.add(new ResourceLocation("textures/blocks/tnt_bottom.png"));
        TERRAIN_ALBEDO_TEXTURES_LOCATIONS.add(new ResourceLocation("textures/blocks/tnt_side.png"));
        TERRAIN_ALBEDO_TEXTURES_LOCATIONS.add(new ResourceLocation("textures/blocks/tnt_top.png"));
        TERRAIN_ALBEDO_TEXTURES_LOCATIONS.add(new ResourceLocation("textures/blocks/torch_on.png"));
        TERRAIN_ALBEDO_TEXTURES_LOCATIONS.add(new ResourceLocation("textures/blocks/torch_on.png.mcmeta"));
        TERRAIN_ALBEDO_TEXTURES_LOCATIONS.add(new ResourceLocation("textures/blocks/trapdoor.png"));
        TERRAIN_ALBEDO_TEXTURES_LOCATIONS.add(new ResourceLocation("textures/blocks/trip_wire.png"));
        TERRAIN_ALBEDO_TEXTURES_LOCATIONS.add(new ResourceLocation("textures/blocks/trip_wire_source.png"));
        TERRAIN_ALBEDO_TEXTURES_LOCATIONS.add(new ResourceLocation("textures/blocks/vine.png"));
        TERRAIN_ALBEDO_TEXTURES_LOCATIONS.add(new ResourceLocation("textures/blocks/waterlily.png"));
        TERRAIN_ALBEDO_TEXTURES_LOCATIONS.add(new ResourceLocation("textures/blocks/water_flow.png"));
        TERRAIN_ALBEDO_TEXTURES_LOCATIONS.add(new ResourceLocation("textures/blocks/water_flow.png.mcmeta"));
        TERRAIN_ALBEDO_TEXTURES_LOCATIONS.add(new ResourceLocation("textures/blocks/water_still.png"));
        TERRAIN_ALBEDO_TEXTURES_LOCATIONS.add(new ResourceLocation("textures/blocks/water_still.png.mcmeta"));
        TERRAIN_ALBEDO_TEXTURES_LOCATIONS.add(new ResourceLocation("textures/blocks/web.png"));
        TERRAIN_ALBEDO_TEXTURES_LOCATIONS.add(new ResourceLocation("textures/blocks/wheat_stage_0.png"));
        TERRAIN_ALBEDO_TEXTURES_LOCATIONS.add(new ResourceLocation("textures/blocks/wheat_stage_1.png"));
        TERRAIN_ALBEDO_TEXTURES_LOCATIONS.add(new ResourceLocation("textures/blocks/wheat_stage_2.png"));
        TERRAIN_ALBEDO_TEXTURES_LOCATIONS.add(new ResourceLocation("textures/blocks/wheat_stage_3.png"));
        TERRAIN_ALBEDO_TEXTURES_LOCATIONS.add(new ResourceLocation("textures/blocks/wheat_stage_4.png"));
        TERRAIN_ALBEDO_TEXTURES_LOCATIONS.add(new ResourceLocation("textures/blocks/wheat_stage_5.png"));
        TERRAIN_ALBEDO_TEXTURES_LOCATIONS.add(new ResourceLocation("textures/blocks/wheat_stage_6.png"));
        TERRAIN_ALBEDO_TEXTURES_LOCATIONS.add(new ResourceLocation("textures/blocks/wheat_stage_7.png"));
        TERRAIN_ALBEDO_TEXTURES_LOCATIONS.add(new ResourceLocation("textures/blocks/wool_colored_black.png"));
        TERRAIN_ALBEDO_TEXTURES_LOCATIONS.add(new ResourceLocation("textures/blocks/wool_colored_blue.png"));
        TERRAIN_ALBEDO_TEXTURES_LOCATIONS.add(new ResourceLocation("textures/blocks/wool_colored_brown.png"));
        TERRAIN_ALBEDO_TEXTURES_LOCATIONS.add(new ResourceLocation("textures/blocks/wool_colored_cyan.png"));
        TERRAIN_ALBEDO_TEXTURES_LOCATIONS.add(new ResourceLocation("textures/blocks/wool_colored_gray.png"));
        TERRAIN_ALBEDO_TEXTURES_LOCATIONS.add(new ResourceLocation("textures/blocks/wool_colored_green.png"));
        TERRAIN_ALBEDO_TEXTURES_LOCATIONS.add(new ResourceLocation("textures/blocks/wool_colored_light_blue.png"));
        TERRAIN_ALBEDO_TEXTURES_LOCATIONS.add(new ResourceLocation("textures/blocks/wool_colored_lime.png"));
        TERRAIN_ALBEDO_TEXTURES_LOCATIONS.add(new ResourceLocation("textures/blocks/wool_colored_magenta.png"));
        TERRAIN_ALBEDO_TEXTURES_LOCATIONS.add(new ResourceLocation("textures/blocks/wool_colored_orange.png"));
        TERRAIN_ALBEDO_TEXTURES_LOCATIONS.add(new ResourceLocation("textures/blocks/wool_colored_pink.png"));
        TERRAIN_ALBEDO_TEXTURES_LOCATIONS.add(new ResourceLocation("textures/blocks/wool_colored_purple.png"));
        TERRAIN_ALBEDO_TEXTURES_LOCATIONS.add(new ResourceLocation("textures/blocks/wool_colored_red.png"));
        TERRAIN_ALBEDO_TEXTURES_LOCATIONS.add(new ResourceLocation("textures/blocks/wool_colored_silver.png"));
        TERRAIN_ALBEDO_TEXTURES_LOCATIONS.add(new ResourceLocation("textures/blocks/wool_colored_white.png"));
        TERRAIN_ALBEDO_TEXTURES_LOCATIONS.add(new ResourceLocation("textures/blocks/wool_colored_yellow.png"));
        TERRAIN_ALBEDO_TEXTURES_LOCATIONS.add(new ResourceLocation("textures/blocks/wwool_colored_pink.png"));
    }

    private void addFontTextureLocations() {
        FONT_ALBEDO_TEXTURES_LOCATIONS.add(new ResourceLocation("font/ascii"));
        FONT_ALBEDO_TEXTURES_LOCATIONS.add(new ResourceLocation("font/ascii_sga"));
        FONT_ALBEDO_TEXTURES_LOCATIONS.add(new ResourceLocation("font/unicode_page_00"));
        FONT_ALBEDO_TEXTURES_LOCATIONS.add(new ResourceLocation("font/unicode_page_01"));
        FONT_ALBEDO_TEXTURES_LOCATIONS.add(new ResourceLocation("font/unicode_page_02"));
        FONT_ALBEDO_TEXTURES_LOCATIONS.add(new ResourceLocation("font/unicode_page_03"));
        FONT_ALBEDO_TEXTURES_LOCATIONS.add(new ResourceLocation("font/unicode_page_04"));
        FONT_ALBEDO_TEXTURES_LOCATIONS.add(new ResourceLocation("font/unicode_page_05"));
        FONT_ALBEDO_TEXTURES_LOCATIONS.add(new ResourceLocation("font/unicode_page_06"));
        FONT_ALBEDO_TEXTURES_LOCATIONS.add(new ResourceLocation("font/unicode_page_07"));
        FONT_ALBEDO_TEXTURES_LOCATIONS.add(new ResourceLocation("font/unicode_page_09"));
        FONT_ALBEDO_TEXTURES_LOCATIONS.add(new ResourceLocation("font/unicode_page_0a"));
        FONT_ALBEDO_TEXTURES_LOCATIONS.add(new ResourceLocation("font/unicode_page_0b"));
        FONT_ALBEDO_TEXTURES_LOCATIONS.add(new ResourceLocation("font/unicode_page_0c"));
        FONT_ALBEDO_TEXTURES_LOCATIONS.add(new ResourceLocation("font/unicode_page_0d"));
        FONT_ALBEDO_TEXTURES_LOCATIONS.add(new ResourceLocation("font/unicode_page_0e"));
        FONT_ALBEDO_TEXTURES_LOCATIONS.add(new ResourceLocation("font/unicode_page_0f"));
        FONT_ALBEDO_TEXTURES_LOCATIONS.add(new ResourceLocation("font/unicode_page_10"));
        FONT_ALBEDO_TEXTURES_LOCATIONS.add(new ResourceLocation("font/unicode_page_11"));
        FONT_ALBEDO_TEXTURES_LOCATIONS.add(new ResourceLocation("font/unicode_page_12"));
        FONT_ALBEDO_TEXTURES_LOCATIONS.add(new ResourceLocation("font/unicode_page_13"));
        FONT_ALBEDO_TEXTURES_LOCATIONS.add(new ResourceLocation("font/unicode_page_14"));
        FONT_ALBEDO_TEXTURES_LOCATIONS.add(new ResourceLocation("font/unicode_page_15"));
        FONT_ALBEDO_TEXTURES_LOCATIONS.add(new ResourceLocation("font/unicode_page_16"));
        FONT_ALBEDO_TEXTURES_LOCATIONS.add(new ResourceLocation("font/unicode_page_17"));
        FONT_ALBEDO_TEXTURES_LOCATIONS.add(new ResourceLocation("font/unicode_page_18"));
        FONT_ALBEDO_TEXTURES_LOCATIONS.add(new ResourceLocation("font/unicode_page_19"));
        FONT_ALBEDO_TEXTURES_LOCATIONS.add(new ResourceLocation("font/unicode_page_1a"));
        FONT_ALBEDO_TEXTURES_LOCATIONS.add(new ResourceLocation("font/unicode_page_1b"));
        FONT_ALBEDO_TEXTURES_LOCATIONS.add(new ResourceLocation("font/unicode_page_1c"));
        FONT_ALBEDO_TEXTURES_LOCATIONS.add(new ResourceLocation("font/unicode_page_1d"));
        FONT_ALBEDO_TEXTURES_LOCATIONS.add(new ResourceLocation("font/unicode_page_1e"));
        FONT_ALBEDO_TEXTURES_LOCATIONS.add(new ResourceLocation("font/unicode_page_1f"));
        FONT_ALBEDO_TEXTURES_LOCATIONS.add(new ResourceLocation("font/unicode_page_20"));
        FONT_ALBEDO_TEXTURES_LOCATIONS.add(new ResourceLocation("font/unicode_page_21"));
        FONT_ALBEDO_TEXTURES_LOCATIONS.add(new ResourceLocation("font/unicode_page_22"));
        FONT_ALBEDO_TEXTURES_LOCATIONS.add(new ResourceLocation("font/unicode_page_23"));
        FONT_ALBEDO_TEXTURES_LOCATIONS.add(new ResourceLocation("font/unicode_page_24"));
        FONT_ALBEDO_TEXTURES_LOCATIONS.add(new ResourceLocation("font/unicode_page_25"));
        FONT_ALBEDO_TEXTURES_LOCATIONS.add(new ResourceLocation("font/unicode_page_26"));
        FONT_ALBEDO_TEXTURES_LOCATIONS.add(new ResourceLocation("font/unicode_page_27"));
        FONT_ALBEDO_TEXTURES_LOCATIONS.add(new ResourceLocation("font/unicode_page_28"));
        FONT_ALBEDO_TEXTURES_LOCATIONS.add(new ResourceLocation("font/unicode_page_29"));
        FONT_ALBEDO_TEXTURES_LOCATIONS.add(new ResourceLocation("font/unicode_page_2a"));
        FONT_ALBEDO_TEXTURES_LOCATIONS.add(new ResourceLocation("font/unicode_page_2b"));
        FONT_ALBEDO_TEXTURES_LOCATIONS.add(new ResourceLocation("font/unicode_page_2c"));
        FONT_ALBEDO_TEXTURES_LOCATIONS.add(new ResourceLocation("font/unicode_page_2d"));
        FONT_ALBEDO_TEXTURES_LOCATIONS.add(new ResourceLocation("font/unicode_page_2e"));
        FONT_ALBEDO_TEXTURES_LOCATIONS.add(new ResourceLocation("font/unicode_page_2f"));
        FONT_ALBEDO_TEXTURES_LOCATIONS.add(new ResourceLocation("font/unicode_page_30"));
        FONT_ALBEDO_TEXTURES_LOCATIONS.add(new ResourceLocation("font/unicode_page_31"));
        FONT_ALBEDO_TEXTURES_LOCATIONS.add(new ResourceLocation("font/unicode_page_32"));
        FONT_ALBEDO_TEXTURES_LOCATIONS.add(new ResourceLocation("font/unicode_page_33"));
        FONT_ALBEDO_TEXTURES_LOCATIONS.add(new ResourceLocation("font/unicode_page_34"));
        FONT_ALBEDO_TEXTURES_LOCATIONS.add(new ResourceLocation("font/unicode_page_35"));
        FONT_ALBEDO_TEXTURES_LOCATIONS.add(new ResourceLocation("font/unicode_page_36"));
        FONT_ALBEDO_TEXTURES_LOCATIONS.add(new ResourceLocation("font/unicode_page_37"));
        FONT_ALBEDO_TEXTURES_LOCATIONS.add(new ResourceLocation("font/unicode_page_38"));
        FONT_ALBEDO_TEXTURES_LOCATIONS.add(new ResourceLocation("font/unicode_page_39"));
        FONT_ALBEDO_TEXTURES_LOCATIONS.add(new ResourceLocation("font/unicode_page_3a"));
        FONT_ALBEDO_TEXTURES_LOCATIONS.add(new ResourceLocation("font/unicode_page_3b"));
        FONT_ALBEDO_TEXTURES_LOCATIONS.add(new ResourceLocation("font/unicode_page_3c"));
        FONT_ALBEDO_TEXTURES_LOCATIONS.add(new ResourceLocation("font/unicode_page_3d"));
        FONT_ALBEDO_TEXTURES_LOCATIONS.add(new ResourceLocation("font/unicode_page_3e"));
        FONT_ALBEDO_TEXTURES_LOCATIONS.add(new ResourceLocation("font/unicode_page_3f"));
        FONT_ALBEDO_TEXTURES_LOCATIONS.add(new ResourceLocation("font/unicode_page_40"));
        FONT_ALBEDO_TEXTURES_LOCATIONS.add(new ResourceLocation("font/unicode_page_41"));
        FONT_ALBEDO_TEXTURES_LOCATIONS.add(new ResourceLocation("font/unicode_page_42"));
        FONT_ALBEDO_TEXTURES_LOCATIONS.add(new ResourceLocation("font/unicode_page_43"));
        FONT_ALBEDO_TEXTURES_LOCATIONS.add(new ResourceLocation("font/unicode_page_44"));
        FONT_ALBEDO_TEXTURES_LOCATIONS.add(new ResourceLocation("font/unicode_page_45"));
        FONT_ALBEDO_TEXTURES_LOCATIONS.add(new ResourceLocation("font/unicode_page_46"));
        FONT_ALBEDO_TEXTURES_LOCATIONS.add(new ResourceLocation("font/unicode_page_47"));
        FONT_ALBEDO_TEXTURES_LOCATIONS.add(new ResourceLocation("font/unicode_page_48"));
        FONT_ALBEDO_TEXTURES_LOCATIONS.add(new ResourceLocation("font/unicode_page_49"));
        FONT_ALBEDO_TEXTURES_LOCATIONS.add(new ResourceLocation("font/unicode_page_4a"));
        FONT_ALBEDO_TEXTURES_LOCATIONS.add(new ResourceLocation("font/unicode_page_4b"));
        FONT_ALBEDO_TEXTURES_LOCATIONS.add(new ResourceLocation("font/unicode_page_4c"));
        FONT_ALBEDO_TEXTURES_LOCATIONS.add(new ResourceLocation("font/unicode_page_4d"));
        FONT_ALBEDO_TEXTURES_LOCATIONS.add(new ResourceLocation("font/unicode_page_4e"));
        FONT_ALBEDO_TEXTURES_LOCATIONS.add(new ResourceLocation("font/unicode_page_4f"));
        FONT_ALBEDO_TEXTURES_LOCATIONS.add(new ResourceLocation("font/unicode_page_50"));
        FONT_ALBEDO_TEXTURES_LOCATIONS.add(new ResourceLocation("font/unicode_page_51"));
        FONT_ALBEDO_TEXTURES_LOCATIONS.add(new ResourceLocation("font/unicode_page_52"));
        FONT_ALBEDO_TEXTURES_LOCATIONS.add(new ResourceLocation("font/unicode_page_53"));
        FONT_ALBEDO_TEXTURES_LOCATIONS.add(new ResourceLocation("font/unicode_page_54"));
        FONT_ALBEDO_TEXTURES_LOCATIONS.add(new ResourceLocation("font/unicode_page_55"));
        FONT_ALBEDO_TEXTURES_LOCATIONS.add(new ResourceLocation("font/unicode_page_56"));
        FONT_ALBEDO_TEXTURES_LOCATIONS.add(new ResourceLocation("font/unicode_page_57"));
        FONT_ALBEDO_TEXTURES_LOCATIONS.add(new ResourceLocation("font/unicode_page_58"));
        FONT_ALBEDO_TEXTURES_LOCATIONS.add(new ResourceLocation("font/unicode_page_59"));
        FONT_ALBEDO_TEXTURES_LOCATIONS.add(new ResourceLocation("font/unicode_page_5a"));
        FONT_ALBEDO_TEXTURES_LOCATIONS.add(new ResourceLocation("font/unicode_page_5b"));
        FONT_ALBEDO_TEXTURES_LOCATIONS.add(new ResourceLocation("font/unicode_page_5c"));
        FONT_ALBEDO_TEXTURES_LOCATIONS.add(new ResourceLocation("font/unicode_page_5d"));
        FONT_ALBEDO_TEXTURES_LOCATIONS.add(new ResourceLocation("font/unicode_page_5e"));
        FONT_ALBEDO_TEXTURES_LOCATIONS.add(new ResourceLocation("font/unicode_page_5f"));
        FONT_ALBEDO_TEXTURES_LOCATIONS.add(new ResourceLocation("font/unicode_page_60"));
        FONT_ALBEDO_TEXTURES_LOCATIONS.add(new ResourceLocation("font/unicode_page_61"));
        FONT_ALBEDO_TEXTURES_LOCATIONS.add(new ResourceLocation("font/unicode_page_62"));
        FONT_ALBEDO_TEXTURES_LOCATIONS.add(new ResourceLocation("font/unicode_page_63"));
        FONT_ALBEDO_TEXTURES_LOCATIONS.add(new ResourceLocation("font/unicode_page_64"));
        FONT_ALBEDO_TEXTURES_LOCATIONS.add(new ResourceLocation("font/unicode_page_65"));
        FONT_ALBEDO_TEXTURES_LOCATIONS.add(new ResourceLocation("font/unicode_page_66"));
        FONT_ALBEDO_TEXTURES_LOCATIONS.add(new ResourceLocation("font/unicode_page_67"));
        FONT_ALBEDO_TEXTURES_LOCATIONS.add(new ResourceLocation("font/unicode_page_68"));
        FONT_ALBEDO_TEXTURES_LOCATIONS.add(new ResourceLocation("font/unicode_page_69"));
        FONT_ALBEDO_TEXTURES_LOCATIONS.add(new ResourceLocation("font/unicode_page_6a"));
        FONT_ALBEDO_TEXTURES_LOCATIONS.add(new ResourceLocation("font/unicode_page_6b"));
        FONT_ALBEDO_TEXTURES_LOCATIONS.add(new ResourceLocation("font/unicode_page_6c"));
        FONT_ALBEDO_TEXTURES_LOCATIONS.add(new ResourceLocation("font/unicode_page_6d"));
        FONT_ALBEDO_TEXTURES_LOCATIONS.add(new ResourceLocation("font/unicode_page_6e"));
        FONT_ALBEDO_TEXTURES_LOCATIONS.add(new ResourceLocation("font/unicode_page_6f"));
        FONT_ALBEDO_TEXTURES_LOCATIONS.add(new ResourceLocation("font/unicode_page_70"));
        FONT_ALBEDO_TEXTURES_LOCATIONS.add(new ResourceLocation("font/unicode_page_71"));
        FONT_ALBEDO_TEXTURES_LOCATIONS.add(new ResourceLocation("font/unicode_page_72"));
        FONT_ALBEDO_TEXTURES_LOCATIONS.add(new ResourceLocation("font/unicode_page_73"));
        FONT_ALBEDO_TEXTURES_LOCATIONS.add(new ResourceLocation("font/unicode_page_74"));
        FONT_ALBEDO_TEXTURES_LOCATIONS.add(new ResourceLocation("font/unicode_page_75"));
        FONT_ALBEDO_TEXTURES_LOCATIONS.add(new ResourceLocation("font/unicode_page_76"));
        FONT_ALBEDO_TEXTURES_LOCATIONS.add(new ResourceLocation("font/unicode_page_77"));
        FONT_ALBEDO_TEXTURES_LOCATIONS.add(new ResourceLocation("font/unicode_page_78"));
        FONT_ALBEDO_TEXTURES_LOCATIONS.add(new ResourceLocation("font/unicode_page_79"));
        FONT_ALBEDO_TEXTURES_LOCATIONS.add(new ResourceLocation("font/unicode_page_7a"));
        FONT_ALBEDO_TEXTURES_LOCATIONS.add(new ResourceLocation("font/unicode_page_7b"));
        FONT_ALBEDO_TEXTURES_LOCATIONS.add(new ResourceLocation("font/unicode_page_7c"));
        FONT_ALBEDO_TEXTURES_LOCATIONS.add(new ResourceLocation("font/unicode_page_7d"));
        FONT_ALBEDO_TEXTURES_LOCATIONS.add(new ResourceLocation("font/unicode_page_7e"));
        FONT_ALBEDO_TEXTURES_LOCATIONS.add(new ResourceLocation("font/unicode_page_7f"));
        FONT_ALBEDO_TEXTURES_LOCATIONS.add(new ResourceLocation("font/unicode_page_80"));
        FONT_ALBEDO_TEXTURES_LOCATIONS.add(new ResourceLocation("font/unicode_page_81"));
        FONT_ALBEDO_TEXTURES_LOCATIONS.add(new ResourceLocation("font/unicode_page_82"));
        FONT_ALBEDO_TEXTURES_LOCATIONS.add(new ResourceLocation("font/unicode_page_83"));
        FONT_ALBEDO_TEXTURES_LOCATIONS.add(new ResourceLocation("font/unicode_page_84"));
        FONT_ALBEDO_TEXTURES_LOCATIONS.add(new ResourceLocation("font/unicode_page_85"));
        FONT_ALBEDO_TEXTURES_LOCATIONS.add(new ResourceLocation("font/unicode_page_86"));
        FONT_ALBEDO_TEXTURES_LOCATIONS.add(new ResourceLocation("font/unicode_page_87"));
        FONT_ALBEDO_TEXTURES_LOCATIONS.add(new ResourceLocation("font/unicode_page_88"));
        FONT_ALBEDO_TEXTURES_LOCATIONS.add(new ResourceLocation("font/unicode_page_89"));
        FONT_ALBEDO_TEXTURES_LOCATIONS.add(new ResourceLocation("font/unicode_page_8a"));
        FONT_ALBEDO_TEXTURES_LOCATIONS.add(new ResourceLocation("font/unicode_page_8b"));
        FONT_ALBEDO_TEXTURES_LOCATIONS.add(new ResourceLocation("font/unicode_page_8c"));
        FONT_ALBEDO_TEXTURES_LOCATIONS.add(new ResourceLocation("font/unicode_page_8d"));
        FONT_ALBEDO_TEXTURES_LOCATIONS.add(new ResourceLocation("font/unicode_page_8e"));
        FONT_ALBEDO_TEXTURES_LOCATIONS.add(new ResourceLocation("font/unicode_page_8f"));
        FONT_ALBEDO_TEXTURES_LOCATIONS.add(new ResourceLocation("font/unicode_page_90"));
        FONT_ALBEDO_TEXTURES_LOCATIONS.add(new ResourceLocation("font/unicode_page_91"));
        FONT_ALBEDO_TEXTURES_LOCATIONS.add(new ResourceLocation("font/unicode_page_92"));
        FONT_ALBEDO_TEXTURES_LOCATIONS.add(new ResourceLocation("font/unicode_page_93"));
        FONT_ALBEDO_TEXTURES_LOCATIONS.add(new ResourceLocation("font/unicode_page_94"));
        FONT_ALBEDO_TEXTURES_LOCATIONS.add(new ResourceLocation("font/unicode_page_95"));
        FONT_ALBEDO_TEXTURES_LOCATIONS.add(new ResourceLocation("font/unicode_page_96"));
        FONT_ALBEDO_TEXTURES_LOCATIONS.add(new ResourceLocation("font/unicode_page_97"));
        FONT_ALBEDO_TEXTURES_LOCATIONS.add(new ResourceLocation("font/unicode_page_98"));
        FONT_ALBEDO_TEXTURES_LOCATIONS.add(new ResourceLocation("font/unicode_page_99"));
        FONT_ALBEDO_TEXTURES_LOCATIONS.add(new ResourceLocation("font/unicode_page_9a"));
        FONT_ALBEDO_TEXTURES_LOCATIONS.add(new ResourceLocation("font/unicode_page_9b"));
        FONT_ALBEDO_TEXTURES_LOCATIONS.add(new ResourceLocation("font/unicode_page_9c"));
        FONT_ALBEDO_TEXTURES_LOCATIONS.add(new ResourceLocation("font/unicode_page_9d"));
        FONT_ALBEDO_TEXTURES_LOCATIONS.add(new ResourceLocation("font/unicode_page_9e"));
        FONT_ALBEDO_TEXTURES_LOCATIONS.add(new ResourceLocation("font/unicode_page_9f"));
        FONT_ALBEDO_TEXTURES_LOCATIONS.add(new ResourceLocation("font/unicode_page_a0"));
        FONT_ALBEDO_TEXTURES_LOCATIONS.add(new ResourceLocation("font/unicode_page_a1"));
        FONT_ALBEDO_TEXTURES_LOCATIONS.add(new ResourceLocation("font/unicode_page_a2"));
        FONT_ALBEDO_TEXTURES_LOCATIONS.add(new ResourceLocation("font/unicode_page_a3"));
        FONT_ALBEDO_TEXTURES_LOCATIONS.add(new ResourceLocation("font/unicode_page_a4"));
        FONT_ALBEDO_TEXTURES_LOCATIONS.add(new ResourceLocation("font/unicode_page_a5"));
        FONT_ALBEDO_TEXTURES_LOCATIONS.add(new ResourceLocation("font/unicode_page_a6"));
        FONT_ALBEDO_TEXTURES_LOCATIONS.add(new ResourceLocation("font/unicode_page_a7"));
        FONT_ALBEDO_TEXTURES_LOCATIONS.add(new ResourceLocation("font/unicode_page_a8"));
        FONT_ALBEDO_TEXTURES_LOCATIONS.add(new ResourceLocation("font/unicode_page_a9"));
        FONT_ALBEDO_TEXTURES_LOCATIONS.add(new ResourceLocation("font/unicode_page_aa"));
        FONT_ALBEDO_TEXTURES_LOCATIONS.add(new ResourceLocation("font/unicode_page_ab"));
        FONT_ALBEDO_TEXTURES_LOCATIONS.add(new ResourceLocation("font/unicode_page_ac"));
        FONT_ALBEDO_TEXTURES_LOCATIONS.add(new ResourceLocation("font/unicode_page_ad"));
        FONT_ALBEDO_TEXTURES_LOCATIONS.add(new ResourceLocation("font/unicode_page_ae"));
        FONT_ALBEDO_TEXTURES_LOCATIONS.add(new ResourceLocation("font/unicode_page_af"));
        FONT_ALBEDO_TEXTURES_LOCATIONS.add(new ResourceLocation("font/unicode_page_b0"));
        FONT_ALBEDO_TEXTURES_LOCATIONS.add(new ResourceLocation("font/unicode_page_b1"));
        FONT_ALBEDO_TEXTURES_LOCATIONS.add(new ResourceLocation("font/unicode_page_b2"));
        FONT_ALBEDO_TEXTURES_LOCATIONS.add(new ResourceLocation("font/unicode_page_b3"));
        FONT_ALBEDO_TEXTURES_LOCATIONS.add(new ResourceLocation("font/unicode_page_b4"));
        FONT_ALBEDO_TEXTURES_LOCATIONS.add(new ResourceLocation("font/unicode_page_b5"));
        FONT_ALBEDO_TEXTURES_LOCATIONS.add(new ResourceLocation("font/unicode_page_b6"));
        FONT_ALBEDO_TEXTURES_LOCATIONS.add(new ResourceLocation("font/unicode_page_b7"));
        FONT_ALBEDO_TEXTURES_LOCATIONS.add(new ResourceLocation("font/unicode_page_b8"));
        FONT_ALBEDO_TEXTURES_LOCATIONS.add(new ResourceLocation("font/unicode_page_b9"));
        FONT_ALBEDO_TEXTURES_LOCATIONS.add(new ResourceLocation("font/unicode_page_ba"));
        FONT_ALBEDO_TEXTURES_LOCATIONS.add(new ResourceLocation("font/unicode_page_bb"));
        FONT_ALBEDO_TEXTURES_LOCATIONS.add(new ResourceLocation("font/unicode_page_bc"));
        FONT_ALBEDO_TEXTURES_LOCATIONS.add(new ResourceLocation("font/unicode_page_bd"));
        FONT_ALBEDO_TEXTURES_LOCATIONS.add(new ResourceLocation("font/unicode_page_be"));
        FONT_ALBEDO_TEXTURES_LOCATIONS.add(new ResourceLocation("font/unicode_page_bf"));
        FONT_ALBEDO_TEXTURES_LOCATIONS.add(new ResourceLocation("font/unicode_page_c0"));
        FONT_ALBEDO_TEXTURES_LOCATIONS.add(new ResourceLocation("font/unicode_page_c1"));
        FONT_ALBEDO_TEXTURES_LOCATIONS.add(new ResourceLocation("font/unicode_page_c2"));
        FONT_ALBEDO_TEXTURES_LOCATIONS.add(new ResourceLocation("font/unicode_page_c3"));
        FONT_ALBEDO_TEXTURES_LOCATIONS.add(new ResourceLocation("font/unicode_page_c4"));
        FONT_ALBEDO_TEXTURES_LOCATIONS.add(new ResourceLocation("font/unicode_page_c5"));
        FONT_ALBEDO_TEXTURES_LOCATIONS.add(new ResourceLocation("font/unicode_page_c6"));
        FONT_ALBEDO_TEXTURES_LOCATIONS.add(new ResourceLocation("font/unicode_page_c7"));
        FONT_ALBEDO_TEXTURES_LOCATIONS.add(new ResourceLocation("font/unicode_page_c8"));
        FONT_ALBEDO_TEXTURES_LOCATIONS.add(new ResourceLocation("font/unicode_page_c9"));
        FONT_ALBEDO_TEXTURES_LOCATIONS.add(new ResourceLocation("font/unicode_page_ca"));
        FONT_ALBEDO_TEXTURES_LOCATIONS.add(new ResourceLocation("font/unicode_page_cb"));
        FONT_ALBEDO_TEXTURES_LOCATIONS.add(new ResourceLocation("font/unicode_page_cc"));
        FONT_ALBEDO_TEXTURES_LOCATIONS.add(new ResourceLocation("font/unicode_page_cd"));
        FONT_ALBEDO_TEXTURES_LOCATIONS.add(new ResourceLocation("font/unicode_page_ce"));
        FONT_ALBEDO_TEXTURES_LOCATIONS.add(new ResourceLocation("font/unicode_page_cf"));
        FONT_ALBEDO_TEXTURES_LOCATIONS.add(new ResourceLocation("font/unicode_page_d0"));
        FONT_ALBEDO_TEXTURES_LOCATIONS.add(new ResourceLocation("font/unicode_page_d1"));
        FONT_ALBEDO_TEXTURES_LOCATIONS.add(new ResourceLocation("font/unicode_page_d2"));
        FONT_ALBEDO_TEXTURES_LOCATIONS.add(new ResourceLocation("font/unicode_page_d3"));
        FONT_ALBEDO_TEXTURES_LOCATIONS.add(new ResourceLocation("font/unicode_page_d4"));
        FONT_ALBEDO_TEXTURES_LOCATIONS.add(new ResourceLocation("font/unicode_page_d5"));
        FONT_ALBEDO_TEXTURES_LOCATIONS.add(new ResourceLocation("font/unicode_page_d6"));
        FONT_ALBEDO_TEXTURES_LOCATIONS.add(new ResourceLocation("font/unicode_page_d7"));
        FONT_ALBEDO_TEXTURES_LOCATIONS.add(new ResourceLocation("font/unicode_page_f9"));
        FONT_ALBEDO_TEXTURES_LOCATIONS.add(new ResourceLocation("font/unicode_page_fa"));
        FONT_ALBEDO_TEXTURES_LOCATIONS.add(new ResourceLocation("font/unicode_page_fb"));
        FONT_ALBEDO_TEXTURES_LOCATIONS.add(new ResourceLocation("font/unicode_page_fc"));
        FONT_ALBEDO_TEXTURES_LOCATIONS.add(new ResourceLocation("font/unicode_page_fd"));
        FONT_ALBEDO_TEXTURES_LOCATIONS.add(new ResourceLocation("font/unicode_page_fe"));
        FONT_ALBEDO_TEXTURES_LOCATIONS.add(new ResourceLocation("font/unicode_page_ff"));
    }

    public static NovaNative.TextureType atlasTextureOfSprite(ResourceLocation texture) {
        ResourceLocation strippedLocation = new ResourceLocation(texture.getResourceDomain(), texture.getResourcePath().replace(".png","").replace("textures/",""));
<<<<<<< HEAD
        LOG.info("Need to get atlas that " + texture + " is in");
=======

        LOG.info("Need to get atlas that " + strippedLocation + " is in");
>>>>>>> 81f96799
        if(TERRAIN_ALBEDO_TEXTURES_LOCATIONS.contains(strippedLocation)) {
            LOG.info("It's in the terrain");
            return NovaNative.TextureType.TERRAIN_COLOR;
        } else if(GUI_ALBEDO_TEXTURES_LOCATIONS.contains(strippedLocation)) {
            LOG.info("It's in the gui");
            return NovaNative.TextureType.GUI;
        } else if(FONT_ALBEDO_TEXTURES_LOCATIONS.contains(strippedLocation)) {
            LOG.info("It's in the font");
            return NovaNative.TextureType.FONT;
        }

        LOG.error("Texture " + strippedLocation + " requested, but it's not in at atlas that Nova knows about");
        return NovaNative.TextureType.NO_TEXTURE;
    }
}<|MERGE_RESOLUTION|>--- conflicted
+++ resolved
@@ -925,12 +925,8 @@
 
     public static NovaNative.TextureType atlasTextureOfSprite(ResourceLocation texture) {
         ResourceLocation strippedLocation = new ResourceLocation(texture.getResourceDomain(), texture.getResourcePath().replace(".png","").replace("textures/",""));
-<<<<<<< HEAD
-        LOG.info("Need to get atlas that " + texture + " is in");
-=======
 
         LOG.info("Need to get atlas that " + strippedLocation + " is in");
->>>>>>> 81f96799
         if(TERRAIN_ALBEDO_TEXTURES_LOCATIONS.contains(strippedLocation)) {
             LOG.info("It's in the terrain");
             return NovaNative.TextureType.TERRAIN_COLOR;
