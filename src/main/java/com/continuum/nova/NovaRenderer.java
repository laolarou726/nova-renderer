package com.continuum.nova;

import com.continuum.nova.input.Mouse;
import com.continuum.nova.utils.AtlasGenerator;
import com.continuum.nova.utils.RenderCommandBuilder;
import com.continuum.nova.NovaNative.window_size;
import com.continuum.nova.gui.NovaDraw;

import net.minecraft.client.Minecraft;
import net.minecraft.client.gui.GuiScreen;
import net.minecraft.client.gui.ScaledResolution;
import net.minecraft.client.renderer.texture.TextureAtlasSprite;
import net.minecraft.client.renderer.texture.TextureMap;
import net.minecraft.client.resources.IResource;
import net.minecraft.client.resources.IResourceManager;
import net.minecraft.client.resources.IResourceManagerReloadListener;
import net.minecraft.util.ResourceLocation;
import org.apache.logging.log4j.LogManager;
import org.apache.logging.log4j.Logger;

import javax.annotation.Nonnull;
import javax.imageio.ImageIO;
import java.awt.*;
import java.awt.image.BufferedImage;
import java.awt.image.DataBufferByte;
import java.io.BufferedInputStream;
import java.io.IOException;
import java.lang.management.ManagementFactory;
import java.util.*;
import java.util.List;

public class NovaRenderer implements IResourceManagerReloadListener {
    public static final String MODID = "Nova Renderer";
    public static final String VERSION = "0.0.3";

    private static final Logger LOG = LogManager.getLogger(NovaRenderer.class);
    public static final ResourceLocation WHITE_TEXTURE_GUI_LOCATION = new ResourceLocation("white_gui");

    private boolean firstLoad = true;

    private static final List<ResourceLocation> BACKGROUND_ALBEDO_TEXTURES_LOCATIONS = new ArrayList<>();
    private TextureMap backgroundAtlas = new TextureMap("textures");
    private Map<ResourceLocation, TextureAtlasSprite> backgroundSpriteLocations = new HashMap<>();

    private static final List<ResourceLocation> GUI_ALBEDO_TEXTURES_LOCATIONS = new ArrayList<>();
    private TextureMap guiAtlas = new TextureMap("textures");
    private Map<ResourceLocation, TextureAtlasSprite> guiSpriteLocations = new HashMap<>();

    private static final List<ResourceLocation> TERRAIN_ALBEDO_TEXTURES_LOCATIONS = new ArrayList<>();
    private TextureMap blockAtlas = new TextureMap("textures");
    private Map<ResourceLocation, TextureAtlasSprite> blockSpriteLocations = new HashMap<>();

    private int height;

    private int width;

    private boolean resized;
    private int scalefactor;

    private static final List<ResourceLocation> FONT_ALBEDO_TEXTURES_LOCATIONS = new ArrayList<>();
    private TextureMap fontAtlas = new TextureMap("textures");
    private Map<ResourceLocation, TextureAtlasSprite> fontSpriteLocations = new HashMap<>();

    public NovaRenderer() {
        addBackgroundTextureLocations();
        addBlockTextureLocations();
        addGuiTextureLocations();
        addFontTextureLocations();
    }

    @Override
    public void onResourceManagerReload(@Nonnull IResourceManager resourceManager) {
        if(firstLoad) {
            firstLoad = false;
        }

        NovaNative.INSTANCE.reset_texture_manager();
        int maxAtlasSize = NovaNative.INSTANCE.get_max_texture_size();
        addTextures(TERRAIN_ALBEDO_TEXTURES_LOCATIONS, NovaNative.TextureType.TERRAIN_COLOR, resourceManager, maxAtlasSize);
        LOG.debug("Created block color atlas");

<<<<<<< HEAD
        //addBlockAtlas(resourceManager);
        addBackgroundAtlas(resourceManager);
=======
>>>>>>> e2b74abc
        addGuiAtlas(resourceManager);
        addFontAtlas(resourceManager);
    }

<<<<<<< HEAD
    private void addBlockAtlas(@Nonnull IResourceManager resourceManager) {
        addAtlas(resourceManager, blockAtlas, TERRAIN_ALBEDO_TEXTURES_LOCATIONS, blockSpriteLocations, NovaNative.TextureType.TERRAIN_COLOR);
    }

    private void addBackgroundAtlas(@Nonnull IResourceManager resourceManager) {
        addAtlas(resourceManager, backgroundAtlas, BACKGROUND_ALBEDO_TEXTURES_LOCATIONS, backgroundSpriteLocations, NovaNative.TextureType.OPTIONS_BACKGROUND);
        LOG.debug("Created Background atlas");
    }

=======
>>>>>>> e2b74abc
    private void addGuiAtlas(@Nonnull IResourceManager resourceManager) {
        guiAtlas.createWhiteTexture(WHITE_TEXTURE_GUI_LOCATION);
        addAtlas(resourceManager, guiAtlas, GUI_ALBEDO_TEXTURES_LOCATIONS, guiSpriteLocations, NovaNative.TextureType.GUI);
        LOG.debug("Created GUI atlas");
    }

    private void addFontAtlas(@Nonnull IResourceManager resourceManager) {
        addAtlas(resourceManager, fontAtlas, FONT_ALBEDO_TEXTURES_LOCATIONS, fontSpriteLocations, NovaNative.TextureType.FONT);
        LOG.debug("Created font atlas");
    }

    private void addAtlas(@Nonnull IResourceManager resourceManager, TextureMap atlas, List<ResourceLocation> resources,
                          Map<ResourceLocation, TextureAtlasSprite> spriteLocations, NovaNative.TextureType textureType) {

        atlas.loadSprites(resourceManager, textureMapIn -> resources.forEach(location -> {
            TextureAtlasSprite textureAtlasSprite = textureMapIn.registerSprite(location);
            spriteLocations.put(location, textureAtlasSprite);
        }));

        Optional<TextureAtlasSprite> whiteImage = atlas.getWhiteImage();
        whiteImage.ifPresent(image -> spriteLocations.put(image.getLocation(), image));

        NovaNative.mc_atlas_texture guiAtlasTexture = getFullImage(atlas.getWidth(), atlas.getHeight(), spriteLocations.values());

        NovaNative.INSTANCE.add_texture(guiAtlasTexture, textureType.ordinal());

        for(TextureAtlasSprite sprite : spriteLocations.values()) {
            NovaNative.mc_texture_atlas_location location = new NovaNative.mc_texture_atlas_location(
                    sprite.getIconName(),
                    sprite.getMinU(),
                    sprite.getMinV(),
                    sprite.getMaxU(),
                    sprite.getMaxV()
            );

            LOG.info("Adding a sprite with name " + sprite.getIconName());

            NovaNative.INSTANCE.add_texture_location(location);
        }
    }

    private NovaNative.mc_atlas_texture getFullImage(int atlasWidth, int atlasHeight, Collection<TextureAtlasSprite> sprites) {
        byte[] imageData = new byte[atlasWidth * atlasHeight * 4];

        for(TextureAtlasSprite sprite : sprites) {
            LOG.debug("Looking at sprite " + sprite.getIconName());
            int startY = sprite.getOriginY() * atlasWidth * 4;
            int startPos = sprite.getOriginX() * 4 + startY;

            int[] data = sprite.getFrameTextureData(0)[0];
            for(int y = 0; y < sprite.getIconHeight(); y++) {
                for(int x = 0; x < sprite.getIconWidth(); x++) {
                    // Reverse the order of the color channels
                    int pixel = data[y * sprite.getIconWidth() + x];

                    byte red    = (byte)( pixel        & 0xFF);
                    byte green  = (byte)((pixel >>  8) & 0xFF);
                    byte blue   = (byte)((pixel >> 16) & 0xFF);
                    byte alpha  = (byte)((pixel >> 24) & 0xFF);

                    int imageDataBasePos = startPos + x * 4 + y * atlasWidth * 4;
                    imageData[imageDataBasePos]     = blue;
                    imageData[imageDataBasePos + 1] = green;
                    imageData[imageDataBasePos + 2] = red;
                    imageData[imageDataBasePos + 3] = alpha;
                }
            }
        }

        return new NovaNative.mc_atlas_texture(
                atlasWidth,
                atlasHeight,
                4,
                imageData
        );
    }

    private void addTextures(List<ResourceLocation> locations, NovaNative.TextureType textureType,  IResourceManager resourceManager, int maxAtlasSize) {
        AtlasGenerator gen = new AtlasGenerator();
        List<AtlasGenerator.ImageName> images = new ArrayList<>();

        for(ResourceLocation textureLocation : locations) {
            try {
                IResource texture = resourceManager.getResource(textureLocation);
                BufferedInputStream in = new BufferedInputStream(texture.getInputStream());
                BufferedImage image = ImageIO.read(in);

                if(image != null) {
                    images.add(new AtlasGenerator.ImageName(image, textureLocation.toString()));
                }
            } catch(IOException e) {
                LOG.warn("IOException when loading texture " + textureLocation.toString(), e);
            }
        }

        List<AtlasGenerator.Texture> atlases = gen.Run(maxAtlasSize, maxAtlasSize, 0, images);

        for(AtlasGenerator.Texture texture : atlases) {
            try {
                BufferedImage image = texture.getImage();
                byte[] imageData = ((DataBufferByte) image.getRaster().getDataBuffer()).getData();
                LOG.info("The image has " + imageData.length + " separate pixels");

                for(int i = 0; i < imageData.length; i += 4) {
                    byte a = imageData[i];
                    byte b = imageData[i + 1];
                    byte g = imageData[i + 2];
                    byte r = imageData[i + 3];
                    imageData[i] = r;
                    imageData[i + 1] = g;
                    imageData[i + 2] = b;
                    imageData[i + 3] = a;
                }

                NovaNative.mc_atlas_texture atlasTex = new NovaNative.mc_atlas_texture(
                        image.getWidth(),
                        image.getHeight(),
                        image.getColorModel().getNumComponents(),
                        imageData
                );
                NovaNative.INSTANCE.add_texture(atlasTex, textureType.ordinal());
                Map<String, Rectangle> rectangleMap = texture.getRectangleMap();

                for(String texName : rectangleMap.keySet()) {
                    Rectangle rect = rectangleMap.get(texName);
                    NovaNative.mc_texture_atlas_location atlasLoc = new NovaNative.mc_texture_atlas_location(
                            texName,
                            rect.x / (float) image.getWidth(),
                            rect.y / (float) image.getHeight(),
                            rect.width / (float) image.getWidth(),
                            rect.height / (float) image.getHeight()
                    );
                    NovaNative.INSTANCE.add_texture_location(atlasLoc);
                }
            } catch(AtlasGenerator.Texture.WrongNumComponentsException e) {
                LOG.error("Could not process a texture", e);
            }
        }
    }

    public void preInit() {
        System.getProperties().setProperty("jna.library.path", System.getProperty("java.library.path"));
        System.getProperties().setProperty("jna.dump_memory", "false");
        String pid = ManagementFactory.getRuntimeMXBean().getName();
        LOG.info("PID: " + pid);
        NovaNative.INSTANCE.initialize();
        LOG.info("Native code initialized");
        updateWindowSize();
    }

    private void updateWindowSize(){
        window_size size = NovaNative.INSTANCE.get_window_size();
        int oldHeight = height;
        int oldWidth = width;
        if (oldHeight != size.height || oldWidth != size.width){
            resized = true;
        } else {
            resized = false;
        }
        height = size.height;
        width = size.width;

    }

    public int getHeight(){
        return height;
    }

    public int getWidth(){
        return width;
    }

    public boolean wasResized(){
        return resized;
    }

    public void updateCameraAndRender(float renderPartialTicks, long systemNanoTime, Minecraft mc) {
        if(NovaNative.INSTANCE.should_close()) {
            Minecraft.getMinecraft().shutdown();
        }

        if (Minecraft.getMinecraft().currentScreen != null ) {

        }
        NovaDraw.novaDrawScreen(Minecraft.getMinecraft().currentScreen,renderPartialTicks);

        NovaNative.INSTANCE.execute_frame();
        updateWindowSize();
        int scalefactor = new ScaledResolution(Minecraft.getMinecraft()).getScaleFactor()*2;
        if (scalefactor!=this.scalefactor) {
            NovaNative.INSTANCE.set_float_setting("scalefactor", scalefactor);
            this.scalefactor = scalefactor;
        }
    }

    private void addBackgroundTextureLocations(){
        BACKGROUND_ALBEDO_TEXTURES_LOCATIONS.add(new ResourceLocation("gui/options_background"));
    }

    private void addGuiTextureLocations() {
        GUI_ALBEDO_TEXTURES_LOCATIONS.add(new ResourceLocation("gui/bars"));
        GUI_ALBEDO_TEXTURES_LOCATIONS.add(new ResourceLocation("gui/book"));
        GUI_ALBEDO_TEXTURES_LOCATIONS.add(new ResourceLocation("gui/demo_background"));
        GUI_ALBEDO_TEXTURES_LOCATIONS.add(new ResourceLocation("gui/icons"));
        GUI_ALBEDO_TEXTURES_LOCATIONS.add(new ResourceLocation("gui/resource_packs"));
        GUI_ALBEDO_TEXTURES_LOCATIONS.add(new ResourceLocation("gui/server_selection"));
        GUI_ALBEDO_TEXTURES_LOCATIONS.add(new ResourceLocation("gui/spectator_widgets"));
        // GUI_ALBEDO_TEXTURES_LOCATIONS.add(new ResourceLocation("gui/stream_indicator")); // non-square texture, breaks
        GUI_ALBEDO_TEXTURES_LOCATIONS.add(new ResourceLocation("gui/widgets"));
        GUI_ALBEDO_TEXTURES_LOCATIONS.add(new ResourceLocation("gui/world_selection"));
        GUI_ALBEDO_TEXTURES_LOCATIONS.add(new ResourceLocation("gui/achievement/achievement_background"));
        GUI_ALBEDO_TEXTURES_LOCATIONS.add(new ResourceLocation("gui/achievement/achievement_icons"));
        GUI_ALBEDO_TEXTURES_LOCATIONS.add(new ResourceLocation("gui/container/anvil"));
        GUI_ALBEDO_TEXTURES_LOCATIONS.add(new ResourceLocation("gui/container/beacon"));
        GUI_ALBEDO_TEXTURES_LOCATIONS.add(new ResourceLocation("gui/container/brewing_stand"));
        GUI_ALBEDO_TEXTURES_LOCATIONS.add(new ResourceLocation("gui/container/crafting_table"));
        GUI_ALBEDO_TEXTURES_LOCATIONS.add(new ResourceLocation("gui/container/dispenser"));
        GUI_ALBEDO_TEXTURES_LOCATIONS.add(new ResourceLocation("gui/container/enchanting_table"));
        GUI_ALBEDO_TEXTURES_LOCATIONS.add(new ResourceLocation("gui/container/furnace"));
        GUI_ALBEDO_TEXTURES_LOCATIONS.add(new ResourceLocation("gui/container/generic_54"));
        GUI_ALBEDO_TEXTURES_LOCATIONS.add(new ResourceLocation("gui/container/hopper"));
        GUI_ALBEDO_TEXTURES_LOCATIONS.add(new ResourceLocation("gui/container/horse"));
        GUI_ALBEDO_TEXTURES_LOCATIONS.add(new ResourceLocation("gui/container/inventory"));
        GUI_ALBEDO_TEXTURES_LOCATIONS.add(new ResourceLocation("gui/container/stats_icons"));
        GUI_ALBEDO_TEXTURES_LOCATIONS.add(new ResourceLocation("gui/container/villager"));
        GUI_ALBEDO_TEXTURES_LOCATIONS.add(new ResourceLocation("gui/container/creative_inventory/tabs"));
        GUI_ALBEDO_TEXTURES_LOCATIONS.add(new ResourceLocation("gui/container/creative_inventory/tab_inventory"));
        GUI_ALBEDO_TEXTURES_LOCATIONS.add(new ResourceLocation("gui/container/creative_inventory/tab_items"));
        GUI_ALBEDO_TEXTURES_LOCATIONS.add(new ResourceLocation("gui/container/creative_inventory/tab_item_search"));
        GUI_ALBEDO_TEXTURES_LOCATIONS.add(new ResourceLocation("gui/presets/chaos"));
        GUI_ALBEDO_TEXTURES_LOCATIONS.add(new ResourceLocation("gui/presets/delight"));
        GUI_ALBEDO_TEXTURES_LOCATIONS.add(new ResourceLocation("gui/presets/drought"));
        GUI_ALBEDO_TEXTURES_LOCATIONS.add(new ResourceLocation("gui/presets/isles"));
        GUI_ALBEDO_TEXTURES_LOCATIONS.add(new ResourceLocation("gui/presets/luck"));
        GUI_ALBEDO_TEXTURES_LOCATIONS.add(new ResourceLocation("gui/presets/madness"));
        GUI_ALBEDO_TEXTURES_LOCATIONS.add(new ResourceLocation("gui/presets/water"));
        GUI_ALBEDO_TEXTURES_LOCATIONS.add(new ResourceLocation("gui/title/minecraft"));
        GUI_ALBEDO_TEXTURES_LOCATIONS.add(new ResourceLocation("gui/title/mojang"));
        GUI_ALBEDO_TEXTURES_LOCATIONS.add(new ResourceLocation("gui/title/background/panorama_0"));
        GUI_ALBEDO_TEXTURES_LOCATIONS.add(new ResourceLocation("gui/title/background/panorama_1"));
        GUI_ALBEDO_TEXTURES_LOCATIONS.add(new ResourceLocation("gui/title/background/panorama_2"));
        GUI_ALBEDO_TEXTURES_LOCATIONS.add(new ResourceLocation("gui/title/background/panorama_3"));
        GUI_ALBEDO_TEXTURES_LOCATIONS.add(new ResourceLocation("gui/title/background/panorama_4"));
        GUI_ALBEDO_TEXTURES_LOCATIONS.add(new ResourceLocation("gui/title/background/panorama_5"));
    }

    private void addBlockTextureLocations() {
        TERRAIN_ALBEDO_TEXTURES_LOCATIONS.add(new ResourceLocation("textures/blocks/anvil_base.png"));
        TERRAIN_ALBEDO_TEXTURES_LOCATIONS.add(new ResourceLocation("textures/blocks/anvil_top_damaged_0.png"));
        TERRAIN_ALBEDO_TEXTURES_LOCATIONS.add(new ResourceLocation("textures/blocks/anvil_top_damaged_1.png"));
        TERRAIN_ALBEDO_TEXTURES_LOCATIONS.add(new ResourceLocation("textures/blocks/anvil_top_damaged_2.png"));
        TERRAIN_ALBEDO_TEXTURES_LOCATIONS.add(new ResourceLocation("textures/blocks/beacon.png"));
        TERRAIN_ALBEDO_TEXTURES_LOCATIONS.add(new ResourceLocation("textures/blocks/bedrock.png"));
        TERRAIN_ALBEDO_TEXTURES_LOCATIONS.add(new ResourceLocation("textures/blocks/bed_feet_end.png"));
        TERRAIN_ALBEDO_TEXTURES_LOCATIONS.add(new ResourceLocation("textures/blocks/bed_feet_side.png"));
        TERRAIN_ALBEDO_TEXTURES_LOCATIONS.add(new ResourceLocation("textures/blocks/bed_feet_top.png"));
        TERRAIN_ALBEDO_TEXTURES_LOCATIONS.add(new ResourceLocation("textures/blocks/bed_head_end.png"));
        TERRAIN_ALBEDO_TEXTURES_LOCATIONS.add(new ResourceLocation("textures/blocks/bed_head_side.png"));
        TERRAIN_ALBEDO_TEXTURES_LOCATIONS.add(new ResourceLocation("textures/blocks/bed_head_top.png"));
        TERRAIN_ALBEDO_TEXTURES_LOCATIONS.add(new ResourceLocation("textures/blocks/bookshelf.png"));
        TERRAIN_ALBEDO_TEXTURES_LOCATIONS.add(new ResourceLocation("textures/blocks/brewing_stand.png"));
        TERRAIN_ALBEDO_TEXTURES_LOCATIONS.add(new ResourceLocation("textures/blocks/brewing_stand_base.png"));
        TERRAIN_ALBEDO_TEXTURES_LOCATIONS.add(new ResourceLocation("textures/blocks/brick.png"));
        TERRAIN_ALBEDO_TEXTURES_LOCATIONS.add(new ResourceLocation("textures/blocks/brickALT.png"));
        TERRAIN_ALBEDO_TEXTURES_LOCATIONS.add(new ResourceLocation("textures/blocks/brick_ALT.png"));
        TERRAIN_ALBEDO_TEXTURES_LOCATIONS.add(new ResourceLocation("textures/blocks/cactus_side.png"));
        TERRAIN_ALBEDO_TEXTURES_LOCATIONS.add(new ResourceLocation("textures/blocks/cactus_top.png"));
        TERRAIN_ALBEDO_TEXTURES_LOCATIONS.add(new ResourceLocation("textures/blocks/cake_bottom.png"));
        TERRAIN_ALBEDO_TEXTURES_LOCATIONS.add(new ResourceLocation("textures/blocks/cake_inner.png"));
        TERRAIN_ALBEDO_TEXTURES_LOCATIONS.add(new ResourceLocation("textures/blocks/cake_side.png"));
        TERRAIN_ALBEDO_TEXTURES_LOCATIONS.add(new ResourceLocation("textures/blocks/cake_top.png"));
        TERRAIN_ALBEDO_TEXTURES_LOCATIONS.add(new ResourceLocation("textures/blocks/carrots_stage_0.png"));
        TERRAIN_ALBEDO_TEXTURES_LOCATIONS.add(new ResourceLocation("textures/blocks/carrots_stage_1.png"));
        TERRAIN_ALBEDO_TEXTURES_LOCATIONS.add(new ResourceLocation("textures/blocks/carrots_stage_2.png"));
        TERRAIN_ALBEDO_TEXTURES_LOCATIONS.add(new ResourceLocation("textures/blocks/carrots_stage_3.png"));
        TERRAIN_ALBEDO_TEXTURES_LOCATIONS.add(new ResourceLocation("textures/blocks/cauldron_bottom.png"));
        TERRAIN_ALBEDO_TEXTURES_LOCATIONS.add(new ResourceLocation("textures/blocks/cauldron_inner.png"));
        TERRAIN_ALBEDO_TEXTURES_LOCATIONS.add(new ResourceLocation("textures/blocks/cauldron_side.png"));
        TERRAIN_ALBEDO_TEXTURES_LOCATIONS.add(new ResourceLocation("textures/blocks/cauldron_top.png"));
        TERRAIN_ALBEDO_TEXTURES_LOCATIONS.add(new ResourceLocation("textures/blocks/clay.png"));
        TERRAIN_ALBEDO_TEXTURES_LOCATIONS.add(new ResourceLocation("textures/blocks/coal_block.png"));
        TERRAIN_ALBEDO_TEXTURES_LOCATIONS.add(new ResourceLocation("textures/blocks/coal_ore.png"));
        TERRAIN_ALBEDO_TEXTURES_LOCATIONS.add(new ResourceLocation("textures/blocks/coarse_dirt.png"));
        TERRAIN_ALBEDO_TEXTURES_LOCATIONS.add(new ResourceLocation("textures/blocks/coarse_dirtt.png"));
        TERRAIN_ALBEDO_TEXTURES_LOCATIONS.add(new ResourceLocation("textures/blocks/cobblestone-A.png"));
        TERRAIN_ALBEDO_TEXTURES_LOCATIONS.add(new ResourceLocation("textures/blocks/cobblestone.png"));
        TERRAIN_ALBEDO_TEXTURES_LOCATIONS.add(new ResourceLocation("textures/blocks/cobblestone_mossy.png"));
        TERRAIN_ALBEDO_TEXTURES_LOCATIONS.add(new ResourceLocation("textures/blocks/cocoa_stage_0.png"));
        TERRAIN_ALBEDO_TEXTURES_LOCATIONS.add(new ResourceLocation("textures/blocks/cocoa_stage_1.png"));
        TERRAIN_ALBEDO_TEXTURES_LOCATIONS.add(new ResourceLocation("textures/blocks/cocoa_stage_2.png"));
        TERRAIN_ALBEDO_TEXTURES_LOCATIONS.add(new ResourceLocation("textures/blocks/command_block.png"));
        TERRAIN_ALBEDO_TEXTURES_LOCATIONS.add(new ResourceLocation("textures/blocks/command_block.png.mcmeta"));
        TERRAIN_ALBEDO_TEXTURES_LOCATIONS.add(new ResourceLocation("textures/blocks/command_blockk.png"));
        TERRAIN_ALBEDO_TEXTURES_LOCATIONS.add(new ResourceLocation("textures/blocks/comparator_off.png"));
        TERRAIN_ALBEDO_TEXTURES_LOCATIONS.add(new ResourceLocation("textures/blocks/comparator_on.png"));
        TERRAIN_ALBEDO_TEXTURES_LOCATIONS.add(new ResourceLocation("textures/blocks/crafting_table_front.png"));
        TERRAIN_ALBEDO_TEXTURES_LOCATIONS.add(new ResourceLocation("textures/blocks/crafting_table_side.png"));
        TERRAIN_ALBEDO_TEXTURES_LOCATIONS.add(new ResourceLocation("textures/blocks/crafting_table_top.png"));
        TERRAIN_ALBEDO_TEXTURES_LOCATIONS.add(new ResourceLocation("textures/blocks/daylight_detector_side.png"));
        TERRAIN_ALBEDO_TEXTURES_LOCATIONS.add(new ResourceLocation("textures/blocks/daylight_detector_top.png"));
        TERRAIN_ALBEDO_TEXTURES_LOCATIONS.add(new ResourceLocation("textures/blocks/daylight_detector_top2.png"));
        TERRAIN_ALBEDO_TEXTURES_LOCATIONS.add(new ResourceLocation("textures/blocks/deadbush.png"));
        TERRAIN_ALBEDO_TEXTURES_LOCATIONS.add(new ResourceLocation("textures/blocks/destroy_stage_0.png"));
        TERRAIN_ALBEDO_TEXTURES_LOCATIONS.add(new ResourceLocation("textures/blocks/destroy_stage_1.png"));
        TERRAIN_ALBEDO_TEXTURES_LOCATIONS.add(new ResourceLocation("textures/blocks/destroy_stage_2.png"));
        TERRAIN_ALBEDO_TEXTURES_LOCATIONS.add(new ResourceLocation("textures/blocks/destroy_stage_3.png"));
        TERRAIN_ALBEDO_TEXTURES_LOCATIONS.add(new ResourceLocation("textures/blocks/destroy_stage_4.png"));
        TERRAIN_ALBEDO_TEXTURES_LOCATIONS.add(new ResourceLocation("textures/blocks/destroy_stage_5.png"));
        TERRAIN_ALBEDO_TEXTURES_LOCATIONS.add(new ResourceLocation("textures/blocks/destroy_stage_6.png"));
        TERRAIN_ALBEDO_TEXTURES_LOCATIONS.add(new ResourceLocation("textures/blocks/destroy_stage_7.png"));
        TERRAIN_ALBEDO_TEXTURES_LOCATIONS.add(new ResourceLocation("textures/blocks/destroy_stage_8.png"));
        TERRAIN_ALBEDO_TEXTURES_LOCATIONS.add(new ResourceLocation("textures/blocks/destroy_stage_9.png"));
        TERRAIN_ALBEDO_TEXTURES_LOCATIONS.add(new ResourceLocation("textures/blocks/diamond_block.png"));
        TERRAIN_ALBEDO_TEXTURES_LOCATIONS.add(new ResourceLocation("textures/blocks/diamond_ore.png"));
        TERRAIN_ALBEDO_TEXTURES_LOCATIONS.add(new ResourceLocation("textures/blocks/dirt.png"));
        TERRAIN_ALBEDO_TEXTURES_LOCATIONS.add(new ResourceLocation("textures/blocks/dirt_podzol_side.png"));
        TERRAIN_ALBEDO_TEXTURES_LOCATIONS.add(new ResourceLocation("textures/blocks/dirt_podzol_top.png"));
        TERRAIN_ALBEDO_TEXTURES_LOCATIONS.add(new ResourceLocation("textures/blocks/dispenser_front_horizontal.png"));
        TERRAIN_ALBEDO_TEXTURES_LOCATIONS.add(new ResourceLocation("textures/blocks/dispenser_front_vertical.png"));
        TERRAIN_ALBEDO_TEXTURES_LOCATIONS.add(new ResourceLocation("textures/blocks/door_iron_lower.png"));
        TERRAIN_ALBEDO_TEXTURES_LOCATIONS.add(new ResourceLocation("textures/blocks/door_iron_upper.png"));
        TERRAIN_ALBEDO_TEXTURES_LOCATIONS.add(new ResourceLocation("textures/blocks/door_wood_lower.png"));
        TERRAIN_ALBEDO_TEXTURES_LOCATIONS.add(new ResourceLocation("textures/blocks/door_wood_upper.png"));
        TERRAIN_ALBEDO_TEXTURES_LOCATIONS.add(new ResourceLocation("textures/blocks/doubleflower_paeonia.png.png"));
        TERRAIN_ALBEDO_TEXTURES_LOCATIONS.add(new ResourceLocation("textures/blocks/double_plant_fern_bottom.png"));
        TERRAIN_ALBEDO_TEXTURES_LOCATIONS.add(new ResourceLocation("textures/blocks/double_plant_fern_top.png"));
        TERRAIN_ALBEDO_TEXTURES_LOCATIONS.add(new ResourceLocation("textures/blocks/double_plant_grass_bottom.png"));
        TERRAIN_ALBEDO_TEXTURES_LOCATIONS.add(new ResourceLocation("textures/blocks/double_plant_grass_top.png"));
        TERRAIN_ALBEDO_TEXTURES_LOCATIONS.add(new ResourceLocation("textures/blocks/double_plant_paeonia_bottom.png"));
        TERRAIN_ALBEDO_TEXTURES_LOCATIONS.add(new ResourceLocation("textures/blocks/double_plant_paeonia_top.png"));
        TERRAIN_ALBEDO_TEXTURES_LOCATIONS.add(new ResourceLocation("textures/blocks/double_plant_rose_bottom.png"));
        TERRAIN_ALBEDO_TEXTURES_LOCATIONS.add(new ResourceLocation("textures/blocks/double_plant_rose_top.png"));
        TERRAIN_ALBEDO_TEXTURES_LOCATIONS.add(new ResourceLocation("textures/blocks/double_plant_sunflower_back.png"));
        TERRAIN_ALBEDO_TEXTURES_LOCATIONS.add(new ResourceLocation("textures/blocks/double_plant_sunflower_bottom.png"));
        TERRAIN_ALBEDO_TEXTURES_LOCATIONS.add(new ResourceLocation("textures/blocks/double_plant_sunflower_front.png"));
        TERRAIN_ALBEDO_TEXTURES_LOCATIONS.add(new ResourceLocation("textures/blocks/double_plant_sunflower_top.png"));
        TERRAIN_ALBEDO_TEXTURES_LOCATIONS.add(new ResourceLocation("textures/blocks/double_plant_syringa_bottom.png"));
        TERRAIN_ALBEDO_TEXTURES_LOCATIONS.add(new ResourceLocation("textures/blocks/double_plant_syringa_top.png"));
        TERRAIN_ALBEDO_TEXTURES_LOCATIONS.add(new ResourceLocation("textures/blocks/dragon_egg.png"));
        TERRAIN_ALBEDO_TEXTURES_LOCATIONS.add(new ResourceLocation("textures/blocks/dropper_front_horizontal.png"));
        TERRAIN_ALBEDO_TEXTURES_LOCATIONS.add(new ResourceLocation("textures/blocks/dropper_front_vertical.png"));
        TERRAIN_ALBEDO_TEXTURES_LOCATIONS.add(new ResourceLocation("textures/blocks/emerald_block.png"));
        TERRAIN_ALBEDO_TEXTURES_LOCATIONS.add(new ResourceLocation("textures/blocks/emerald_ore.png"));
        TERRAIN_ALBEDO_TEXTURES_LOCATIONS.add(new ResourceLocation("textures/blocks/emerald_ore.png.mcmeta"));
        TERRAIN_ALBEDO_TEXTURES_LOCATIONS.add(new ResourceLocation("textures/blocks/enchanting_table_bottom.png"));
        TERRAIN_ALBEDO_TEXTURES_LOCATIONS.add(new ResourceLocation("textures/blocks/enchanting_table_side.png"));
        TERRAIN_ALBEDO_TEXTURES_LOCATIONS.add(new ResourceLocation("textures/blocks/enchanting_table_top.png"));
        TERRAIN_ALBEDO_TEXTURES_LOCATIONS.add(new ResourceLocation("textures/blocks/endframe_eye.png"));
        TERRAIN_ALBEDO_TEXTURES_LOCATIONS.add(new ResourceLocation("textures/blocks/endframe_side.png"));
        TERRAIN_ALBEDO_TEXTURES_LOCATIONS.add(new ResourceLocation("textures/blocks/endframe_top.png"));
        TERRAIN_ALBEDO_TEXTURES_LOCATIONS.add(new ResourceLocation("textures/blocks/end_stone.png"));
        TERRAIN_ALBEDO_TEXTURES_LOCATIONS.add(new ResourceLocation("textures/blocks/farmland_dry.png"));
        TERRAIN_ALBEDO_TEXTURES_LOCATIONS.add(new ResourceLocation("textures/blocks/farmland_wet.png"));
        TERRAIN_ALBEDO_TEXTURES_LOCATIONS.add(new ResourceLocation("textures/blocks/fern.png"));
        TERRAIN_ALBEDO_TEXTURES_LOCATIONS.add(new ResourceLocation("textures/blocks/fire_layer_0.png"));
        TERRAIN_ALBEDO_TEXTURES_LOCATIONS.add(new ResourceLocation("textures/blocks/fire_layer_0.png.mcmeta"));
        TERRAIN_ALBEDO_TEXTURES_LOCATIONS.add(new ResourceLocation("textures/blocks/fire_layer_00.png"));
        TERRAIN_ALBEDO_TEXTURES_LOCATIONS.add(new ResourceLocation("textures/blocks/fire_layer_00.png.mcmeta"));
        TERRAIN_ALBEDO_TEXTURES_LOCATIONS.add(new ResourceLocation("textures/blocks/fire_layer_1.png"));
        TERRAIN_ALBEDO_TEXTURES_LOCATIONS.add(new ResourceLocation("textures/blocks/fire_layer_1.png.mcmeta"));
        TERRAIN_ALBEDO_TEXTURES_LOCATIONS.add(new ResourceLocation("textures/blocks/fire_layer_11.mcmeta"));
        TERRAIN_ALBEDO_TEXTURES_LOCATIONS.add(new ResourceLocation("textures/blocks/fire_layer_11.png"));
        TERRAIN_ALBEDO_TEXTURES_LOCATIONS.add(new ResourceLocation("textures/blocks/flower_allium.png"));
        TERRAIN_ALBEDO_TEXTURES_LOCATIONS.add(new ResourceLocation("textures/blocks/flower_blue_orchid.png"));
        TERRAIN_ALBEDO_TEXTURES_LOCATIONS.add(new ResourceLocation("textures/blocks/flower_dandelion.png"));
        TERRAIN_ALBEDO_TEXTURES_LOCATIONS.add(new ResourceLocation("textures/blocks/flower_houstonia.png"));
        TERRAIN_ALBEDO_TEXTURES_LOCATIONS.add(new ResourceLocation("textures/blocks/flower_oxeye_daisy.png"));
        TERRAIN_ALBEDO_TEXTURES_LOCATIONS.add(new ResourceLocation("textures/blocks/flower_pot.png"));
        TERRAIN_ALBEDO_TEXTURES_LOCATIONS.add(new ResourceLocation("textures/blocks/flower_rose.png"));
        TERRAIN_ALBEDO_TEXTURES_LOCATIONS.add(new ResourceLocation("textures/blocks/flower_tulip_orange.png"));
        TERRAIN_ALBEDO_TEXTURES_LOCATIONS.add(new ResourceLocation("textures/blocks/flower_tulip_pink.png"));
        TERRAIN_ALBEDO_TEXTURES_LOCATIONS.add(new ResourceLocation("textures/blocks/flower_tulip_red.png"));
        TERRAIN_ALBEDO_TEXTURES_LOCATIONS.add(new ResourceLocation("textures/blocks/flower_tulip_white.png"));
        TERRAIN_ALBEDO_TEXTURES_LOCATIONS.add(new ResourceLocation("textures/blocks/furnace_front_off.png"));
        TERRAIN_ALBEDO_TEXTURES_LOCATIONS.add(new ResourceLocation("textures/blocks/furnace_front_on.png"));
        TERRAIN_ALBEDO_TEXTURES_LOCATIONS.add(new ResourceLocation("textures/blocks/furnace_side.png"));
        TERRAIN_ALBEDO_TEXTURES_LOCATIONS.add(new ResourceLocation("textures/blocks/furnace_top.png"));
        TERRAIN_ALBEDO_TEXTURES_LOCATIONS.add(new ResourceLocation("textures/blocks/gggrass_side_snowed.png"));
        TERRAIN_ALBEDO_TEXTURES_LOCATIONS.add(new ResourceLocation("textures/blocks/ggold_block.png"));
        TERRAIN_ALBEDO_TEXTURES_LOCATIONS.add(new ResourceLocation("textures/blocks/ggrass_side.png"));
        TERRAIN_ALBEDO_TEXTURES_LOCATIONS.add(new ResourceLocation("textures/blocks/ggrass_side_overlay.png"));
        TERRAIN_ALBEDO_TEXTURES_LOCATIONS.add(new ResourceLocation("textures/blocks/ggrass_top.png"));
        TERRAIN_ALBEDO_TEXTURES_LOCATIONS.add(new ResourceLocation("textures/blocks/glass.png"));
        TERRAIN_ALBEDO_TEXTURES_LOCATIONS.add(new ResourceLocation("textures/blocks/glass_black.png"));
        TERRAIN_ALBEDO_TEXTURES_LOCATIONS.add(new ResourceLocation("textures/blocks/glass_blue.png"));
        TERRAIN_ALBEDO_TEXTURES_LOCATIONS.add(new ResourceLocation("textures/blocks/glass_brown.png"));
        TERRAIN_ALBEDO_TEXTURES_LOCATIONS.add(new ResourceLocation("textures/blocks/glass_cyan.png"));
        TERRAIN_ALBEDO_TEXTURES_LOCATIONS.add(new ResourceLocation("textures/blocks/glass_gray.png"));
        TERRAIN_ALBEDO_TEXTURES_LOCATIONS.add(new ResourceLocation("textures/blocks/glass_green.png"));
        TERRAIN_ALBEDO_TEXTURES_LOCATIONS.add(new ResourceLocation("textures/blocks/glass_light_blue.png"));
        TERRAIN_ALBEDO_TEXTURES_LOCATIONS.add(new ResourceLocation("textures/blocks/glass_lime.png"));
        TERRAIN_ALBEDO_TEXTURES_LOCATIONS.add(new ResourceLocation("textures/blocks/glass_magenta.png"));
        TERRAIN_ALBEDO_TEXTURES_LOCATIONS.add(new ResourceLocation("textures/blocks/glass_orange.png"));
        TERRAIN_ALBEDO_TEXTURES_LOCATIONS.add(new ResourceLocation("textures/blocks/glass_pane_top.png"));
        TERRAIN_ALBEDO_TEXTURES_LOCATIONS.add(new ResourceLocation("textures/blocks/glass_pink.png"));
        TERRAIN_ALBEDO_TEXTURES_LOCATIONS.add(new ResourceLocation("textures/blocks/glass_purple.png"));
        TERRAIN_ALBEDO_TEXTURES_LOCATIONS.add(new ResourceLocation("textures/blocks/glass_red.png"));
        TERRAIN_ALBEDO_TEXTURES_LOCATIONS.add(new ResourceLocation("textures/blocks/glass_silver.png"));
        TERRAIN_ALBEDO_TEXTURES_LOCATIONS.add(new ResourceLocation("textures/blocks/glass_white.png"));
        TERRAIN_ALBEDO_TEXTURES_LOCATIONS.add(new ResourceLocation("textures/blocks/glass_yellow.png"));
        TERRAIN_ALBEDO_TEXTURES_LOCATIONS.add(new ResourceLocation("textures/blocks/glowstone.png"));
        TERRAIN_ALBEDO_TEXTURES_LOCATIONS.add(new ResourceLocation("textures/blocks/glowstone.png.mcmeta"));
        TERRAIN_ALBEDO_TEXTURES_LOCATIONS.add(new ResourceLocation("textures/blocks/gold_block.png"));
        TERRAIN_ALBEDO_TEXTURES_LOCATIONS.add(new ResourceLocation("textures/blocks/gold_ore.png"));
        TERRAIN_ALBEDO_TEXTURES_LOCATIONS.add(new ResourceLocation("textures/blocks/grass_side.png"));
        TERRAIN_ALBEDO_TEXTURES_LOCATIONS.add(new ResourceLocation("textures/blocks/grass_side_overlay.png"));
        TERRAIN_ALBEDO_TEXTURES_LOCATIONS.add(new ResourceLocation("textures/blocks/grass_side_overlayALT.png"));
        TERRAIN_ALBEDO_TEXTURES_LOCATIONS.add(new ResourceLocation("textures/blocks/grass_side_snowed.png"));
        TERRAIN_ALBEDO_TEXTURES_LOCATIONS.add(new ResourceLocation("textures/blocks/grass_top.png"));
        TERRAIN_ALBEDO_TEXTURES_LOCATIONS.add(new ResourceLocation("textures/blocks/grass_topALT.png"));
        TERRAIN_ALBEDO_TEXTURES_LOCATIONS.add(new ResourceLocation("textures/blocks/gravel.png"));
        TERRAIN_ALBEDO_TEXTURES_LOCATIONS.add(new ResourceLocation("textures/blocks/hardened_clay.png"));
        TERRAIN_ALBEDO_TEXTURES_LOCATIONS.add(new ResourceLocation("textures/blocks/hardened_clay_stained_black.png"));
        TERRAIN_ALBEDO_TEXTURES_LOCATIONS.add(new ResourceLocation("textures/blocks/hardened_clay_stained_blue.png"));
        TERRAIN_ALBEDO_TEXTURES_LOCATIONS.add(new ResourceLocation("textures/blocks/hardened_clay_stained_brown.png"));
        TERRAIN_ALBEDO_TEXTURES_LOCATIONS.add(new ResourceLocation("textures/blocks/hardened_clay_stained_cyan.png"));
        TERRAIN_ALBEDO_TEXTURES_LOCATIONS.add(new ResourceLocation("textures/blocks/hardened_clay_stained_gray.png"));
        TERRAIN_ALBEDO_TEXTURES_LOCATIONS.add(new ResourceLocation("textures/blocks/hardened_clay_stained_green.png"));
        TERRAIN_ALBEDO_TEXTURES_LOCATIONS.add(new ResourceLocation("textures/blocks/hardened_clay_stained_light_blue.png"));
        TERRAIN_ALBEDO_TEXTURES_LOCATIONS.add(new ResourceLocation("textures/blocks/hardened_clay_stained_lime.png"));
        TERRAIN_ALBEDO_TEXTURES_LOCATIONS.add(new ResourceLocation("textures/blocks/hardened_clay_stained_magenta.png"));
        TERRAIN_ALBEDO_TEXTURES_LOCATIONS.add(new ResourceLocation("textures/blocks/hardened_clay_stained_orange.png"));
        TERRAIN_ALBEDO_TEXTURES_LOCATIONS.add(new ResourceLocation("textures/blocks/hardened_clay_stained_pink.png"));
        TERRAIN_ALBEDO_TEXTURES_LOCATIONS.add(new ResourceLocation("textures/blocks/hardened_clay_stained_purple.png"));
        TERRAIN_ALBEDO_TEXTURES_LOCATIONS.add(new ResourceLocation("textures/blocks/hardened_clay_stained_red.png"));
        TERRAIN_ALBEDO_TEXTURES_LOCATIONS.add(new ResourceLocation("textures/blocks/hardened_clay_stained_silver.png"));
        TERRAIN_ALBEDO_TEXTURES_LOCATIONS.add(new ResourceLocation("textures/blocks/hardened_clay_stained_white.png"));
        TERRAIN_ALBEDO_TEXTURES_LOCATIONS.add(new ResourceLocation("textures/blocks/hardened_clay_stained_yellow.png"));
        TERRAIN_ALBEDO_TEXTURES_LOCATIONS.add(new ResourceLocation("textures/blocks/hay_block_side.png"));
        TERRAIN_ALBEDO_TEXTURES_LOCATIONS.add(new ResourceLocation("textures/blocks/hay_block_top.png"));
        TERRAIN_ALBEDO_TEXTURES_LOCATIONS.add(new ResourceLocation("textures/blocks/hopper_inside.png"));
        TERRAIN_ALBEDO_TEXTURES_LOCATIONS.add(new ResourceLocation("textures/blocks/hopper_outside.png"));
        TERRAIN_ALBEDO_TEXTURES_LOCATIONS.add(new ResourceLocation("textures/blocks/hopper_top.png"));
        TERRAIN_ALBEDO_TEXTURES_LOCATIONS.add(new ResourceLocation("textures/blocks/ice.png"));
        TERRAIN_ALBEDO_TEXTURES_LOCATIONS.add(new ResourceLocation("textures/blocks/ice_packed.png"));
        TERRAIN_ALBEDO_TEXTURES_LOCATIONS.add(new ResourceLocation("textures/blocks/iiron_block.png"));
        TERRAIN_ALBEDO_TEXTURES_LOCATIONS.add(new ResourceLocation("textures/blocks/iron_bars.png"));
        TERRAIN_ALBEDO_TEXTURES_LOCATIONS.add(new ResourceLocation("textures/blocks/iron_block.png"));
        TERRAIN_ALBEDO_TEXTURES_LOCATIONS.add(new ResourceLocation("textures/blocks/iron_ore.png"));
        TERRAIN_ALBEDO_TEXTURES_LOCATIONS.add(new ResourceLocation("textures/blocks/iron_trapdoor.png"));
        TERRAIN_ALBEDO_TEXTURES_LOCATIONS.add(new ResourceLocation("textures/blocks/itemframe_background.png"));
        TERRAIN_ALBEDO_TEXTURES_LOCATIONS.add(new ResourceLocation("textures/blocks/jukebox_side.png"));
        TERRAIN_ALBEDO_TEXTURES_LOCATIONS.add(new ResourceLocation("textures/blocks/jukebox_top.png"));
        TERRAIN_ALBEDO_TEXTURES_LOCATIONS.add(new ResourceLocation("textures/blocks/jukebox_top.png.mcmeta"));
        TERRAIN_ALBEDO_TEXTURES_LOCATIONS.add(new ResourceLocation("textures/blocks/ladder.png"));
        TERRAIN_ALBEDO_TEXTURES_LOCATIONS.add(new ResourceLocation("textures/blocks/lapis_block.png"));
        TERRAIN_ALBEDO_TEXTURES_LOCATIONS.add(new ResourceLocation("textures/blocks/lapis_ore.png"));
        TERRAIN_ALBEDO_TEXTURES_LOCATIONS.add(new ResourceLocation("textures/blocks/lava_flow.png"));
        TERRAIN_ALBEDO_TEXTURES_LOCATIONS.add(new ResourceLocation("textures/blocks/lava_flow.png.mcmeta"));
        TERRAIN_ALBEDO_TEXTURES_LOCATIONS.add(new ResourceLocation("textures/blocks/lava_still.png"));
        TERRAIN_ALBEDO_TEXTURES_LOCATIONS.add(new ResourceLocation("textures/blocks/lava_still.png.mcmeta"));
        TERRAIN_ALBEDO_TEXTURES_LOCATIONS.add(new ResourceLocation("textures/blocks/leaves_acacia.png"));
        TERRAIN_ALBEDO_TEXTURES_LOCATIONS.add(new ResourceLocation("textures/blocks/leaves_big_oak.png"));
        TERRAIN_ALBEDO_TEXTURES_LOCATIONS.add(new ResourceLocation("textures/blocks/leaves_birch.png"));
        TERRAIN_ALBEDO_TEXTURES_LOCATIONS.add(new ResourceLocation("textures/blocks/leaves_jungle.png"));
        TERRAIN_ALBEDO_TEXTURES_LOCATIONS.add(new ResourceLocation("textures/blocks/leaves_oak.png"));
        TERRAIN_ALBEDO_TEXTURES_LOCATIONS.add(new ResourceLocation("textures/blocks/leaves_spruce.png"));
        TERRAIN_ALBEDO_TEXTURES_LOCATIONS.add(new ResourceLocation("textures/blocks/lever.png"));
        TERRAIN_ALBEDO_TEXTURES_LOCATIONS.add(new ResourceLocation("textures/blocks/log_acacia.png"));
        TERRAIN_ALBEDO_TEXTURES_LOCATIONS.add(new ResourceLocation("textures/blocks/log_acacia_top.png"));
        TERRAIN_ALBEDO_TEXTURES_LOCATIONS.add(new ResourceLocation("textures/blocks/log_big_oak.png"));
        TERRAIN_ALBEDO_TEXTURES_LOCATIONS.add(new ResourceLocation("textures/blocks/log_big_oak_top.png"));
        TERRAIN_ALBEDO_TEXTURES_LOCATIONS.add(new ResourceLocation("textures/blocks/log_birch.png"));
        TERRAIN_ALBEDO_TEXTURES_LOCATIONS.add(new ResourceLocation("textures/blocks/log_birch_top.png"));
        TERRAIN_ALBEDO_TEXTURES_LOCATIONS.add(new ResourceLocation("textures/blocks/log_jungle.png"));
        TERRAIN_ALBEDO_TEXTURES_LOCATIONS.add(new ResourceLocation("textures/blocks/log_junglee.png"));
        TERRAIN_ALBEDO_TEXTURES_LOCATIONS.add(new ResourceLocation("textures/blocks/log_jungle_top.png"));
        TERRAIN_ALBEDO_TEXTURES_LOCATIONS.add(new ResourceLocation("textures/blocks/log_oak.png"));
        TERRAIN_ALBEDO_TEXTURES_LOCATIONS.add(new ResourceLocation("textures/blocks/log_oak_top.png"));
        TERRAIN_ALBEDO_TEXTURES_LOCATIONS.add(new ResourceLocation("textures/blocks/log_spruce.png"));
        TERRAIN_ALBEDO_TEXTURES_LOCATIONS.add(new ResourceLocation("textures/blocks/log_spruce_top.png"));
        TERRAIN_ALBEDO_TEXTURES_LOCATIONS.add(new ResourceLocation("textures/blocks/melon_side.png"));
        TERRAIN_ALBEDO_TEXTURES_LOCATIONS.add(new ResourceLocation("textures/blocks/melon_stem_connected.png"));
        TERRAIN_ALBEDO_TEXTURES_LOCATIONS.add(new ResourceLocation("textures/blocks/melon_stem_disconnected.png"));
        TERRAIN_ALBEDO_TEXTURES_LOCATIONS.add(new ResourceLocation("textures/blocks/melon_top.png"));
        TERRAIN_ALBEDO_TEXTURES_LOCATIONS.add(new ResourceLocation("textures/blocks/mob_spawner.png"));
        TERRAIN_ALBEDO_TEXTURES_LOCATIONS.add(new ResourceLocation("textures/blocks/mushroom_block_inside.png"));
        TERRAIN_ALBEDO_TEXTURES_LOCATIONS.add(new ResourceLocation("textures/blocks/mushroom_block_skin_brown.png"));
        TERRAIN_ALBEDO_TEXTURES_LOCATIONS.add(new ResourceLocation("textures/blocks/mushroom_block_skin_red.png"));
        TERRAIN_ALBEDO_TEXTURES_LOCATIONS.add(new ResourceLocation("textures/blocks/mushroom_block_skin_stem.png"));
        TERRAIN_ALBEDO_TEXTURES_LOCATIONS.add(new ResourceLocation("textures/blocks/mushroom_brown.png"));
        TERRAIN_ALBEDO_TEXTURES_LOCATIONS.add(new ResourceLocation("textures/blocks/mushroom_red.png"));
        TERRAIN_ALBEDO_TEXTURES_LOCATIONS.add(new ResourceLocation("textures/blocks/mycelium_side.png"));
        TERRAIN_ALBEDO_TEXTURES_LOCATIONS.add(new ResourceLocation("textures/blocks/mycelium_top.png"));
        TERRAIN_ALBEDO_TEXTURES_LOCATIONS.add(new ResourceLocation("textures/blocks/netherrack.png"));
        TERRAIN_ALBEDO_TEXTURES_LOCATIONS.add(new ResourceLocation("textures/blocks/nether_brick.png"));
        TERRAIN_ALBEDO_TEXTURES_LOCATIONS.add(new ResourceLocation("textures/blocks/nether_wart_stage_0.png"));
        TERRAIN_ALBEDO_TEXTURES_LOCATIONS.add(new ResourceLocation("textures/blocks/nether_wart_stage_1.png"));
        TERRAIN_ALBEDO_TEXTURES_LOCATIONS.add(new ResourceLocation("textures/blocks/nether_wart_stage_2.png"));
        TERRAIN_ALBEDO_TEXTURES_LOCATIONS.add(new ResourceLocation("textures/blocks/noteblock.png"));
        TERRAIN_ALBEDO_TEXTURES_LOCATIONS.add(new ResourceLocation("textures/blocks/obsidian.png"));
        TERRAIN_ALBEDO_TEXTURES_LOCATIONS.add(new ResourceLocation("textures/blocks/piston_bottom.png"));
        TERRAIN_ALBEDO_TEXTURES_LOCATIONS.add(new ResourceLocation("textures/blocks/piston_inner.png"));
        TERRAIN_ALBEDO_TEXTURES_LOCATIONS.add(new ResourceLocation("textures/blocks/piston_side.png"));
        TERRAIN_ALBEDO_TEXTURES_LOCATIONS.add(new ResourceLocation("textures/blocks/piston_top_normal.png"));
        TERRAIN_ALBEDO_TEXTURES_LOCATIONS.add(new ResourceLocation("textures/blocks/piston_top_sticky.png"));
        TERRAIN_ALBEDO_TEXTURES_LOCATIONS.add(new ResourceLocation("textures/blocks/planks_acacia.png"));
        TERRAIN_ALBEDO_TEXTURES_LOCATIONS.add(new ResourceLocation("textures/blocks/planks_big_oak.png"));
        TERRAIN_ALBEDO_TEXTURES_LOCATIONS.add(new ResourceLocation("textures/blocks/planks_birch.png"));
        TERRAIN_ALBEDO_TEXTURES_LOCATIONS.add(new ResourceLocation("textures/blocks/planks_jungle.png"));
        TERRAIN_ALBEDO_TEXTURES_LOCATIONS.add(new ResourceLocation("textures/blocks/planks_oak.png"));
        TERRAIN_ALBEDO_TEXTURES_LOCATIONS.add(new ResourceLocation("textures/blocks/planks_spruce.png"));
        TERRAIN_ALBEDO_TEXTURES_LOCATIONS.add(new ResourceLocation("textures/blocks/portal.png"));
        TERRAIN_ALBEDO_TEXTURES_LOCATIONS.add(new ResourceLocation("textures/blocks/portal.png.mcmeta"));
        TERRAIN_ALBEDO_TEXTURES_LOCATIONS.add(new ResourceLocation("textures/blocks/potatoes_stage_0.png"));
        TERRAIN_ALBEDO_TEXTURES_LOCATIONS.add(new ResourceLocation("textures/blocks/potatoes_stage_1.png"));
        TERRAIN_ALBEDO_TEXTURES_LOCATIONS.add(new ResourceLocation("textures/blocks/potatoes_stage_2.png"));
        TERRAIN_ALBEDO_TEXTURES_LOCATIONS.add(new ResourceLocation("textures/blocks/potatoes_stage_3.png"));
        TERRAIN_ALBEDO_TEXTURES_LOCATIONS.add(new ResourceLocation("textures/blocks/prismarine_bricks.png"));
        TERRAIN_ALBEDO_TEXTURES_LOCATIONS.add(new ResourceLocation("textures/blocks/prismarine_dark.png"));
        TERRAIN_ALBEDO_TEXTURES_LOCATIONS.add(new ResourceLocation("textures/blocks/prismarine_rough.png"));
        TERRAIN_ALBEDO_TEXTURES_LOCATIONS.add(new ResourceLocation("textures/blocks/prismarine_rough.png.mcmeta"));
        TERRAIN_ALBEDO_TEXTURES_LOCATIONS.add(new ResourceLocation("textures/blocks/prismarine_roughh.png"));
        TERRAIN_ALBEDO_TEXTURES_LOCATIONS.add(new ResourceLocation("textures/blocks/pumpkin_face_off.png"));
        TERRAIN_ALBEDO_TEXTURES_LOCATIONS.add(new ResourceLocation("textures/blocks/pumpkin_face_offALT.png"));
        TERRAIN_ALBEDO_TEXTURES_LOCATIONS.add(new ResourceLocation("textures/blocks/pumpkin_face_on.png"));
        TERRAIN_ALBEDO_TEXTURES_LOCATIONS.add(new ResourceLocation("textures/blocks/pumpkin_side.png"));
        TERRAIN_ALBEDO_TEXTURES_LOCATIONS.add(new ResourceLocation("textures/blocks/pumpkin_stem_connected.png"));
        TERRAIN_ALBEDO_TEXTURES_LOCATIONS.add(new ResourceLocation("textures/blocks/pumpkin_stem_disconnected.png"));
        TERRAIN_ALBEDO_TEXTURES_LOCATIONS.add(new ResourceLocation("textures/blocks/pumpkin_top.png"));
        TERRAIN_ALBEDO_TEXTURES_LOCATIONS.add(new ResourceLocation("textures/blocks/qquartz_block_bottom.png"));
        TERRAIN_ALBEDO_TEXTURES_LOCATIONS.add(new ResourceLocation("textures/blocks/quartz_block_bottom.png"));
        TERRAIN_ALBEDO_TEXTURES_LOCATIONS.add(new ResourceLocation("textures/blocks/quartz_block_chiseled.png"));
        TERRAIN_ALBEDO_TEXTURES_LOCATIONS.add(new ResourceLocation("textures/blocks/quartz_block_chiseled_top.png"));
        TERRAIN_ALBEDO_TEXTURES_LOCATIONS.add(new ResourceLocation("textures/blocks/quartz_block_lines.png"));
        TERRAIN_ALBEDO_TEXTURES_LOCATIONS.add(new ResourceLocation("textures/blocks/quartz_block_lines_top.png"));
        TERRAIN_ALBEDO_TEXTURES_LOCATIONS.add(new ResourceLocation("textures/blocks/quartz_block_side.png"));
        TERRAIN_ALBEDO_TEXTURES_LOCATIONS.add(new ResourceLocation("textures/blocks/quartz_block_top.png"));
        TERRAIN_ALBEDO_TEXTURES_LOCATIONS.add(new ResourceLocation("textures/blocks/quartz_ore.png"));
        TERRAIN_ALBEDO_TEXTURES_LOCATIONS.add(new ResourceLocation("textures/blocks/rail_activator.png"));
        TERRAIN_ALBEDO_TEXTURES_LOCATIONS.add(new ResourceLocation("textures/blocks/rail_activator_powered.png"));
        TERRAIN_ALBEDO_TEXTURES_LOCATIONS.add(new ResourceLocation("textures/blocks/rail_detector.png"));
        TERRAIN_ALBEDO_TEXTURES_LOCATIONS.add(new ResourceLocation("textures/blocks/rail_detector_powered.png"));
        TERRAIN_ALBEDO_TEXTURES_LOCATIONS.add(new ResourceLocation("textures/blocks/rail_golden.png"));
        TERRAIN_ALBEDO_TEXTURES_LOCATIONS.add(new ResourceLocation("textures/blocks/rail_golden_powered.png"));
        TERRAIN_ALBEDO_TEXTURES_LOCATIONS.add(new ResourceLocation("textures/blocks/rail_normal.png"));
        TERRAIN_ALBEDO_TEXTURES_LOCATIONS.add(new ResourceLocation("textures/blocks/rail_normal_turned.png"));
        TERRAIN_ALBEDO_TEXTURES_LOCATIONS.add(new ResourceLocation("textures/blocks/redstone_block.png"));
        TERRAIN_ALBEDO_TEXTURES_LOCATIONS.add(new ResourceLocation("textures/blocks/redstone_dust_cross.png"));
        TERRAIN_ALBEDO_TEXTURES_LOCATIONS.add(new ResourceLocation("textures/blocks/redstone_dust_cross_overlay.png"));
        TERRAIN_ALBEDO_TEXTURES_LOCATIONS.add(new ResourceLocation("textures/blocks/redstone_dust_line.png"));
        TERRAIN_ALBEDO_TEXTURES_LOCATIONS.add(new ResourceLocation("textures/blocks/redstone_dust_line_overlay.png"));
        TERRAIN_ALBEDO_TEXTURES_LOCATIONS.add(new ResourceLocation("textures/blocks/redstone_lamp_off.png"));
        TERRAIN_ALBEDO_TEXTURES_LOCATIONS.add(new ResourceLocation("textures/blocks/redstone_lamp_on.png"));
        TERRAIN_ALBEDO_TEXTURES_LOCATIONS.add(new ResourceLocation("textures/blocks/redstone_ore.png"));
        TERRAIN_ALBEDO_TEXTURES_LOCATIONS.add(new ResourceLocation("textures/blocks/redstone_ore.png.mcmeta"));
        TERRAIN_ALBEDO_TEXTURES_LOCATIONS.add(new ResourceLocation("textures/blocks/redstone_torch_off.png"));
        TERRAIN_ALBEDO_TEXTURES_LOCATIONS.add(new ResourceLocation("textures/blocks/redstone_torch_on.png"));
        TERRAIN_ALBEDO_TEXTURES_LOCATIONS.add(new ResourceLocation("textures/blocks/red_sand.png"));
        TERRAIN_ALBEDO_TEXTURES_LOCATIONS.add(new ResourceLocation("textures/blocks/red_sandstone_bottom.png"));
        TERRAIN_ALBEDO_TEXTURES_LOCATIONS.add(new ResourceLocation("textures/blocks/red_sandstone_carved.png"));
        TERRAIN_ALBEDO_TEXTURES_LOCATIONS.add(new ResourceLocation("textures/blocks/red_sandstone_normal.png"));
        TERRAIN_ALBEDO_TEXTURES_LOCATIONS.add(new ResourceLocation("textures/blocks/red_sandstone_smooth.png"));
        TERRAIN_ALBEDO_TEXTURES_LOCATIONS.add(new ResourceLocation("textures/blocks/red_sandstone_top.png"));
        TERRAIN_ALBEDO_TEXTURES_LOCATIONS.add(new ResourceLocation("textures/blocks/reeds.png"));
        TERRAIN_ALBEDO_TEXTURES_LOCATIONS.add(new ResourceLocation("textures/blocks/repeater_off.png"));
        TERRAIN_ALBEDO_TEXTURES_LOCATIONS.add(new ResourceLocation("textures/blocks/repeater_on.png"));
        TERRAIN_ALBEDO_TEXTURES_LOCATIONS.add(new ResourceLocation("textures/blocks/sand.png"));
        TERRAIN_ALBEDO_TEXTURES_LOCATIONS.add(new ResourceLocation("textures/blocks/sandstone_bottom.png"));
        TERRAIN_ALBEDO_TEXTURES_LOCATIONS.add(new ResourceLocation("textures/blocks/sandstone_carved.png"));
        TERRAIN_ALBEDO_TEXTURES_LOCATIONS.add(new ResourceLocation("textures/blocks/sandstone_normal.png"));
        TERRAIN_ALBEDO_TEXTURES_LOCATIONS.add(new ResourceLocation("textures/blocks/sandstone_smooth.png"));
        TERRAIN_ALBEDO_TEXTURES_LOCATIONS.add(new ResourceLocation("textures/blocks/sandstone_top.png"));
        TERRAIN_ALBEDO_TEXTURES_LOCATIONS.add(new ResourceLocation("textures/blocks/sapling_acacia.png"));
        TERRAIN_ALBEDO_TEXTURES_LOCATIONS.add(new ResourceLocation("textures/blocks/sapling_birch.png"));
        TERRAIN_ALBEDO_TEXTURES_LOCATIONS.add(new ResourceLocation("textures/blocks/sapling_jungle.png"));
        TERRAIN_ALBEDO_TEXTURES_LOCATIONS.add(new ResourceLocation("textures/blocks/sapling_oak.png"));
        TERRAIN_ALBEDO_TEXTURES_LOCATIONS.add(new ResourceLocation("textures/blocks/sapling_roofed_oak.png"));
        TERRAIN_ALBEDO_TEXTURES_LOCATIONS.add(new ResourceLocation("textures/blocks/sapling_spruce.png"));
        TERRAIN_ALBEDO_TEXTURES_LOCATIONS.add(new ResourceLocation("textures/blocks/sea_lantern.png"));
        TERRAIN_ALBEDO_TEXTURES_LOCATIONS.add(new ResourceLocation("textures/blocks/slime.png"));
        TERRAIN_ALBEDO_TEXTURES_LOCATIONS.add(new ResourceLocation("textures/blocks/snow.png"));
        TERRAIN_ALBEDO_TEXTURES_LOCATIONS.add(new ResourceLocation("textures/blocks/soul_sand.png"));
        TERRAIN_ALBEDO_TEXTURES_LOCATIONS.add(new ResourceLocation("textures/blocks/soul_sand.png.mcmeta"));
        TERRAIN_ALBEDO_TEXTURES_LOCATIONS.add(new ResourceLocation("textures/blocks/sponge.png"));
        TERRAIN_ALBEDO_TEXTURES_LOCATIONS.add(new ResourceLocation("textures/blocks/spongeALT1.png"));
        TERRAIN_ALBEDO_TEXTURES_LOCATIONS.add(new ResourceLocation("textures/blocks/sponge_wet.png"));
        TERRAIN_ALBEDO_TEXTURES_LOCATIONS.add(new ResourceLocation("textures/blocks/sstone.png"));
        TERRAIN_ALBEDO_TEXTURES_LOCATIONS.add(new ResourceLocation("textures/blocks/stone.png"));
        TERRAIN_ALBEDO_TEXTURES_LOCATIONS.add(new ResourceLocation("textures/blocks/stone1.png"));
        TERRAIN_ALBEDO_TEXTURES_LOCATIONS.add(new ResourceLocation("textures/blocks/stonebrick.png"));
        TERRAIN_ALBEDO_TEXTURES_LOCATIONS.add(new ResourceLocation("textures/blocks/stonebrickALT.png"));
        TERRAIN_ALBEDO_TEXTURES_LOCATIONS.add(new ResourceLocation("textures/blocks/stonebrick_carved.png"));
        TERRAIN_ALBEDO_TEXTURES_LOCATIONS.add(new ResourceLocation("textures/blocks/stonebrick_cracked.png"));
        TERRAIN_ALBEDO_TEXTURES_LOCATIONS.add(new ResourceLocation("textures/blocks/stonebrick_crackedALT.png"));
        TERRAIN_ALBEDO_TEXTURES_LOCATIONS.add(new ResourceLocation("textures/blocks/stonebrick_mossy.png"));
        TERRAIN_ALBEDO_TEXTURES_LOCATIONS.add(new ResourceLocation("textures/blocks/stonebrick_mossyALT.png"));
        TERRAIN_ALBEDO_TEXTURES_LOCATIONS.add(new ResourceLocation("textures/blocks/stone_andesite.png"));
        TERRAIN_ALBEDO_TEXTURES_LOCATIONS.add(new ResourceLocation("textures/blocks/stone_andesite_smooth.png"));
        TERRAIN_ALBEDO_TEXTURES_LOCATIONS.add(new ResourceLocation("textures/blocks/stone_diorite.png"));
        TERRAIN_ALBEDO_TEXTURES_LOCATIONS.add(new ResourceLocation("textures/blocks/stone_diorite_smooth.png"));
        TERRAIN_ALBEDO_TEXTURES_LOCATIONS.add(new ResourceLocation("textures/blocks/stone_granite.png"));
        TERRAIN_ALBEDO_TEXTURES_LOCATIONS.add(new ResourceLocation("textures/blocks/stone_granite_smooth.png"));
        TERRAIN_ALBEDO_TEXTURES_LOCATIONS.add(new ResourceLocation("textures/blocks/stone_slab_side.png"));
        TERRAIN_ALBEDO_TEXTURES_LOCATIONS.add(new ResourceLocation("textures/blocks/stone_slab_top.png"));
        TERRAIN_ALBEDO_TEXTURES_LOCATIONS.add(new ResourceLocation("textures/blocks/tallgrass.png"));
        TERRAIN_ALBEDO_TEXTURES_LOCATIONS.add(new ResourceLocation("textures/blocks/tnt_bottom.png"));
        TERRAIN_ALBEDO_TEXTURES_LOCATIONS.add(new ResourceLocation("textures/blocks/tnt_side.png"));
        TERRAIN_ALBEDO_TEXTURES_LOCATIONS.add(new ResourceLocation("textures/blocks/tnt_top.png"));
        TERRAIN_ALBEDO_TEXTURES_LOCATIONS.add(new ResourceLocation("textures/blocks/torch_on.png"));
        TERRAIN_ALBEDO_TEXTURES_LOCATIONS.add(new ResourceLocation("textures/blocks/torch_on.png.mcmeta"));
        TERRAIN_ALBEDO_TEXTURES_LOCATIONS.add(new ResourceLocation("textures/blocks/trapdoor.png"));
        TERRAIN_ALBEDO_TEXTURES_LOCATIONS.add(new ResourceLocation("textures/blocks/trip_wire.png"));
        TERRAIN_ALBEDO_TEXTURES_LOCATIONS.add(new ResourceLocation("textures/blocks/trip_wire_source.png"));
        TERRAIN_ALBEDO_TEXTURES_LOCATIONS.add(new ResourceLocation("textures/blocks/vine.png"));
        TERRAIN_ALBEDO_TEXTURES_LOCATIONS.add(new ResourceLocation("textures/blocks/waterlily.png"));
        TERRAIN_ALBEDO_TEXTURES_LOCATIONS.add(new ResourceLocation("textures/blocks/water_flow.png"));
        TERRAIN_ALBEDO_TEXTURES_LOCATIONS.add(new ResourceLocation("textures/blocks/water_flow.png.mcmeta"));
        TERRAIN_ALBEDO_TEXTURES_LOCATIONS.add(new ResourceLocation("textures/blocks/water_still.png"));
        TERRAIN_ALBEDO_TEXTURES_LOCATIONS.add(new ResourceLocation("textures/blocks/water_still.png.mcmeta"));
        TERRAIN_ALBEDO_TEXTURES_LOCATIONS.add(new ResourceLocation("textures/blocks/web.png"));
        TERRAIN_ALBEDO_TEXTURES_LOCATIONS.add(new ResourceLocation("textures/blocks/wheat_stage_0.png"));
        TERRAIN_ALBEDO_TEXTURES_LOCATIONS.add(new ResourceLocation("textures/blocks/wheat_stage_1.png"));
        TERRAIN_ALBEDO_TEXTURES_LOCATIONS.add(new ResourceLocation("textures/blocks/wheat_stage_2.png"));
        TERRAIN_ALBEDO_TEXTURES_LOCATIONS.add(new ResourceLocation("textures/blocks/wheat_stage_3.png"));
        TERRAIN_ALBEDO_TEXTURES_LOCATIONS.add(new ResourceLocation("textures/blocks/wheat_stage_4.png"));
        TERRAIN_ALBEDO_TEXTURES_LOCATIONS.add(new ResourceLocation("textures/blocks/wheat_stage_5.png"));
        TERRAIN_ALBEDO_TEXTURES_LOCATIONS.add(new ResourceLocation("textures/blocks/wheat_stage_6.png"));
        TERRAIN_ALBEDO_TEXTURES_LOCATIONS.add(new ResourceLocation("textures/blocks/wheat_stage_7.png"));
        TERRAIN_ALBEDO_TEXTURES_LOCATIONS.add(new ResourceLocation("textures/blocks/wool_colored_black.png"));
        TERRAIN_ALBEDO_TEXTURES_LOCATIONS.add(new ResourceLocation("textures/blocks/wool_colored_blue.png"));
        TERRAIN_ALBEDO_TEXTURES_LOCATIONS.add(new ResourceLocation("textures/blocks/wool_colored_brown.png"));
        TERRAIN_ALBEDO_TEXTURES_LOCATIONS.add(new ResourceLocation("textures/blocks/wool_colored_cyan.png"));
        TERRAIN_ALBEDO_TEXTURES_LOCATIONS.add(new ResourceLocation("textures/blocks/wool_colored_gray.png"));
        TERRAIN_ALBEDO_TEXTURES_LOCATIONS.add(new ResourceLocation("textures/blocks/wool_colored_green.png"));
        TERRAIN_ALBEDO_TEXTURES_LOCATIONS.add(new ResourceLocation("textures/blocks/wool_colored_light_blue.png"));
        TERRAIN_ALBEDO_TEXTURES_LOCATIONS.add(new ResourceLocation("textures/blocks/wool_colored_lime.png"));
        TERRAIN_ALBEDO_TEXTURES_LOCATIONS.add(new ResourceLocation("textures/blocks/wool_colored_magenta.png"));
        TERRAIN_ALBEDO_TEXTURES_LOCATIONS.add(new ResourceLocation("textures/blocks/wool_colored_orange.png"));
        TERRAIN_ALBEDO_TEXTURES_LOCATIONS.add(new ResourceLocation("textures/blocks/wool_colored_pink.png"));
        TERRAIN_ALBEDO_TEXTURES_LOCATIONS.add(new ResourceLocation("textures/blocks/wool_colored_purple.png"));
        TERRAIN_ALBEDO_TEXTURES_LOCATIONS.add(new ResourceLocation("textures/blocks/wool_colored_red.png"));
        TERRAIN_ALBEDO_TEXTURES_LOCATIONS.add(new ResourceLocation("textures/blocks/wool_colored_silver.png"));
        TERRAIN_ALBEDO_TEXTURES_LOCATIONS.add(new ResourceLocation("textures/blocks/wool_colored_white.png"));
        TERRAIN_ALBEDO_TEXTURES_LOCATIONS.add(new ResourceLocation("textures/blocks/wool_colored_yellow.png"));
        TERRAIN_ALBEDO_TEXTURES_LOCATIONS.add(new ResourceLocation("textures/blocks/wwool_colored_pink.png"));
    }

    private void addFontTextureLocations() {
        FONT_ALBEDO_TEXTURES_LOCATIONS.add(new ResourceLocation("font/ascii"));
        FONT_ALBEDO_TEXTURES_LOCATIONS.add(new ResourceLocation("font/ascii_sga"));
        FONT_ALBEDO_TEXTURES_LOCATIONS.add(new ResourceLocation("font/unicode_page_00"));
        FONT_ALBEDO_TEXTURES_LOCATIONS.add(new ResourceLocation("font/unicode_page_01"));
        FONT_ALBEDO_TEXTURES_LOCATIONS.add(new ResourceLocation("font/unicode_page_02"));
        FONT_ALBEDO_TEXTURES_LOCATIONS.add(new ResourceLocation("font/unicode_page_03"));
        FONT_ALBEDO_TEXTURES_LOCATIONS.add(new ResourceLocation("font/unicode_page_04"));
        FONT_ALBEDO_TEXTURES_LOCATIONS.add(new ResourceLocation("font/unicode_page_05"));
        FONT_ALBEDO_TEXTURES_LOCATIONS.add(new ResourceLocation("font/unicode_page_06"));
        FONT_ALBEDO_TEXTURES_LOCATIONS.add(new ResourceLocation("font/unicode_page_07"));
        FONT_ALBEDO_TEXTURES_LOCATIONS.add(new ResourceLocation("font/unicode_page_09"));
        FONT_ALBEDO_TEXTURES_LOCATIONS.add(new ResourceLocation("font/unicode_page_0a"));
        FONT_ALBEDO_TEXTURES_LOCATIONS.add(new ResourceLocation("font/unicode_page_0b"));
        FONT_ALBEDO_TEXTURES_LOCATIONS.add(new ResourceLocation("font/unicode_page_0c"));
        FONT_ALBEDO_TEXTURES_LOCATIONS.add(new ResourceLocation("font/unicode_page_0d"));
        FONT_ALBEDO_TEXTURES_LOCATIONS.add(new ResourceLocation("font/unicode_page_0e"));
        FONT_ALBEDO_TEXTURES_LOCATIONS.add(new ResourceLocation("font/unicode_page_0f"));
        FONT_ALBEDO_TEXTURES_LOCATIONS.add(new ResourceLocation("font/unicode_page_10"));
        FONT_ALBEDO_TEXTURES_LOCATIONS.add(new ResourceLocation("font/unicode_page_11"));
        FONT_ALBEDO_TEXTURES_LOCATIONS.add(new ResourceLocation("font/unicode_page_12"));
        FONT_ALBEDO_TEXTURES_LOCATIONS.add(new ResourceLocation("font/unicode_page_13"));
        FONT_ALBEDO_TEXTURES_LOCATIONS.add(new ResourceLocation("font/unicode_page_14"));
        FONT_ALBEDO_TEXTURES_LOCATIONS.add(new ResourceLocation("font/unicode_page_15"));
        FONT_ALBEDO_TEXTURES_LOCATIONS.add(new ResourceLocation("font/unicode_page_16"));
        FONT_ALBEDO_TEXTURES_LOCATIONS.add(new ResourceLocation("font/unicode_page_17"));
        FONT_ALBEDO_TEXTURES_LOCATIONS.add(new ResourceLocation("font/unicode_page_18"));
        FONT_ALBEDO_TEXTURES_LOCATIONS.add(new ResourceLocation("font/unicode_page_19"));
        FONT_ALBEDO_TEXTURES_LOCATIONS.add(new ResourceLocation("font/unicode_page_1a"));
        FONT_ALBEDO_TEXTURES_LOCATIONS.add(new ResourceLocation("font/unicode_page_1b"));
        FONT_ALBEDO_TEXTURES_LOCATIONS.add(new ResourceLocation("font/unicode_page_1c"));
        FONT_ALBEDO_TEXTURES_LOCATIONS.add(new ResourceLocation("font/unicode_page_1d"));
        FONT_ALBEDO_TEXTURES_LOCATIONS.add(new ResourceLocation("font/unicode_page_1e"));
        FONT_ALBEDO_TEXTURES_LOCATIONS.add(new ResourceLocation("font/unicode_page_1f"));
        FONT_ALBEDO_TEXTURES_LOCATIONS.add(new ResourceLocation("font/unicode_page_20"));
        FONT_ALBEDO_TEXTURES_LOCATIONS.add(new ResourceLocation("font/unicode_page_21"));
        FONT_ALBEDO_TEXTURES_LOCATIONS.add(new ResourceLocation("font/unicode_page_22"));
        FONT_ALBEDO_TEXTURES_LOCATIONS.add(new ResourceLocation("font/unicode_page_23"));
        FONT_ALBEDO_TEXTURES_LOCATIONS.add(new ResourceLocation("font/unicode_page_24"));
        FONT_ALBEDO_TEXTURES_LOCATIONS.add(new ResourceLocation("font/unicode_page_25"));
        FONT_ALBEDO_TEXTURES_LOCATIONS.add(new ResourceLocation("font/unicode_page_26"));
        FONT_ALBEDO_TEXTURES_LOCATIONS.add(new ResourceLocation("font/unicode_page_27"));
        FONT_ALBEDO_TEXTURES_LOCATIONS.add(new ResourceLocation("font/unicode_page_28"));
        FONT_ALBEDO_TEXTURES_LOCATIONS.add(new ResourceLocation("font/unicode_page_29"));
        FONT_ALBEDO_TEXTURES_LOCATIONS.add(new ResourceLocation("font/unicode_page_2a"));
        FONT_ALBEDO_TEXTURES_LOCATIONS.add(new ResourceLocation("font/unicode_page_2b"));
        FONT_ALBEDO_TEXTURES_LOCATIONS.add(new ResourceLocation("font/unicode_page_2c"));
        FONT_ALBEDO_TEXTURES_LOCATIONS.add(new ResourceLocation("font/unicode_page_2d"));
        FONT_ALBEDO_TEXTURES_LOCATIONS.add(new ResourceLocation("font/unicode_page_2e"));
        FONT_ALBEDO_TEXTURES_LOCATIONS.add(new ResourceLocation("font/unicode_page_2f"));
        FONT_ALBEDO_TEXTURES_LOCATIONS.add(new ResourceLocation("font/unicode_page_30"));
        FONT_ALBEDO_TEXTURES_LOCATIONS.add(new ResourceLocation("font/unicode_page_31"));
        FONT_ALBEDO_TEXTURES_LOCATIONS.add(new ResourceLocation("font/unicode_page_32"));
        FONT_ALBEDO_TEXTURES_LOCATIONS.add(new ResourceLocation("font/unicode_page_33"));
        FONT_ALBEDO_TEXTURES_LOCATIONS.add(new ResourceLocation("font/unicode_page_34"));
        FONT_ALBEDO_TEXTURES_LOCATIONS.add(new ResourceLocation("font/unicode_page_35"));
        FONT_ALBEDO_TEXTURES_LOCATIONS.add(new ResourceLocation("font/unicode_page_36"));
        FONT_ALBEDO_TEXTURES_LOCATIONS.add(new ResourceLocation("font/unicode_page_37"));
        FONT_ALBEDO_TEXTURES_LOCATIONS.add(new ResourceLocation("font/unicode_page_38"));
        FONT_ALBEDO_TEXTURES_LOCATIONS.add(new ResourceLocation("font/unicode_page_39"));
        FONT_ALBEDO_TEXTURES_LOCATIONS.add(new ResourceLocation("font/unicode_page_3a"));
        FONT_ALBEDO_TEXTURES_LOCATIONS.add(new ResourceLocation("font/unicode_page_3b"));
        FONT_ALBEDO_TEXTURES_LOCATIONS.add(new ResourceLocation("font/unicode_page_3c"));
        FONT_ALBEDO_TEXTURES_LOCATIONS.add(new ResourceLocation("font/unicode_page_3d"));
        FONT_ALBEDO_TEXTURES_LOCATIONS.add(new ResourceLocation("font/unicode_page_3e"));
        FONT_ALBEDO_TEXTURES_LOCATIONS.add(new ResourceLocation("font/unicode_page_3f"));
        FONT_ALBEDO_TEXTURES_LOCATIONS.add(new ResourceLocation("font/unicode_page_40"));
        FONT_ALBEDO_TEXTURES_LOCATIONS.add(new ResourceLocation("font/unicode_page_41"));
        FONT_ALBEDO_TEXTURES_LOCATIONS.add(new ResourceLocation("font/unicode_page_42"));
        FONT_ALBEDO_TEXTURES_LOCATIONS.add(new ResourceLocation("font/unicode_page_43"));
        FONT_ALBEDO_TEXTURES_LOCATIONS.add(new ResourceLocation("font/unicode_page_44"));
        FONT_ALBEDO_TEXTURES_LOCATIONS.add(new ResourceLocation("font/unicode_page_45"));
        FONT_ALBEDO_TEXTURES_LOCATIONS.add(new ResourceLocation("font/unicode_page_46"));
        FONT_ALBEDO_TEXTURES_LOCATIONS.add(new ResourceLocation("font/unicode_page_47"));
        FONT_ALBEDO_TEXTURES_LOCATIONS.add(new ResourceLocation("font/unicode_page_48"));
        FONT_ALBEDO_TEXTURES_LOCATIONS.add(new ResourceLocation("font/unicode_page_49"));
        FONT_ALBEDO_TEXTURES_LOCATIONS.add(new ResourceLocation("font/unicode_page_4a"));
        FONT_ALBEDO_TEXTURES_LOCATIONS.add(new ResourceLocation("font/unicode_page_4b"));
        FONT_ALBEDO_TEXTURES_LOCATIONS.add(new ResourceLocation("font/unicode_page_4c"));
        FONT_ALBEDO_TEXTURES_LOCATIONS.add(new ResourceLocation("font/unicode_page_4d"));
        FONT_ALBEDO_TEXTURES_LOCATIONS.add(new ResourceLocation("font/unicode_page_4e"));
        FONT_ALBEDO_TEXTURES_LOCATIONS.add(new ResourceLocation("font/unicode_page_4f"));
        FONT_ALBEDO_TEXTURES_LOCATIONS.add(new ResourceLocation("font/unicode_page_50"));
        FONT_ALBEDO_TEXTURES_LOCATIONS.add(new ResourceLocation("font/unicode_page_51"));
        FONT_ALBEDO_TEXTURES_LOCATIONS.add(new ResourceLocation("font/unicode_page_52"));
        FONT_ALBEDO_TEXTURES_LOCATIONS.add(new ResourceLocation("font/unicode_page_53"));
        FONT_ALBEDO_TEXTURES_LOCATIONS.add(new ResourceLocation("font/unicode_page_54"));
        FONT_ALBEDO_TEXTURES_LOCATIONS.add(new ResourceLocation("font/unicode_page_55"));
        FONT_ALBEDO_TEXTURES_LOCATIONS.add(new ResourceLocation("font/unicode_page_56"));
        FONT_ALBEDO_TEXTURES_LOCATIONS.add(new ResourceLocation("font/unicode_page_57"));
        FONT_ALBEDO_TEXTURES_LOCATIONS.add(new ResourceLocation("font/unicode_page_58"));
        FONT_ALBEDO_TEXTURES_LOCATIONS.add(new ResourceLocation("font/unicode_page_59"));
        FONT_ALBEDO_TEXTURES_LOCATIONS.add(new ResourceLocation("font/unicode_page_5a"));
        FONT_ALBEDO_TEXTURES_LOCATIONS.add(new ResourceLocation("font/unicode_page_5b"));
        FONT_ALBEDO_TEXTURES_LOCATIONS.add(new ResourceLocation("font/unicode_page_5c"));
        FONT_ALBEDO_TEXTURES_LOCATIONS.add(new ResourceLocation("font/unicode_page_5d"));
        FONT_ALBEDO_TEXTURES_LOCATIONS.add(new ResourceLocation("font/unicode_page_5e"));
        FONT_ALBEDO_TEXTURES_LOCATIONS.add(new ResourceLocation("font/unicode_page_5f"));
        FONT_ALBEDO_TEXTURES_LOCATIONS.add(new ResourceLocation("font/unicode_page_60"));
        FONT_ALBEDO_TEXTURES_LOCATIONS.add(new ResourceLocation("font/unicode_page_61"));
        FONT_ALBEDO_TEXTURES_LOCATIONS.add(new ResourceLocation("font/unicode_page_62"));
        FONT_ALBEDO_TEXTURES_LOCATIONS.add(new ResourceLocation("font/unicode_page_63"));
        FONT_ALBEDO_TEXTURES_LOCATIONS.add(new ResourceLocation("font/unicode_page_64"));
        FONT_ALBEDO_TEXTURES_LOCATIONS.add(new ResourceLocation("font/unicode_page_65"));
        FONT_ALBEDO_TEXTURES_LOCATIONS.add(new ResourceLocation("font/unicode_page_66"));
        FONT_ALBEDO_TEXTURES_LOCATIONS.add(new ResourceLocation("font/unicode_page_67"));
        FONT_ALBEDO_TEXTURES_LOCATIONS.add(new ResourceLocation("font/unicode_page_68"));
        FONT_ALBEDO_TEXTURES_LOCATIONS.add(new ResourceLocation("font/unicode_page_69"));
        FONT_ALBEDO_TEXTURES_LOCATIONS.add(new ResourceLocation("font/unicode_page_6a"));
        FONT_ALBEDO_TEXTURES_LOCATIONS.add(new ResourceLocation("font/unicode_page_6b"));
        FONT_ALBEDO_TEXTURES_LOCATIONS.add(new ResourceLocation("font/unicode_page_6c"));
        FONT_ALBEDO_TEXTURES_LOCATIONS.add(new ResourceLocation("font/unicode_page_6d"));
        FONT_ALBEDO_TEXTURES_LOCATIONS.add(new ResourceLocation("font/unicode_page_6e"));
        FONT_ALBEDO_TEXTURES_LOCATIONS.add(new ResourceLocation("font/unicode_page_6f"));
        FONT_ALBEDO_TEXTURES_LOCATIONS.add(new ResourceLocation("font/unicode_page_70"));
        FONT_ALBEDO_TEXTURES_LOCATIONS.add(new ResourceLocation("font/unicode_page_71"));
        FONT_ALBEDO_TEXTURES_LOCATIONS.add(new ResourceLocation("font/unicode_page_72"));
        FONT_ALBEDO_TEXTURES_LOCATIONS.add(new ResourceLocation("font/unicode_page_73"));
        FONT_ALBEDO_TEXTURES_LOCATIONS.add(new ResourceLocation("font/unicode_page_74"));
        FONT_ALBEDO_TEXTURES_LOCATIONS.add(new ResourceLocation("font/unicode_page_75"));
        FONT_ALBEDO_TEXTURES_LOCATIONS.add(new ResourceLocation("font/unicode_page_76"));
        FONT_ALBEDO_TEXTURES_LOCATIONS.add(new ResourceLocation("font/unicode_page_77"));
        FONT_ALBEDO_TEXTURES_LOCATIONS.add(new ResourceLocation("font/unicode_page_78"));
        FONT_ALBEDO_TEXTURES_LOCATIONS.add(new ResourceLocation("font/unicode_page_79"));
        FONT_ALBEDO_TEXTURES_LOCATIONS.add(new ResourceLocation("font/unicode_page_7a"));
        FONT_ALBEDO_TEXTURES_LOCATIONS.add(new ResourceLocation("font/unicode_page_7b"));
        FONT_ALBEDO_TEXTURES_LOCATIONS.add(new ResourceLocation("font/unicode_page_7c"));
        FONT_ALBEDO_TEXTURES_LOCATIONS.add(new ResourceLocation("font/unicode_page_7d"));
        FONT_ALBEDO_TEXTURES_LOCATIONS.add(new ResourceLocation("font/unicode_page_7e"));
        FONT_ALBEDO_TEXTURES_LOCATIONS.add(new ResourceLocation("font/unicode_page_7f"));
        FONT_ALBEDO_TEXTURES_LOCATIONS.add(new ResourceLocation("font/unicode_page_80"));
        FONT_ALBEDO_TEXTURES_LOCATIONS.add(new ResourceLocation("font/unicode_page_81"));
        FONT_ALBEDO_TEXTURES_LOCATIONS.add(new ResourceLocation("font/unicode_page_82"));
        FONT_ALBEDO_TEXTURES_LOCATIONS.add(new ResourceLocation("font/unicode_page_83"));
        FONT_ALBEDO_TEXTURES_LOCATIONS.add(new ResourceLocation("font/unicode_page_84"));
        FONT_ALBEDO_TEXTURES_LOCATIONS.add(new ResourceLocation("font/unicode_page_85"));
        FONT_ALBEDO_TEXTURES_LOCATIONS.add(new ResourceLocation("font/unicode_page_86"));
        FONT_ALBEDO_TEXTURES_LOCATIONS.add(new ResourceLocation("font/unicode_page_87"));
        FONT_ALBEDO_TEXTURES_LOCATIONS.add(new ResourceLocation("font/unicode_page_88"));
        FONT_ALBEDO_TEXTURES_LOCATIONS.add(new ResourceLocation("font/unicode_page_89"));
        FONT_ALBEDO_TEXTURES_LOCATIONS.add(new ResourceLocation("font/unicode_page_8a"));
        FONT_ALBEDO_TEXTURES_LOCATIONS.add(new ResourceLocation("font/unicode_page_8b"));
        FONT_ALBEDO_TEXTURES_LOCATIONS.add(new ResourceLocation("font/unicode_page_8c"));
        FONT_ALBEDO_TEXTURES_LOCATIONS.add(new ResourceLocation("font/unicode_page_8d"));
        FONT_ALBEDO_TEXTURES_LOCATIONS.add(new ResourceLocation("font/unicode_page_8e"));
        FONT_ALBEDO_TEXTURES_LOCATIONS.add(new ResourceLocation("font/unicode_page_8f"));
        FONT_ALBEDO_TEXTURES_LOCATIONS.add(new ResourceLocation("font/unicode_page_90"));
        FONT_ALBEDO_TEXTURES_LOCATIONS.add(new ResourceLocation("font/unicode_page_91"));
        FONT_ALBEDO_TEXTURES_LOCATIONS.add(new ResourceLocation("font/unicode_page_92"));
        FONT_ALBEDO_TEXTURES_LOCATIONS.add(new ResourceLocation("font/unicode_page_93"));
        FONT_ALBEDO_TEXTURES_LOCATIONS.add(new ResourceLocation("font/unicode_page_94"));
        FONT_ALBEDO_TEXTURES_LOCATIONS.add(new ResourceLocation("font/unicode_page_95"));
        FONT_ALBEDO_TEXTURES_LOCATIONS.add(new ResourceLocation("font/unicode_page_96"));
        FONT_ALBEDO_TEXTURES_LOCATIONS.add(new ResourceLocation("font/unicode_page_97"));
        FONT_ALBEDO_TEXTURES_LOCATIONS.add(new ResourceLocation("font/unicode_page_98"));
        FONT_ALBEDO_TEXTURES_LOCATIONS.add(new ResourceLocation("font/unicode_page_99"));
        FONT_ALBEDO_TEXTURES_LOCATIONS.add(new ResourceLocation("font/unicode_page_9a"));
        FONT_ALBEDO_TEXTURES_LOCATIONS.add(new ResourceLocation("font/unicode_page_9b"));
        FONT_ALBEDO_TEXTURES_LOCATIONS.add(new ResourceLocation("font/unicode_page_9c"));
        FONT_ALBEDO_TEXTURES_LOCATIONS.add(new ResourceLocation("font/unicode_page_9d"));
        FONT_ALBEDO_TEXTURES_LOCATIONS.add(new ResourceLocation("font/unicode_page_9e"));
        FONT_ALBEDO_TEXTURES_LOCATIONS.add(new ResourceLocation("font/unicode_page_9f"));
        FONT_ALBEDO_TEXTURES_LOCATIONS.add(new ResourceLocation("font/unicode_page_a0"));
        FONT_ALBEDO_TEXTURES_LOCATIONS.add(new ResourceLocation("font/unicode_page_a1"));
        FONT_ALBEDO_TEXTURES_LOCATIONS.add(new ResourceLocation("font/unicode_page_a2"));
        FONT_ALBEDO_TEXTURES_LOCATIONS.add(new ResourceLocation("font/unicode_page_a3"));
        FONT_ALBEDO_TEXTURES_LOCATIONS.add(new ResourceLocation("font/unicode_page_a4"));
        FONT_ALBEDO_TEXTURES_LOCATIONS.add(new ResourceLocation("font/unicode_page_a5"));
        FONT_ALBEDO_TEXTURES_LOCATIONS.add(new ResourceLocation("font/unicode_page_a6"));
        FONT_ALBEDO_TEXTURES_LOCATIONS.add(new ResourceLocation("font/unicode_page_a7"));
        FONT_ALBEDO_TEXTURES_LOCATIONS.add(new ResourceLocation("font/unicode_page_a8"));
        FONT_ALBEDO_TEXTURES_LOCATIONS.add(new ResourceLocation("font/unicode_page_a9"));
        FONT_ALBEDO_TEXTURES_LOCATIONS.add(new ResourceLocation("font/unicode_page_aa"));
        FONT_ALBEDO_TEXTURES_LOCATIONS.add(new ResourceLocation("font/unicode_page_ab"));
        FONT_ALBEDO_TEXTURES_LOCATIONS.add(new ResourceLocation("font/unicode_page_ac"));
        FONT_ALBEDO_TEXTURES_LOCATIONS.add(new ResourceLocation("font/unicode_page_ad"));
        FONT_ALBEDO_TEXTURES_LOCATIONS.add(new ResourceLocation("font/unicode_page_ae"));
        FONT_ALBEDO_TEXTURES_LOCATIONS.add(new ResourceLocation("font/unicode_page_af"));
        FONT_ALBEDO_TEXTURES_LOCATIONS.add(new ResourceLocation("font/unicode_page_b0"));
        FONT_ALBEDO_TEXTURES_LOCATIONS.add(new ResourceLocation("font/unicode_page_b1"));
        FONT_ALBEDO_TEXTURES_LOCATIONS.add(new ResourceLocation("font/unicode_page_b2"));
        FONT_ALBEDO_TEXTURES_LOCATIONS.add(new ResourceLocation("font/unicode_page_b3"));
        FONT_ALBEDO_TEXTURES_LOCATIONS.add(new ResourceLocation("font/unicode_page_b4"));
        FONT_ALBEDO_TEXTURES_LOCATIONS.add(new ResourceLocation("font/unicode_page_b5"));
        FONT_ALBEDO_TEXTURES_LOCATIONS.add(new ResourceLocation("font/unicode_page_b6"));
        FONT_ALBEDO_TEXTURES_LOCATIONS.add(new ResourceLocation("font/unicode_page_b7"));
        FONT_ALBEDO_TEXTURES_LOCATIONS.add(new ResourceLocation("font/unicode_page_b8"));
        FONT_ALBEDO_TEXTURES_LOCATIONS.add(new ResourceLocation("font/unicode_page_b9"));
        FONT_ALBEDO_TEXTURES_LOCATIONS.add(new ResourceLocation("font/unicode_page_ba"));
        FONT_ALBEDO_TEXTURES_LOCATIONS.add(new ResourceLocation("font/unicode_page_bb"));
        FONT_ALBEDO_TEXTURES_LOCATIONS.add(new ResourceLocation("font/unicode_page_bc"));
        FONT_ALBEDO_TEXTURES_LOCATIONS.add(new ResourceLocation("font/unicode_page_bd"));
        FONT_ALBEDO_TEXTURES_LOCATIONS.add(new ResourceLocation("font/unicode_page_be"));
        FONT_ALBEDO_TEXTURES_LOCATIONS.add(new ResourceLocation("font/unicode_page_bf"));
        FONT_ALBEDO_TEXTURES_LOCATIONS.add(new ResourceLocation("font/unicode_page_c0"));
        FONT_ALBEDO_TEXTURES_LOCATIONS.add(new ResourceLocation("font/unicode_page_c1"));
        FONT_ALBEDO_TEXTURES_LOCATIONS.add(new ResourceLocation("font/unicode_page_c2"));
        FONT_ALBEDO_TEXTURES_LOCATIONS.add(new ResourceLocation("font/unicode_page_c3"));
        FONT_ALBEDO_TEXTURES_LOCATIONS.add(new ResourceLocation("font/unicode_page_c4"));
        FONT_ALBEDO_TEXTURES_LOCATIONS.add(new ResourceLocation("font/unicode_page_c5"));
        FONT_ALBEDO_TEXTURES_LOCATIONS.add(new ResourceLocation("font/unicode_page_c6"));
        FONT_ALBEDO_TEXTURES_LOCATIONS.add(new ResourceLocation("font/unicode_page_c7"));
        FONT_ALBEDO_TEXTURES_LOCATIONS.add(new ResourceLocation("font/unicode_page_c8"));
        FONT_ALBEDO_TEXTURES_LOCATIONS.add(new ResourceLocation("font/unicode_page_c9"));
        FONT_ALBEDO_TEXTURES_LOCATIONS.add(new ResourceLocation("font/unicode_page_ca"));
        FONT_ALBEDO_TEXTURES_LOCATIONS.add(new ResourceLocation("font/unicode_page_cb"));
        FONT_ALBEDO_TEXTURES_LOCATIONS.add(new ResourceLocation("font/unicode_page_cc"));
        FONT_ALBEDO_TEXTURES_LOCATIONS.add(new ResourceLocation("font/unicode_page_cd"));
        FONT_ALBEDO_TEXTURES_LOCATIONS.add(new ResourceLocation("font/unicode_page_ce"));
        FONT_ALBEDO_TEXTURES_LOCATIONS.add(new ResourceLocation("font/unicode_page_cf"));
        FONT_ALBEDO_TEXTURES_LOCATIONS.add(new ResourceLocation("font/unicode_page_d0"));
        FONT_ALBEDO_TEXTURES_LOCATIONS.add(new ResourceLocation("font/unicode_page_d1"));
        FONT_ALBEDO_TEXTURES_LOCATIONS.add(new ResourceLocation("font/unicode_page_d2"));
        FONT_ALBEDO_TEXTURES_LOCATIONS.add(new ResourceLocation("font/unicode_page_d3"));
        FONT_ALBEDO_TEXTURES_LOCATIONS.add(new ResourceLocation("font/unicode_page_d4"));
        FONT_ALBEDO_TEXTURES_LOCATIONS.add(new ResourceLocation("font/unicode_page_d5"));
        FONT_ALBEDO_TEXTURES_LOCATIONS.add(new ResourceLocation("font/unicode_page_d6"));
        FONT_ALBEDO_TEXTURES_LOCATIONS.add(new ResourceLocation("font/unicode_page_d7"));
        FONT_ALBEDO_TEXTURES_LOCATIONS.add(new ResourceLocation("font/unicode_page_f9"));
        FONT_ALBEDO_TEXTURES_LOCATIONS.add(new ResourceLocation("font/unicode_page_fa"));
        FONT_ALBEDO_TEXTURES_LOCATIONS.add(new ResourceLocation("font/unicode_page_fb"));
        FONT_ALBEDO_TEXTURES_LOCATIONS.add(new ResourceLocation("font/unicode_page_fc"));
        FONT_ALBEDO_TEXTURES_LOCATIONS.add(new ResourceLocation("font/unicode_page_fd"));
        FONT_ALBEDO_TEXTURES_LOCATIONS.add(new ResourceLocation("font/unicode_page_fe"));
        FONT_ALBEDO_TEXTURES_LOCATIONS.add(new ResourceLocation("font/unicode_page_ff"));
    }

    public static NovaNative.TextureType atlasTextureOfSprite(ResourceLocation texture) {
        ResourceLocation strippedLocation = new ResourceLocation(texture.getResourceDomain(), texture.getResourcePath().replace(".png","").replace("textures/",""));

        LOG.info("Need to get atlas that " + strippedLocation + " is in");
        if (BACKGROUND_ALBEDO_TEXTURES_LOCATIONS.contains(strippedLocation)) {
            LOG.info("It's in the terrain");
            return NovaNative.TextureType.OPTIONS_BACKGROUND;
        }else if(TERRAIN_ALBEDO_TEXTURES_LOCATIONS.contains(strippedLocation)) {
            LOG.info("It's in the terrain");
            return NovaNative.TextureType.TERRAIN_COLOR;
        } else if(GUI_ALBEDO_TEXTURES_LOCATIONS.contains(strippedLocation)) {
            LOG.info("It's in the gui");
            return NovaNative.TextureType.GUI;
        } else if(FONT_ALBEDO_TEXTURES_LOCATIONS.contains(strippedLocation)) {
            LOG.info("It's in the font");
            return NovaNative.TextureType.FONT;
        }

        LOG.error("Texture " + strippedLocation + " requested, but it's not in at atlas that Nova knows about");
        return NovaNative.TextureType.NO_TEXTURE;
    }
}<|MERGE_RESOLUTION|>--- conflicted
+++ resolved
@@ -79,16 +79,12 @@
         addTextures(TERRAIN_ALBEDO_TEXTURES_LOCATIONS, NovaNative.TextureType.TERRAIN_COLOR, resourceManager, maxAtlasSize);
         LOG.debug("Created block color atlas");
 
-<<<<<<< HEAD
         //addBlockAtlas(resourceManager);
         addBackgroundAtlas(resourceManager);
-=======
->>>>>>> e2b74abc
         addGuiAtlas(resourceManager);
         addFontAtlas(resourceManager);
     }
 
-<<<<<<< HEAD
     private void addBlockAtlas(@Nonnull IResourceManager resourceManager) {
         addAtlas(resourceManager, blockAtlas, TERRAIN_ALBEDO_TEXTURES_LOCATIONS, blockSpriteLocations, NovaNative.TextureType.TERRAIN_COLOR);
     }
@@ -98,8 +94,6 @@
         LOG.debug("Created Background atlas");
     }
 
-=======
->>>>>>> e2b74abc
     private void addGuiAtlas(@Nonnull IResourceManager resourceManager) {
         guiAtlas.createWhiteTexture(WHITE_TEXTURE_GUI_LOCATION);
         addAtlas(resourceManager, guiAtlas, GUI_ALBEDO_TEXTURES_LOCATIONS, guiSpriteLocations, NovaNative.TextureType.GUI);
