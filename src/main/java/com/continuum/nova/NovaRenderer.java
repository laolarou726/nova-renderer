--- conflicted
+++ resolved
@@ -36,10 +36,6 @@
 
     private boolean firstLoad = true;
 
-    private static final List<ResourceLocation> BACKGROUND_ALBEDO_TEXTURES_LOCATIONS = new ArrayList<>();
-    private TextureMap backgroundAtlas = new TextureMap("textures");
-    private Map<ResourceLocation, TextureAtlasSprite> backgroundSpriteLocations = new HashMap<>();
-
     private static final List<ResourceLocation> GUI_ALBEDO_TEXTURES_LOCATIONS = new ArrayList<>();
     private TextureMap guiAtlas = new TextureMap("textures");
     private Map<ResourceLocation, TextureAtlasSprite> guiSpriteLocations = new HashMap<>();
@@ -64,17 +60,10 @@
     private IResourceManager resourceManager;
 
     public NovaRenderer() {
-<<<<<<< HEAD
-        addBackgroundTextureLocations();
-        addBlockTextureLocations();
-        addGuiTextureLocations();
-        addFontTextureLocations();
-=======
         initBlockTextureLocations();
         initGuiTextureLocations();
         initFontTextureLocations();
         initFreeTextures();
->>>>>>> 69cc0ad9
     }
 
     @Override
@@ -90,8 +79,6 @@
         addTextures(TERRAIN_ALBEDO_TEXTURES_LOCATIONS, NovaNative.BLOCK_COLOR_ATLAS_NAME, resourceManager, maxAtlasSize);
         LOG.debug("Created block color atlas");
 
-        //addBlockAtlas(resourceManager);
-        addBackgroundAtlas(resourceManager);
         addGuiAtlas(resourceManager);
         addFontAtlas(resourceManager);
         addFreeTextures(resourceManager);
@@ -119,15 +106,6 @@
         }
     }
 
-  /*  private void addBlockAtlas(@Nonnull IResourceManager resourceManager) {
-        addAtlas(resourceManager, blockAtlas, TERRAIN_ALBEDO_TEXTURES_LOCATIONS, blockSpriteLocations, NovaNative.TextureType.TERRAIN_COLOR);
-    }*/
-
-    private void addBackgroundAtlas(@Nonnull IResourceManager resourceManager) {
-        addAtlas(resourceManager, backgroundAtlas, BACKGROUND_ALBEDO_TEXTURES_LOCATIONS, backgroundSpriteLocations, NovaNative.OPTIONS_BACKGROUND);
-        LOG.debug("Created Background atlas");
-    }
-
     private void addGuiAtlas(@Nonnull IResourceManager resourceManager) {
         guiAtlas.createWhiteTexture(WHITE_TEXTURE_GUI_LOCATION);
         addAtlas(resourceManager, guiAtlas, GUI_ALBEDO_TEXTURES_LOCATIONS, guiSpriteLocations, NovaNative.GUI_ATLAS_NAME);
@@ -328,15 +306,7 @@
         }
     }
 
-<<<<<<< HEAD
-    private void addBackgroundTextureLocations(){
-        BACKGROUND_ALBEDO_TEXTURES_LOCATIONS.add(new ResourceLocation("gui/options_background"));
-    }
-
-    private void addGuiTextureLocations() {
-=======
     private void initGuiTextureLocations() {
->>>>>>> 69cc0ad9
         GUI_ALBEDO_TEXTURES_LOCATIONS.add(new ResourceLocation("gui/bars"));
         GUI_ALBEDO_TEXTURES_LOCATIONS.add(new ResourceLocation("gui/book"));
         GUI_ALBEDO_TEXTURES_LOCATIONS.add(new ResourceLocation("gui/demo_background"));
@@ -1004,16 +974,14 @@
 
     private void initFreeTextures() {
         FREE_TEXTURES.add(new ResourceLocation("textures/misc/unknown_server.png"));
+		FREE_TEXTURES.add(new ResourceLocation("gui/options_background"))
     }
 
     public static String atlasTextureOfSprite(ResourceLocation texture) {
         ResourceLocation strippedLocation = new ResourceLocation(texture.getResourceDomain(), texture.getResourcePath().replace(".png","").replace("textures/",""));
 
         LOG.info("Need to get atlas that " + strippedLocation + " is in");
-        if (BACKGROUND_ALBEDO_TEXTURES_LOCATIONS.contains(strippedLocation)) {
-            LOG.info("It's in the terrain");
-            return NovaNative.OPTIONS_BACKGROUND;
-        }else if(TERRAIN_ALBEDO_TEXTURES_LOCATIONS.contains(strippedLocation)) {
+        if(TERRAIN_ALBEDO_TEXTURES_LOCATIONS.contains(strippedLocation)) {
             LOG.info("It's in the terrain");
             return NovaNative.BLOCK_COLOR_ATLAS_NAME;
         } else if(GUI_ALBEDO_TEXTURES_LOCATIONS.contains(strippedLocation)) {
