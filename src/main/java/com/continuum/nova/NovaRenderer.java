package com.continuum.nova;

import com.continuum.nova.NovaNative.window_size;
import com.continuum.nova.chunks.ChunkBuilder;
import com.continuum.nova.chunks.ChunkUpdateListener;
import com.continuum.nova.chunks.IGeometryFilter;
import com.continuum.nova.gui.NovaDraw;
import com.continuum.nova.utils.Profiler;
import com.continuum.nova.utils.Utils;
import glm.Glm;
import glm.vec._2.Vec2;
import glm.vec._3.i.Vec3i;
import net.minecraft.client.Minecraft;
import net.minecraft.client.entity.EntityPlayerSP;
import net.minecraft.client.gui.ScaledResolution;
import net.minecraft.client.renderer.BlockModelShapes;
import net.minecraft.client.renderer.EntityRenderer;
import net.minecraft.client.renderer.color.BlockColors;
import net.minecraft.client.renderer.texture.DynamicTexture;
import net.minecraft.client.renderer.texture.TextureAtlasSprite;
import net.minecraft.client.renderer.texture.TextureMap;
import net.minecraft.client.resources.IResource;
import net.minecraft.client.resources.IResourceManager;
import net.minecraft.client.resources.IResourceManagerReloadListener;
import net.minecraft.entity.Entity;
import net.minecraft.util.ResourceLocation;
import net.minecraft.world.World;
import org.apache.logging.log4j.LogManager;
import org.apache.logging.log4j.Logger;

import javax.annotation.Nonnull;
import javax.imageio.ImageIO;
import java.awt.image.BufferedImage;
import java.io.BufferedInputStream;
import java.io.IOException;
import java.lang.management.ManagementFactory;
import java.net.URL;
import java.net.URLClassLoader;
import java.util.*;
import java.util.concurrent.Executor;
import java.util.concurrent.Executors;

import static com.continuum.nova.NovaConstants.*;
import static com.continuum.nova.utils.Utils.getImageData;

public class NovaRenderer implements IResourceManagerReloadListener {

    private static final Logger LOG = LogManager.getLogger(NovaRenderer.class);
    private BlockModelShapes shapes;

    private boolean firstLoad = true;

    private static final List<ResourceLocation> GUI_COLOR_TEXTURES_LOCATIONS = new ArrayList<>();
    private TextureMap guiAtlas = new TextureMap("textures");
    private Map<ResourceLocation, TextureAtlasSprite> guiSpriteLocations = new HashMap<>();

    private static final List<ResourceLocation> BLOCK_COLOR_TEXTURES_LOCATIONS = new ArrayList<>();
    private TextureMap blockAtlas = new TextureMap("textures");
    private Map<ResourceLocation, TextureAtlasSprite> blockSpriteLocations = new HashMap<>();

    private static final List<ResourceLocation> FONT_COLOR_TEXTURES_LOCATIONS = new ArrayList<>();
    private TextureMap fontAtlas = new TextureMap("textures");
    private Map<ResourceLocation, TextureAtlasSprite> fontSpriteLocations = new HashMap<>();

    private static final List<ResourceLocation> FREE_TEXTURES = new ArrayList<>();

    private int height;
    private int width;

    private boolean resized;
    private int scalefactor;

    private IResourceManager resourceManager;

    private ChunkUpdateListener chunkUpdateListener;

    private PriorityQueue<ChunkUpdateListener.BlockUpdateRange> chunksToUpdate;
    private Set<ChunkUpdateListener.BlockUpdateRange> updatedChunks = new HashSet<>();
    private World world;

    final private Executor chunkUpdateThreadPool = Executors.newFixedThreadPool(10);

    private ChunkBuilder chunkBuilder;
    private HashMap<String, IGeometryFilter> filterMap;

    public NovaRenderer() {
        // I put these in Utils to make this class smaller
        Utils.initBlockTextureLocations(BLOCK_COLOR_TEXTURES_LOCATIONS);
        Utils.initGuiTextureLocations(GUI_COLOR_TEXTURES_LOCATIONS);
        Utils.initFontTextureLocations(FONT_COLOR_TEXTURES_LOCATIONS);
        Utils.initFreeTextures(FREE_TEXTURES);
    }

    @Override
    public void onResourceManagerReload(@Nonnull IResourceManager resourceManager) {
        this.resourceManager = resourceManager;

        if (firstLoad) {
            firstLoad = false;
        }

        NovaNative.INSTANCE.reset_texture_manager();

        addGuiAtlas(resourceManager);
        addFontAtlas(resourceManager);
        addFreeTextures(resourceManager);
    }

    /**
     * Adds the textures that just hang out without a texture atlas
     *
     * @param resourceManager The IResoruceManager to get the textures from
     */
    private void addFreeTextures(IResourceManager resourceManager) {
        for (ResourceLocation loc : FREE_TEXTURES) {
            try {
                IResource texture = resourceManager.getResource(loc);
                BufferedInputStream in = new BufferedInputStream(texture.getInputStream());
                BufferedImage image = ImageIO.read(in);
                if (image != null) {
                    loadTexture(loc, image);
                } else {
                    LOG.error("Free texture " + loc + " has no data!");
                }
            } catch (IOException e) {
                LOG.error("Could not load free texture " + loc, e);
            }
        }
    }

    private void addGuiAtlas(@Nonnull IResourceManager resourceManager) {
        guiAtlas.createWhiteTexture(WHITE_TEXTURE_GUI_LOCATION);
        addAtlas(resourceManager, guiAtlas, GUI_COLOR_TEXTURES_LOCATIONS, guiSpriteLocations, GUI_ATLAS_NAME);
        LOG.debug("Created GUI atlas");
    }

    private void addFontAtlas(@Nonnull IResourceManager resourceManager) {
        addAtlas(resourceManager, fontAtlas, FONT_COLOR_TEXTURES_LOCATIONS, fontSpriteLocations, FONT_ATLAS_NAME);
        LOG.debug("Created font atlas");
    }

    public void addTerrainAtlas(@Nonnull TextureMap blockColorMap) {
        // Copy over the atlas
        NovaNative.mc_atlas_texture blockColorTexture = getFullImage(blockColorMap.getWidth(), blockColorMap.getHeight(), blockColorMap.getMapUploadedSprites().values());
        blockColorTexture.name = BLOCK_COLOR_ATLAS_NAME;
        NovaNative.INSTANCE.add_texture(blockColorTexture);

        // Copy over all the icon locations
        for(String spriteName : blockColorMap.getMapUploadedSprites().keySet()) {
            TextureAtlasSprite sprite = blockColorMap.getAtlasSprite(spriteName);
            NovaNative.mc_texture_atlas_location location = new NovaNative.mc_texture_atlas_location(
                    sprite.getIconName(),
                    sprite.getMinU(),
                    sprite.getMinV(),
                    sprite.getMaxU(),
                    sprite.getMaxV()
            );

            NovaNative.INSTANCE.add_texture_location(location);
        }
    }

    private void addAtlas(@Nonnull IResourceManager resourceManager, TextureMap atlas, List<ResourceLocation> resources,
                          Map<ResourceLocation, TextureAtlasSprite> spriteLocations, String textureName) {
        atlas.loadSprites(resourceManager, textureMapIn -> resources.forEach(location -> {
            TextureAtlasSprite textureAtlasSprite = textureMapIn.registerSprite(location);
            spriteLocations.put(location, textureAtlasSprite);
        }));

        Optional<TextureAtlasSprite> whiteImage = atlas.getWhiteImage();
        whiteImage.ifPresent(image -> spriteLocations.put(image.getLocation(), image));

        NovaNative.mc_atlas_texture atlasTexture = getFullImage(atlas.getWidth(), atlas.getHeight(), spriteLocations.values());
        atlasTexture.setName(textureName);

        LOG.info("Adding atlas texture {}", atlasTexture);
        NovaNative.INSTANCE.add_texture(atlasTexture);

        for (TextureAtlasSprite sprite : spriteLocations.values()) {
            NovaNative.mc_texture_atlas_location location = new NovaNative.mc_texture_atlas_location(
                    sprite.getIconName(),
                    sprite.getMinU(),
                    sprite.getMinV(),
                    sprite.getMaxU(),
                    sprite.getMaxV()
            );

            NovaNative.INSTANCE.add_texture_location(location);
        }
    }

    private NovaNative.mc_atlas_texture getFullImage(int atlasWidth, int atlasHeight, Collection<TextureAtlasSprite> sprites) {
        byte[] imageData = new byte[atlasWidth * atlasHeight * 4];

        for (TextureAtlasSprite sprite : sprites) {
            int startY = sprite.getOriginY() * atlasWidth * 4;
            int startPos = sprite.getOriginX() * 4 + startY;

            if(sprite.getFrameCount() > 0) {
                int[] data = sprite.getFrameTextureData(0)[0];
                for(int y = 0; y < sprite.getIconHeight(); y++) {
                    for(int x = 0; x < sprite.getIconWidth(); x++) {
                        // Reverse the order of the color channels
                        int pixel = data[y * sprite.getIconWidth() + x];

                        byte red = (byte) (pixel & 0xFF);
                        byte green = (byte) ((pixel >> 8) & 0xFF);
                        byte blue = (byte) ((pixel >> 16) & 0xFF);
                        byte alpha = (byte) ((pixel >> 24) & 0xFF);

                        int imageDataBasePos = startPos + x * 4 + y * atlasWidth * 4;
                        imageData[imageDataBasePos] = blue;
                        imageData[imageDataBasePos + 1] = green;
                        imageData[imageDataBasePos + 2] = red;
                        imageData[imageDataBasePos + 3] = alpha;
                    }
                }
            }
        }

        return new NovaNative.mc_atlas_texture(
                atlasWidth,
                atlasHeight,
                4,
                imageData
        );
    }

    public void preInit() {
        System.getProperties().setProperty("jna.library.path", System.getProperty("java.library.path"));
        System.getProperties().setProperty("jna.dump_memory", "false");
        String pid = ManagementFactory.getRuntimeMXBean().getName();
        LOG.info("PID: " + pid + " TID: " + Thread.currentThread().getId());
        NovaNative.INSTANCE.initialize();
        LOG.info("Native code initialized");
        updateWindowSize();

        // Moved here so that it's initialized after the native code is loaded
        chunksToUpdate = new PriorityQueue<>((range1, range2) -> {
            Vec3i range1Center = new Vec3i();
            Vec3i range2Center = new Vec3i();

            Glm.add(range1Center, range1.min, new Vec3i(8, 128, 8));
            Glm.add(range2Center, range2.min, new Vec3i(8, 128, 8));

            Entity player = Minecraft.getMinecraft().thePlayer;
            Vec2 playerPos = new Vec2(player.posX, player.posZ);
            float range1DistToPlayer = new Vec2().distance(new Vec2(range1Center.x, range1Center.z), playerPos);
            float range2DistToPlayer = new Vec2().distance(new Vec2(range2Center.x, range2Center.z), playerPos);

            return Float.compare(range1DistToPlayer, range2DistToPlayer);
        });
        chunkUpdateListener  = new ChunkUpdateListener(chunksToUpdate);
    }

    private void updateWindowSize() {
        window_size size = NovaNative.INSTANCE.get_window_size();
        int oldHeight = height;
        int oldWidth = width;
        if (oldHeight != size.height || oldWidth != size.width) {
            resized = true;
        } else {
            resized = false;
        }
        height = size.height;
        width = size.width;

    }

    public int getHeight() {
        return height;
    }

    public int getWidth() {
        return width;
    }

    public boolean wasResized() {
        return resized;
    }

    public void updateCameraAndRender(float renderPartialTicks, long systemNanoTime, Minecraft mc) {
        if (NovaNative.INSTANCE.should_close()) {
            mc.shutdown();
        }

        EntityRenderer entityRenderer = Minecraft.getMinecraft().entityRenderer;

        boolean shouldUpdateLightmap = entityRenderer.isLightmapUpdateNeeded();
        entityRenderer.updateLightmap(renderPartialTicks);
        if(shouldUpdateLightmap) {
            sendLightmapTexture(entityRenderer.getLightmapTexture());
        }


        Profiler.start("render_gui");
        if (mc.currentScreen != null) {

            NovaDraw.novaDrawScreen(mc.currentScreen, renderPartialTicks);

        }
        Profiler.end("render_gui");

        Profiler.start("update_chunks");
        int numChunksUpdated = 0;
        while(!chunksToUpdate.isEmpty()) {
            ChunkUpdateListener.BlockUpdateRange range = chunksToUpdate.remove();
            // chunkBuilder.createMeshesForChunk(range);
            chunkUpdateThreadPool.execute(() -> chunkBuilder.createMeshesForChunk(range));
            updatedChunks.add(range);
            numChunksUpdated++;
            if(numChunksUpdated > 10) {
                break;
            }
        }
        Profiler.end("update_chunks");

        Profiler.start("update_player");
        EntityPlayerSP viewEntity = mc.thePlayer;
        if(viewEntity != null) {
            float pitch = viewEntity.rotationPitch;
            float yaw = viewEntity.rotationYaw;
            double x = viewEntity.posX;
            double y = viewEntity.posY + viewEntity.getEyeHeight();
            double z = viewEntity.posZ;
            NovaNative.INSTANCE.set_player_camera_transform(x, y, z, yaw, pitch);
        }
        Profiler.end("update_player");

        Profiler.start("execute_frame");
        NovaNative.INSTANCE.execute_frame();
        Profiler.end("execute_frame");

        Profiler.start("update_window");
        updateWindowSize();
        Profiler.end("update_window");
        int scalefactor = new ScaledResolution(mc).getScaleFactor() * 2;
        if (scalefactor != this.scalefactor) {
            NovaNative.INSTANCE.set_float_setting("scalefactor", scalefactor);
            this.scalefactor = scalefactor;
        }

        printProfilerData();
    }

    private void sendLightmapTexture(DynamicTexture lightmapTexture) {
        int[] data = lightmapTexture.getTextureData();
        NovaNative.INSTANCE.send_lightmap_texture(data, data.length, lightmapTexture.getWidth(), lightmapTexture.getHeight());
    }

    private void printProfilerData() {
        Profiler.logData();
    }

    public void setWorld(World world) {
        if(world != null) {
            world.addEventListener(chunkUpdateListener);
            this.world = world;
            chunksToUpdate.clear();

            if(chunkBuilder != null) {
                chunkBuilder.setWorld(world);
            }
        }
    }

    /**
     * Loads the specified texture, adding it to Minecraft as a texture outside of an atlas
     *
     * @param location The location of the texture
     * @param image    The texture itself
     */
    public void loadTexture(ResourceLocation location, BufferedImage image) {
        if (resourceManager == null) {
            LOG.error("Trying to load texture " + location + " but there's no resource manager");
            return;
        }

        byte[] imageData = getImageData(image);

        NovaNative.mc_atlas_texture tex = new NovaNative.mc_atlas_texture(image.getWidth(), image.getHeight(), 4, imageData);
        tex.setName(location.toString());
        NovaNative.INSTANCE.add_texture(tex);

        NovaNative.mc_texture_atlas_location loc = new NovaNative.mc_texture_atlas_location(location.toString(), 0, 0, 1, 1);
        NovaNative.INSTANCE.add_texture_location(loc);
    }

    public static String atlasTextureOfSprite(ResourceLocation texture) {
        ResourceLocation strippedLocation = new ResourceLocation(texture.getResourceDomain(), texture.getResourcePath().replace(".png", "").replace("textures/", ""));

        if (BLOCK_COLOR_TEXTURES_LOCATIONS.contains(strippedLocation)) {
            return BLOCK_COLOR_ATLAS_NAME;
        } else if (GUI_COLOR_TEXTURES_LOCATIONS.contains(strippedLocation) || texture == WHITE_TEXTURE_GUI_LOCATION) {
            return GUI_ATLAS_NAME;
        } else if (FONT_COLOR_TEXTURES_LOCATIONS.contains(strippedLocation)) {
            return FONT_ATLAS_NAME;
        }

        return texture.toString();
    }

    public void loadShaderpack(String shaderpackName, BlockColors blockColors) {
        Profiler.start("load_shaderpack");
        NovaNative.INSTANCE.set_string_setting("loadedShaderpack", shaderpackName);

        String filters = NovaNative.INSTANCE.get_shaders_and_filters();
        String[] filtersSplit = filters.split("\n");
        Profiler.end("load_shaderpack");
<<<<<<< HEAD
        Profiler.start("build_filters");
        String[] filtersSplit = filters.split("\n");
        if(filtersSplit.length < 2 || filtersSplit.length % 2 != 0) {
            throw new IllegalStateException("Must have a POT number of filters and shader names");
        }

=======

        if(filtersSplit.length < 2 || filtersSplit.length % 2 != 0) {
            throw new IllegalStateException("Must have a POT number of filters and shader names");
        }

        Profiler.start("build_filters");
>>>>>>> 0d25a53d
        LOG.debug("Filters: '{}'", String.join(", ", filtersSplit));
        LOG.debug("Received {} shaders with filters", filtersSplit.length);

        filterMap = new HashMap<>();
        for(int i = 0; i < filtersSplit.length; i += 2) {
            String filterName = filtersSplit[i];
            IGeometryFilter filter = IGeometryFilter.parseFilterString(filtersSplit[i + 1]);
            filterMap.put(filterName, filter);
        }
        Profiler.end("build_filters");

        Profiler.start("new_chunk_builder");
        chunkBuilder = new ChunkBuilder(filterMap, world, blockColors);

        chunksToUpdate.addAll(updatedChunks);
        updatedChunks.clear();
        Profiler.end("new_chunk_builder");
    }
}

<|MERGE_RESOLUTION|>--- conflicted
+++ resolved
@@ -407,21 +407,12 @@
         String filters = NovaNative.INSTANCE.get_shaders_and_filters();
         String[] filtersSplit = filters.split("\n");
         Profiler.end("load_shaderpack");
-<<<<<<< HEAD
-        Profiler.start("build_filters");
-        String[] filtersSplit = filters.split("\n");
+
         if(filtersSplit.length < 2 || filtersSplit.length % 2 != 0) {
             throw new IllegalStateException("Must have a POT number of filters and shader names");
         }
 
-=======
-
-        if(filtersSplit.length < 2 || filtersSplit.length % 2 != 0) {
-            throw new IllegalStateException("Must have a POT number of filters and shader names");
-        }
-
         Profiler.start("build_filters");
->>>>>>> 0d25a53d
         LOG.debug("Filters: '{}'", String.join(", ", filtersSplit));
         LOG.debug("Received {} shaders with filters", filtersSplit.length);
 
