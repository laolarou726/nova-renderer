package com.continuum.nova;

import com.continuum.nova.utils.AtlasGenerator;
import com.continuum.nova.utils.RenderCommandBuilder;
import net.minecraft.client.Minecraft;
import net.minecraft.client.gui.GuiScreen;
import net.minecraft.client.renderer.texture.TextureAtlasSprite;
import net.minecraft.client.renderer.texture.TextureMap;
import net.minecraft.client.resources.IResource;
import net.minecraft.client.resources.IResourceManager;
import net.minecraft.client.resources.IResourceManagerReloadListener;
import net.minecraft.util.ResourceLocation;
import org.apache.logging.log4j.LogManager;
import org.apache.logging.log4j.Logger;

import javax.annotation.Nonnull;
import javax.imageio.ImageIO;
import java.awt.*;
import java.awt.image.BufferedImage;
import java.awt.image.DataBufferByte;
import java.io.BufferedInputStream;
import java.io.IOException;
import java.lang.management.ManagementFactory;
import java.util.*;
import java.util.List;

public class NovaRenderer implements IResourceManagerReloadListener {
    public static final String MODID = "Nova Renderer";
    public static final String VERSION = "0.0.3";

    private static final Logger LOG = LogManager.getLogger(NovaRenderer.class);

    private static final List<ResourceLocation> GUI_ALBEDO_TEXTURES_LOCATIONS = new ArrayList<>();

    private static final List<ResourceLocation> TERRAIN_ALBEDO_TEXTURES_LOCATIONS = new ArrayList<>();

    private boolean firstLoad = true;

    private TextureMap guiAtlas = new TextureMap("textures");
    private Map<ResourceLocation, TextureAtlasSprite> guiSpriteLocations = new HashMap<>();

    private TextureMap blockAtlas = new TextureMap("textures");
    private Map<ResourceLocation, TextureAtlasSprite> blockSpriteLocations = new HashMap<>();

    public NovaRenderer() {
        addBlockTextureLocations();
        addGuiTextureLocations();
    }

    @Override
    public void onResourceManagerReload(@Nonnull IResourceManager resourceManager) {
        if(firstLoad) {
            firstLoad = false;
        }

        NovaNative.INSTANCE.reset_texture_manager();
<<<<<<< HEAD
=======
        int maxAtlasSize = NovaNative.INSTANCE.get_max_texture_size();
        addTextures(TERRAIN_ALBEDO_TEXTURES_LOCATIONS, NovaNative.TextureType.TERRAIN_COLOR, resourceManager, maxAtlasSize);
>>>>>>> fb8fc49d

        addBlockAtlas(resourceManager);
        addGuiAtlas(resourceManager);
    }

    private void addBlockAtlas(@Nonnull IResourceManager resourceManager) {
        addAtlas(resourceManager, blockAtlas, TERRAIN_ALBEDO_TEXTURES_LOCATIONS, blockSpriteLocations, NovaNative.TextureType.TERRAIN_COLOR);
    }

    private void addGuiAtlas(@Nonnull IResourceManager resourceManager) {
        addAtlas(resourceManager, guiAtlas, GUI_ALBEDO_TEXTURES_LOCATIONS, guiSpriteLocations, NovaNative.TextureType.GUI);
    }

    private void addAtlas(@Nonnull IResourceManager resourceManager, TextureMap atlas, List<ResourceLocation> resoruces,
                          Map<ResourceLocation, TextureAtlasSprite> spriteLocations, NovaNative.TextureType textureType) {
        atlas.loadSprites(resourceManager, textureMapIn -> resoruces.forEach(location -> {
            TextureAtlasSprite textureAtlasSprite = textureMapIn.registerSprite(location);
            spriteLocations.put(location, textureAtlasSprite);
        }));

        NovaNative.mc_atlas_texture guiAtlasTexture = getFullImage(atlas.getWidth(), atlas.getHeight(), spriteLocations.values());

        NovaNative.INSTANCE.add_texture(guiAtlasTexture, textureType.ordinal());

        for(TextureAtlasSprite sprite : spriteLocations.values()) {
            NovaNative.mc_texture_atlas_location location = new NovaNative.mc_texture_atlas_location(
                    sprite.getIconName(),
                    sprite.getMinU(),
                    sprite.getMinV(),
                    sprite.getMaxU(),
                    sprite.getMaxV()
            );

            NovaNative.INSTANCE.add_texture_location(location);
        }
    }

    private NovaNative.mc_atlas_texture getFullImage(int atlasWidth, int atlasHeight, Collection<TextureAtlasSprite> sprites) {
        byte[] imageData = new byte[atlasWidth * atlasHeight * 4];

        for(TextureAtlasSprite sprite : sprites) {
            LOG.debug("Looking at sprite " + sprite.getIconName());
            int startY = sprite.getOriginY() * atlasWidth * 4;
            int startPos = sprite.getOriginX() * 4 + startY;

            int[] data = sprite.getFrameTextureData(0)[0];
            for(int y = 0; y < sprite.getIconHeight(); y++) {
                for(int x = 0; x < sprite.getIconWidth(); x++) {
                    // Reverse the order of the color channels
                    int pixel = data[y * sprite.getIconWidth() + x];

                    byte red    = (byte)( pixel        & 0xFF);
                    byte green  = (byte)((pixel >>  8) & 0xFF);
                    byte blue   = (byte)((pixel >> 16) & 0xFF);
                    byte alpha  = (byte)((pixel >> 24) & 0xFF);

                    int imageDataBasePos = startPos + x * 4 + y * atlasWidth * 4;
                    imageData[imageDataBasePos]     =blue ;
                    imageData[imageDataBasePos + 1] = green;
                    imageData[imageDataBasePos + 2] = red;
                    imageData[imageDataBasePos + 3] = alpha;
                }
            }
        }

        return new NovaNative.mc_atlas_texture(
                atlasWidth,
                atlasHeight,
                4,
                imageData
        );
    }

    private void addTextures(List<ResourceLocation> locations, NovaNative.TextureType textureType,  IResourceManager resourceManager, int maxAtlasSize) {
        AtlasGenerator gen = new AtlasGenerator();
        List<AtlasGenerator.ImageName> images = new ArrayList<>();

        for(ResourceLocation textureLocation : locations) {
            try {
                IResource texture = resourceManager.getResource(textureLocation);
                BufferedInputStream in = new BufferedInputStream(texture.getInputStream());
                BufferedImage image = ImageIO.read(in);

                if(image != null) {
                    images.add(new AtlasGenerator.ImageName(image, textureLocation.toString()));
                }
            } catch(IOException e) {
                LOG.warn("IOException when loading texture " + textureLocation.toString(), e);
            }
        }

        List<AtlasGenerator.Texture> atlases = gen.Run(maxAtlasSize, maxAtlasSize, 0, images);

        for(AtlasGenerator.Texture texture : atlases) {
            try {
                BufferedImage image = texture.getImage();
                byte[] imageData = ((DataBufferByte) image.getRaster().getDataBuffer()).getData();
                LOG.info("The image has " + imageData.length + " separate pixels");

                for(int i = 0; i < imageData.length; i += 4) {
                    byte a = imageData[i];
                    byte b = imageData[i + 1];
                    byte g = imageData[i + 2];
                    byte r = imageData[i + 3];
                    imageData[i] = r;
                    imageData[i + 1] = g;
                    imageData[i + 2] = b;
                    imageData[i + 3] = a;
                }

                NovaNative.mc_atlas_texture atlasTex = new NovaNative.mc_atlas_texture(
                        image.getWidth(),
                        image.getHeight(),
                        image.getColorModel().getNumComponents(),
                        imageData
                );
                NovaNative.INSTANCE.add_texture(atlasTex, textureType.ordinal());
                Map<String, Rectangle> rectangleMap = texture.getRectangleMap();

                for(String texName : rectangleMap.keySet()) {
                    Rectangle rect = rectangleMap.get(texName);
                    NovaNative.mc_texture_atlas_location atlasLoc = new NovaNative.mc_texture_atlas_location(
                            texName,
                            rect.x / (float) image.getWidth(),
                            rect.y / (float) image.getHeight(),
                            rect.width / (float) image.getWidth(),
                            rect.height / (float) image.getHeight()
                    );
                    NovaNative.INSTANCE.add_texture_location(atlasLoc);
                }
            } catch(AtlasGenerator.Texture.WrongNumComponentsException e) {
                LOG.error("Could not process a texture", e);
            }
        }
    }

    public void preInit() {
        System.getProperties().setProperty("jna.library.path", System.getProperty("java.library.path"));
        System.getProperties().setProperty("jna.dump_memory", "false");
        String pid = ManagementFactory.getRuntimeMXBean().getName();
        LOG.info("PID: " + pid);
        NovaNative.INSTANCE.initialize();
        LOG.info("Native code initialized");
    }

    public void updateCameraAndRender(float renderPartialTicks, long systemNanoTime, Minecraft mc) {
        if(NovaNative.INSTANCE.should_close()) {
            Minecraft.getMinecraft().shutdown();
        }
        NovaNative.INSTANCE.execute_frame();
    }

    public void setGuiScreen(GuiScreen guiScreenIn) {
        LOG.info("Changing GUI screen");
        NovaNative.mc_set_gui_screen_command setGuiScreenCommand = RenderCommandBuilder.createSetGuiScreenCommand(guiScreenIn);
        NovaNative.INSTANCE.send_change_gui_screen_command(setGuiScreenCommand);
        LOG.info("Gui screen change successful");
    }

    private void addGuiTextureLocations() {
        GUI_ALBEDO_TEXTURES_LOCATIONS.add(new ResourceLocation("gui/bars"));
        GUI_ALBEDO_TEXTURES_LOCATIONS.add(new ResourceLocation("gui/book"));
        GUI_ALBEDO_TEXTURES_LOCATIONS.add(new ResourceLocation("gui/demo_background"));
        GUI_ALBEDO_TEXTURES_LOCATIONS.add(new ResourceLocation("gui/icons"));
        GUI_ALBEDO_TEXTURES_LOCATIONS.add(new ResourceLocation("gui/options_background"));
        GUI_ALBEDO_TEXTURES_LOCATIONS.add(new ResourceLocation("gui/resource_packs"));
        GUI_ALBEDO_TEXTURES_LOCATIONS.add(new ResourceLocation("gui/server_selection"));
        GUI_ALBEDO_TEXTURES_LOCATIONS.add(new ResourceLocation("gui/spectator_widgets"));
        // GUI_ALBEDO_TEXTURES_LOCATIONS.add(new ResourceLocation("gui/stream_indicator")); // non-square texture, breaks
        GUI_ALBEDO_TEXTURES_LOCATIONS.add(new ResourceLocation("gui/widgets"));
        GUI_ALBEDO_TEXTURES_LOCATIONS.add(new ResourceLocation("gui/world_selection"));
        GUI_ALBEDO_TEXTURES_LOCATIONS.add(new ResourceLocation("gui/achievement/achievement_background"));
        GUI_ALBEDO_TEXTURES_LOCATIONS.add(new ResourceLocation("gui/achievement/achievement_icons"));
        GUI_ALBEDO_TEXTURES_LOCATIONS.add(new ResourceLocation("gui/container/anvil"));
        GUI_ALBEDO_TEXTURES_LOCATIONS.add(new ResourceLocation("gui/container/beacon"));
        GUI_ALBEDO_TEXTURES_LOCATIONS.add(new ResourceLocation("gui/container/brewing_stand"));
        GUI_ALBEDO_TEXTURES_LOCATIONS.add(new ResourceLocation("gui/container/crafting_table"));
        GUI_ALBEDO_TEXTURES_LOCATIONS.add(new ResourceLocation("gui/container/dispenser"));
        GUI_ALBEDO_TEXTURES_LOCATIONS.add(new ResourceLocation("gui/container/enchanting_table"));
        GUI_ALBEDO_TEXTURES_LOCATIONS.add(new ResourceLocation("gui/container/furnace"));
        GUI_ALBEDO_TEXTURES_LOCATIONS.add(new ResourceLocation("gui/container/generic_54"));
        GUI_ALBEDO_TEXTURES_LOCATIONS.add(new ResourceLocation("gui/container/hopper"));
        GUI_ALBEDO_TEXTURES_LOCATIONS.add(new ResourceLocation("gui/container/horse"));
        GUI_ALBEDO_TEXTURES_LOCATIONS.add(new ResourceLocation("gui/container/inventory"));
        GUI_ALBEDO_TEXTURES_LOCATIONS.add(new ResourceLocation("gui/container/stats_icons"));
        GUI_ALBEDO_TEXTURES_LOCATIONS.add(new ResourceLocation("gui/container/villager"));
        GUI_ALBEDO_TEXTURES_LOCATIONS.add(new ResourceLocation("gui/container/creative_inventory/tabs"));
        GUI_ALBEDO_TEXTURES_LOCATIONS.add(new ResourceLocation("gui/container/creative_inventory/tab_inventory"));
        GUI_ALBEDO_TEXTURES_LOCATIONS.add(new ResourceLocation("gui/container/creative_inventory/tab_items"));
        GUI_ALBEDO_TEXTURES_LOCATIONS.add(new ResourceLocation("gui/container/creative_inventory/tab_item_search"));
        GUI_ALBEDO_TEXTURES_LOCATIONS.add(new ResourceLocation("gui/presets/chaos"));
        GUI_ALBEDO_TEXTURES_LOCATIONS.add(new ResourceLocation("gui/presets/delight"));
        GUI_ALBEDO_TEXTURES_LOCATIONS.add(new ResourceLocation("gui/presets/drought"));
        GUI_ALBEDO_TEXTURES_LOCATIONS.add(new ResourceLocation("gui/presets/isles"));
        GUI_ALBEDO_TEXTURES_LOCATIONS.add(new ResourceLocation("gui/presets/luck"));
        GUI_ALBEDO_TEXTURES_LOCATIONS.add(new ResourceLocation("gui/presets/madness"));
        GUI_ALBEDO_TEXTURES_LOCATIONS.add(new ResourceLocation("gui/presets/water"));
        GUI_ALBEDO_TEXTURES_LOCATIONS.add(new ResourceLocation("gui/title/minecraft"));
        GUI_ALBEDO_TEXTURES_LOCATIONS.add(new ResourceLocation("gui/title/mojang"));
        GUI_ALBEDO_TEXTURES_LOCATIONS.add(new ResourceLocation("gui/title/background/panorama_0"));
        GUI_ALBEDO_TEXTURES_LOCATIONS.add(new ResourceLocation("gui/title/background/panorama_1"));
        GUI_ALBEDO_TEXTURES_LOCATIONS.add(new ResourceLocation("gui/title/background/panorama_2"));
        GUI_ALBEDO_TEXTURES_LOCATIONS.add(new ResourceLocation("gui/title/background/panorama_3"));
        GUI_ALBEDO_TEXTURES_LOCATIONS.add(new ResourceLocation("gui/title/background/panorama_4"));
        GUI_ALBEDO_TEXTURES_LOCATIONS.add(new ResourceLocation("gui/title/background/panorama_5"));
    }

    private void addBlockTextureLocations() {
        TERRAIN_ALBEDO_TEXTURES_LOCATIONS.add(new ResourceLocation("textures/blocks/anvil_base.png"));
        TERRAIN_ALBEDO_TEXTURES_LOCATIONS.add(new ResourceLocation("textures/blocks/anvil_top_damaged_0.png"));
        TERRAIN_ALBEDO_TEXTURES_LOCATIONS.add(new ResourceLocation("textures/blocks/anvil_top_damaged_1.png"));
        TERRAIN_ALBEDO_TEXTURES_LOCATIONS.add(new ResourceLocation("textures/blocks/anvil_top_damaged_2.png"));
        TERRAIN_ALBEDO_TEXTURES_LOCATIONS.add(new ResourceLocation("textures/blocks/beacon.png"));
        TERRAIN_ALBEDO_TEXTURES_LOCATIONS.add(new ResourceLocation("textures/blocks/bedrock.png"));
        TERRAIN_ALBEDO_TEXTURES_LOCATIONS.add(new ResourceLocation("textures/blocks/bed_feet_end.png"));
        TERRAIN_ALBEDO_TEXTURES_LOCATIONS.add(new ResourceLocation("textures/blocks/bed_feet_side.png"));
        TERRAIN_ALBEDO_TEXTURES_LOCATIONS.add(new ResourceLocation("textures/blocks/bed_feet_top.png"));
        TERRAIN_ALBEDO_TEXTURES_LOCATIONS.add(new ResourceLocation("textures/blocks/bed_head_end.png"));
        TERRAIN_ALBEDO_TEXTURES_LOCATIONS.add(new ResourceLocation("textures/blocks/bed_head_side.png"));
        TERRAIN_ALBEDO_TEXTURES_LOCATIONS.add(new ResourceLocation("textures/blocks/bed_head_top.png"));
        TERRAIN_ALBEDO_TEXTURES_LOCATIONS.add(new ResourceLocation("textures/blocks/bookshelf.png"));
        TERRAIN_ALBEDO_TEXTURES_LOCATIONS.add(new ResourceLocation("textures/blocks/brewing_stand.png"));
        TERRAIN_ALBEDO_TEXTURES_LOCATIONS.add(new ResourceLocation("textures/blocks/brewing_stand_base.png"));
        TERRAIN_ALBEDO_TEXTURES_LOCATIONS.add(new ResourceLocation("textures/blocks/brick.png"));
        TERRAIN_ALBEDO_TEXTURES_LOCATIONS.add(new ResourceLocation("textures/blocks/brickALT.png"));
        TERRAIN_ALBEDO_TEXTURES_LOCATIONS.add(new ResourceLocation("textures/blocks/brick_ALT.png"));
        TERRAIN_ALBEDO_TEXTURES_LOCATIONS.add(new ResourceLocation("textures/blocks/cactus_side.png"));
        TERRAIN_ALBEDO_TEXTURES_LOCATIONS.add(new ResourceLocation("textures/blocks/cactus_top.png"));
        TERRAIN_ALBEDO_TEXTURES_LOCATIONS.add(new ResourceLocation("textures/blocks/cake_bottom.png"));
        TERRAIN_ALBEDO_TEXTURES_LOCATIONS.add(new ResourceLocation("textures/blocks/cake_inner.png"));
        TERRAIN_ALBEDO_TEXTURES_LOCATIONS.add(new ResourceLocation("textures/blocks/cake_side.png"));
        TERRAIN_ALBEDO_TEXTURES_LOCATIONS.add(new ResourceLocation("textures/blocks/cake_top.png"));
        TERRAIN_ALBEDO_TEXTURES_LOCATIONS.add(new ResourceLocation("textures/blocks/carrots_stage_0.png"));
        TERRAIN_ALBEDO_TEXTURES_LOCATIONS.add(new ResourceLocation("textures/blocks/carrots_stage_1.png"));
        TERRAIN_ALBEDO_TEXTURES_LOCATIONS.add(new ResourceLocation("textures/blocks/carrots_stage_2.png"));
        TERRAIN_ALBEDO_TEXTURES_LOCATIONS.add(new ResourceLocation("textures/blocks/carrots_stage_3.png"));
        TERRAIN_ALBEDO_TEXTURES_LOCATIONS.add(new ResourceLocation("textures/blocks/cauldron_bottom.png"));
        TERRAIN_ALBEDO_TEXTURES_LOCATIONS.add(new ResourceLocation("textures/blocks/cauldron_inner.png"));
        TERRAIN_ALBEDO_TEXTURES_LOCATIONS.add(new ResourceLocation("textures/blocks/cauldron_side.png"));
        TERRAIN_ALBEDO_TEXTURES_LOCATIONS.add(new ResourceLocation("textures/blocks/cauldron_top.png"));
        TERRAIN_ALBEDO_TEXTURES_LOCATIONS.add(new ResourceLocation("textures/blocks/clay.png"));
        TERRAIN_ALBEDO_TEXTURES_LOCATIONS.add(new ResourceLocation("textures/blocks/coal_block.png"));
        TERRAIN_ALBEDO_TEXTURES_LOCATIONS.add(new ResourceLocation("textures/blocks/coal_ore.png"));
        TERRAIN_ALBEDO_TEXTURES_LOCATIONS.add(new ResourceLocation("textures/blocks/coarse_dirt.png"));
        TERRAIN_ALBEDO_TEXTURES_LOCATIONS.add(new ResourceLocation("textures/blocks/coarse_dirtt.png"));
        TERRAIN_ALBEDO_TEXTURES_LOCATIONS.add(new ResourceLocation("textures/blocks/cobblestone-A.png"));
        TERRAIN_ALBEDO_TEXTURES_LOCATIONS.add(new ResourceLocation("textures/blocks/cobblestone.png"));
        TERRAIN_ALBEDO_TEXTURES_LOCATIONS.add(new ResourceLocation("textures/blocks/cobblestone_mossy.png"));
        TERRAIN_ALBEDO_TEXTURES_LOCATIONS.add(new ResourceLocation("textures/blocks/cocoa_stage_0.png"));
        TERRAIN_ALBEDO_TEXTURES_LOCATIONS.add(new ResourceLocation("textures/blocks/cocoa_stage_1.png"));
        TERRAIN_ALBEDO_TEXTURES_LOCATIONS.add(new ResourceLocation("textures/blocks/cocoa_stage_2.png"));
        TERRAIN_ALBEDO_TEXTURES_LOCATIONS.add(new ResourceLocation("textures/blocks/command_block.png"));
        TERRAIN_ALBEDO_TEXTURES_LOCATIONS.add(new ResourceLocation("textures/blocks/command_block.png.mcmeta"));
        TERRAIN_ALBEDO_TEXTURES_LOCATIONS.add(new ResourceLocation("textures/blocks/command_blockk.png"));
        TERRAIN_ALBEDO_TEXTURES_LOCATIONS.add(new ResourceLocation("textures/blocks/comparator_off.png"));
        TERRAIN_ALBEDO_TEXTURES_LOCATIONS.add(new ResourceLocation("textures/blocks/comparator_on.png"));
        TERRAIN_ALBEDO_TEXTURES_LOCATIONS.add(new ResourceLocation("textures/blocks/crafting_table_front.png"));
        TERRAIN_ALBEDO_TEXTURES_LOCATIONS.add(new ResourceLocation("textures/blocks/crafting_table_side.png"));
        TERRAIN_ALBEDO_TEXTURES_LOCATIONS.add(new ResourceLocation("textures/blocks/crafting_table_top.png"));
        TERRAIN_ALBEDO_TEXTURES_LOCATIONS.add(new ResourceLocation("textures/blocks/daylight_detector_side.png"));
        TERRAIN_ALBEDO_TEXTURES_LOCATIONS.add(new ResourceLocation("textures/blocks/daylight_detector_top.png"));
        TERRAIN_ALBEDO_TEXTURES_LOCATIONS.add(new ResourceLocation("textures/blocks/daylight_detector_top2.png"));
        TERRAIN_ALBEDO_TEXTURES_LOCATIONS.add(new ResourceLocation("textures/blocks/deadbush.png"));
        TERRAIN_ALBEDO_TEXTURES_LOCATIONS.add(new ResourceLocation("textures/blocks/destroy_stage_0.png"));
        TERRAIN_ALBEDO_TEXTURES_LOCATIONS.add(new ResourceLocation("textures/blocks/destroy_stage_1.png"));
        TERRAIN_ALBEDO_TEXTURES_LOCATIONS.add(new ResourceLocation("textures/blocks/destroy_stage_2.png"));
        TERRAIN_ALBEDO_TEXTURES_LOCATIONS.add(new ResourceLocation("textures/blocks/destroy_stage_3.png"));
        TERRAIN_ALBEDO_TEXTURES_LOCATIONS.add(new ResourceLocation("textures/blocks/destroy_stage_4.png"));
        TERRAIN_ALBEDO_TEXTURES_LOCATIONS.add(new ResourceLocation("textures/blocks/destroy_stage_5.png"));
        TERRAIN_ALBEDO_TEXTURES_LOCATIONS.add(new ResourceLocation("textures/blocks/destroy_stage_6.png"));
        TERRAIN_ALBEDO_TEXTURES_LOCATIONS.add(new ResourceLocation("textures/blocks/destroy_stage_7.png"));
        TERRAIN_ALBEDO_TEXTURES_LOCATIONS.add(new ResourceLocation("textures/blocks/destroy_stage_8.png"));
        TERRAIN_ALBEDO_TEXTURES_LOCATIONS.add(new ResourceLocation("textures/blocks/destroy_stage_9.png"));
        TERRAIN_ALBEDO_TEXTURES_LOCATIONS.add(new ResourceLocation("textures/blocks/diamond_block.png"));
        TERRAIN_ALBEDO_TEXTURES_LOCATIONS.add(new ResourceLocation("textures/blocks/diamond_ore.png"));
        TERRAIN_ALBEDO_TEXTURES_LOCATIONS.add(new ResourceLocation("textures/blocks/dirt.png"));
        TERRAIN_ALBEDO_TEXTURES_LOCATIONS.add(new ResourceLocation("textures/blocks/dirt_podzol_side.png"));
        TERRAIN_ALBEDO_TEXTURES_LOCATIONS.add(new ResourceLocation("textures/blocks/dirt_podzol_top.png"));
        TERRAIN_ALBEDO_TEXTURES_LOCATIONS.add(new ResourceLocation("textures/blocks/dispenser_front_horizontal.png"));
        TERRAIN_ALBEDO_TEXTURES_LOCATIONS.add(new ResourceLocation("textures/blocks/dispenser_front_vertical.png"));
        TERRAIN_ALBEDO_TEXTURES_LOCATIONS.add(new ResourceLocation("textures/blocks/door_iron_lower.png"));
        TERRAIN_ALBEDO_TEXTURES_LOCATIONS.add(new ResourceLocation("textures/blocks/door_iron_upper.png"));
        TERRAIN_ALBEDO_TEXTURES_LOCATIONS.add(new ResourceLocation("textures/blocks/door_wood_lower.png"));
        TERRAIN_ALBEDO_TEXTURES_LOCATIONS.add(new ResourceLocation("textures/blocks/door_wood_upper.png"));
        TERRAIN_ALBEDO_TEXTURES_LOCATIONS.add(new ResourceLocation("textures/blocks/doubleflower_paeonia.png.png"));
        TERRAIN_ALBEDO_TEXTURES_LOCATIONS.add(new ResourceLocation("textures/blocks/double_plant_fern_bottom.png"));
        TERRAIN_ALBEDO_TEXTURES_LOCATIONS.add(new ResourceLocation("textures/blocks/double_plant_fern_top.png"));
        TERRAIN_ALBEDO_TEXTURES_LOCATIONS.add(new ResourceLocation("textures/blocks/double_plant_grass_bottom.png"));
        TERRAIN_ALBEDO_TEXTURES_LOCATIONS.add(new ResourceLocation("textures/blocks/double_plant_grass_top.png"));
        TERRAIN_ALBEDO_TEXTURES_LOCATIONS.add(new ResourceLocation("textures/blocks/double_plant_paeonia_bottom.png"));
        TERRAIN_ALBEDO_TEXTURES_LOCATIONS.add(new ResourceLocation("textures/blocks/double_plant_paeonia_top.png"));
        TERRAIN_ALBEDO_TEXTURES_LOCATIONS.add(new ResourceLocation("textures/blocks/double_plant_rose_bottom.png"));
        TERRAIN_ALBEDO_TEXTURES_LOCATIONS.add(new ResourceLocation("textures/blocks/double_plant_rose_top.png"));
        TERRAIN_ALBEDO_TEXTURES_LOCATIONS.add(new ResourceLocation("textures/blocks/double_plant_sunflower_back.png"));
        TERRAIN_ALBEDO_TEXTURES_LOCATIONS.add(new ResourceLocation("textures/blocks/double_plant_sunflower_bottom.png"));
        TERRAIN_ALBEDO_TEXTURES_LOCATIONS.add(new ResourceLocation("textures/blocks/double_plant_sunflower_front.png"));
        TERRAIN_ALBEDO_TEXTURES_LOCATIONS.add(new ResourceLocation("textures/blocks/double_plant_sunflower_top.png"));
        TERRAIN_ALBEDO_TEXTURES_LOCATIONS.add(new ResourceLocation("textures/blocks/double_plant_syringa_bottom.png"));
        TERRAIN_ALBEDO_TEXTURES_LOCATIONS.add(new ResourceLocation("textures/blocks/double_plant_syringa_top.png"));
        TERRAIN_ALBEDO_TEXTURES_LOCATIONS.add(new ResourceLocation("textures/blocks/dragon_egg.png"));
        TERRAIN_ALBEDO_TEXTURES_LOCATIONS.add(new ResourceLocation("textures/blocks/dropper_front_horizontal.png"));
        TERRAIN_ALBEDO_TEXTURES_LOCATIONS.add(new ResourceLocation("textures/blocks/dropper_front_vertical.png"));
        TERRAIN_ALBEDO_TEXTURES_LOCATIONS.add(new ResourceLocation("textures/blocks/emerald_block.png"));
        TERRAIN_ALBEDO_TEXTURES_LOCATIONS.add(new ResourceLocation("textures/blocks/emerald_ore.png"));
        TERRAIN_ALBEDO_TEXTURES_LOCATIONS.add(new ResourceLocation("textures/blocks/emerald_ore.png.mcmeta"));
        TERRAIN_ALBEDO_TEXTURES_LOCATIONS.add(new ResourceLocation("textures/blocks/enchanting_table_bottom.png"));
        TERRAIN_ALBEDO_TEXTURES_LOCATIONS.add(new ResourceLocation("textures/blocks/enchanting_table_side.png"));
        TERRAIN_ALBEDO_TEXTURES_LOCATIONS.add(new ResourceLocation("textures/blocks/enchanting_table_top.png"));
        TERRAIN_ALBEDO_TEXTURES_LOCATIONS.add(new ResourceLocation("textures/blocks/endframe_eye.png"));
        TERRAIN_ALBEDO_TEXTURES_LOCATIONS.add(new ResourceLocation("textures/blocks/endframe_side.png"));
        TERRAIN_ALBEDO_TEXTURES_LOCATIONS.add(new ResourceLocation("textures/blocks/endframe_top.png"));
        TERRAIN_ALBEDO_TEXTURES_LOCATIONS.add(new ResourceLocation("textures/blocks/end_stone.png"));
        TERRAIN_ALBEDO_TEXTURES_LOCATIONS.add(new ResourceLocation("textures/blocks/farmland_dry.png"));
        TERRAIN_ALBEDO_TEXTURES_LOCATIONS.add(new ResourceLocation("textures/blocks/farmland_wet.png"));
        TERRAIN_ALBEDO_TEXTURES_LOCATIONS.add(new ResourceLocation("textures/blocks/fern.png"));
        TERRAIN_ALBEDO_TEXTURES_LOCATIONS.add(new ResourceLocation("textures/blocks/fire_layer_0.png"));
        TERRAIN_ALBEDO_TEXTURES_LOCATIONS.add(new ResourceLocation("textures/blocks/fire_layer_0.png.mcmeta"));
        TERRAIN_ALBEDO_TEXTURES_LOCATIONS.add(new ResourceLocation("textures/blocks/fire_layer_00.png"));
        TERRAIN_ALBEDO_TEXTURES_LOCATIONS.add(new ResourceLocation("textures/blocks/fire_layer_00.png.mcmeta"));
        TERRAIN_ALBEDO_TEXTURES_LOCATIONS.add(new ResourceLocation("textures/blocks/fire_layer_1.png"));
        TERRAIN_ALBEDO_TEXTURES_LOCATIONS.add(new ResourceLocation("textures/blocks/fire_layer_1.png.mcmeta"));
        TERRAIN_ALBEDO_TEXTURES_LOCATIONS.add(new ResourceLocation("textures/blocks/fire_layer_11.mcmeta"));
        TERRAIN_ALBEDO_TEXTURES_LOCATIONS.add(new ResourceLocation("textures/blocks/fire_layer_11.png"));
        TERRAIN_ALBEDO_TEXTURES_LOCATIONS.add(new ResourceLocation("textures/blocks/flower_allium.png"));
        TERRAIN_ALBEDO_TEXTURES_LOCATIONS.add(new ResourceLocation("textures/blocks/flower_blue_orchid.png"));
        TERRAIN_ALBEDO_TEXTURES_LOCATIONS.add(new ResourceLocation("textures/blocks/flower_dandelion.png"));
        TERRAIN_ALBEDO_TEXTURES_LOCATIONS.add(new ResourceLocation("textures/blocks/flower_houstonia.png"));
        TERRAIN_ALBEDO_TEXTURES_LOCATIONS.add(new ResourceLocation("textures/blocks/flower_oxeye_daisy.png"));
        TERRAIN_ALBEDO_TEXTURES_LOCATIONS.add(new ResourceLocation("textures/blocks/flower_pot.png"));
        TERRAIN_ALBEDO_TEXTURES_LOCATIONS.add(new ResourceLocation("textures/blocks/flower_rose.png"));
        TERRAIN_ALBEDO_TEXTURES_LOCATIONS.add(new ResourceLocation("textures/blocks/flower_tulip_orange.png"));
        TERRAIN_ALBEDO_TEXTURES_LOCATIONS.add(new ResourceLocation("textures/blocks/flower_tulip_pink.png"));
        TERRAIN_ALBEDO_TEXTURES_LOCATIONS.add(new ResourceLocation("textures/blocks/flower_tulip_red.png"));
        TERRAIN_ALBEDO_TEXTURES_LOCATIONS.add(new ResourceLocation("textures/blocks/flower_tulip_white.png"));
        TERRAIN_ALBEDO_TEXTURES_LOCATIONS.add(new ResourceLocation("textures/blocks/furnace_front_off.png"));
        TERRAIN_ALBEDO_TEXTURES_LOCATIONS.add(new ResourceLocation("textures/blocks/furnace_front_on.png"));
        TERRAIN_ALBEDO_TEXTURES_LOCATIONS.add(new ResourceLocation("textures/blocks/furnace_side.png"));
        TERRAIN_ALBEDO_TEXTURES_LOCATIONS.add(new ResourceLocation("textures/blocks/furnace_top.png"));
        TERRAIN_ALBEDO_TEXTURES_LOCATIONS.add(new ResourceLocation("textures/blocks/gggrass_side_snowed.png"));
        TERRAIN_ALBEDO_TEXTURES_LOCATIONS.add(new ResourceLocation("textures/blocks/ggold_block.png"));
        TERRAIN_ALBEDO_TEXTURES_LOCATIONS.add(new ResourceLocation("textures/blocks/ggrass_side.png"));
        TERRAIN_ALBEDO_TEXTURES_LOCATIONS.add(new ResourceLocation("textures/blocks/ggrass_side_overlay.png"));
        TERRAIN_ALBEDO_TEXTURES_LOCATIONS.add(new ResourceLocation("textures/blocks/ggrass_top.png"));
        TERRAIN_ALBEDO_TEXTURES_LOCATIONS.add(new ResourceLocation("textures/blocks/glass.png"));
        TERRAIN_ALBEDO_TEXTURES_LOCATIONS.add(new ResourceLocation("textures/blocks/glass_black.png"));
        TERRAIN_ALBEDO_TEXTURES_LOCATIONS.add(new ResourceLocation("textures/blocks/glass_blue.png"));
        TERRAIN_ALBEDO_TEXTURES_LOCATIONS.add(new ResourceLocation("textures/blocks/glass_brown.png"));
        TERRAIN_ALBEDO_TEXTURES_LOCATIONS.add(new ResourceLocation("textures/blocks/glass_cyan.png"));
        TERRAIN_ALBEDO_TEXTURES_LOCATIONS.add(new ResourceLocation("textures/blocks/glass_gray.png"));
        TERRAIN_ALBEDO_TEXTURES_LOCATIONS.add(new ResourceLocation("textures/blocks/glass_green.png"));
        TERRAIN_ALBEDO_TEXTURES_LOCATIONS.add(new ResourceLocation("textures/blocks/glass_light_blue.png"));
        TERRAIN_ALBEDO_TEXTURES_LOCATIONS.add(new ResourceLocation("textures/blocks/glass_lime.png"));
        TERRAIN_ALBEDO_TEXTURES_LOCATIONS.add(new ResourceLocation("textures/blocks/glass_magenta.png"));
        TERRAIN_ALBEDO_TEXTURES_LOCATIONS.add(new ResourceLocation("textures/blocks/glass_orange.png"));
        TERRAIN_ALBEDO_TEXTURES_LOCATIONS.add(new ResourceLocation("textures/blocks/glass_pane_top.png"));
        TERRAIN_ALBEDO_TEXTURES_LOCATIONS.add(new ResourceLocation("textures/blocks/glass_pink.png"));
        TERRAIN_ALBEDO_TEXTURES_LOCATIONS.add(new ResourceLocation("textures/blocks/glass_purple.png"));
        TERRAIN_ALBEDO_TEXTURES_LOCATIONS.add(new ResourceLocation("textures/blocks/glass_red.png"));
        TERRAIN_ALBEDO_TEXTURES_LOCATIONS.add(new ResourceLocation("textures/blocks/glass_silver.png"));
        TERRAIN_ALBEDO_TEXTURES_LOCATIONS.add(new ResourceLocation("textures/blocks/glass_white.png"));
        TERRAIN_ALBEDO_TEXTURES_LOCATIONS.add(new ResourceLocation("textures/blocks/glass_yellow.png"));
        TERRAIN_ALBEDO_TEXTURES_LOCATIONS.add(new ResourceLocation("textures/blocks/glowstone.png"));
        TERRAIN_ALBEDO_TEXTURES_LOCATIONS.add(new ResourceLocation("textures/blocks/glowstone.png.mcmeta"));
        TERRAIN_ALBEDO_TEXTURES_LOCATIONS.add(new ResourceLocation("textures/blocks/gold_block.png"));
        TERRAIN_ALBEDO_TEXTURES_LOCATIONS.add(new ResourceLocation("textures/blocks/gold_ore.png"));
        TERRAIN_ALBEDO_TEXTURES_LOCATIONS.add(new ResourceLocation("textures/blocks/grass_side.png"));
        TERRAIN_ALBEDO_TEXTURES_LOCATIONS.add(new ResourceLocation("textures/blocks/grass_side_overlay.png"));
        TERRAIN_ALBEDO_TEXTURES_LOCATIONS.add(new ResourceLocation("textures/blocks/grass_side_overlayALT.png"));
        TERRAIN_ALBEDO_TEXTURES_LOCATIONS.add(new ResourceLocation("textures/blocks/grass_side_snowed.png"));
        TERRAIN_ALBEDO_TEXTURES_LOCATIONS.add(new ResourceLocation("textures/blocks/grass_top.png"));
        TERRAIN_ALBEDO_TEXTURES_LOCATIONS.add(new ResourceLocation("textures/blocks/grass_topALT.png"));
        TERRAIN_ALBEDO_TEXTURES_LOCATIONS.add(new ResourceLocation("textures/blocks/gravel.png"));
        TERRAIN_ALBEDO_TEXTURES_LOCATIONS.add(new ResourceLocation("textures/blocks/hardened_clay.png"));
        TERRAIN_ALBEDO_TEXTURES_LOCATIONS.add(new ResourceLocation("textures/blocks/hardened_clay_stained_black.png"));
        TERRAIN_ALBEDO_TEXTURES_LOCATIONS.add(new ResourceLocation("textures/blocks/hardened_clay_stained_blue.png"));
        TERRAIN_ALBEDO_TEXTURES_LOCATIONS.add(new ResourceLocation("textures/blocks/hardened_clay_stained_brown.png"));
        TERRAIN_ALBEDO_TEXTURES_LOCATIONS.add(new ResourceLocation("textures/blocks/hardened_clay_stained_cyan.png"));
        TERRAIN_ALBEDO_TEXTURES_LOCATIONS.add(new ResourceLocation("textures/blocks/hardened_clay_stained_gray.png"));
        TERRAIN_ALBEDO_TEXTURES_LOCATIONS.add(new ResourceLocation("textures/blocks/hardened_clay_stained_green.png"));
        TERRAIN_ALBEDO_TEXTURES_LOCATIONS.add(new ResourceLocation("textures/blocks/hardened_clay_stained_light_blue.png"));
        TERRAIN_ALBEDO_TEXTURES_LOCATIONS.add(new ResourceLocation("textures/blocks/hardened_clay_stained_lime.png"));
        TERRAIN_ALBEDO_TEXTURES_LOCATIONS.add(new ResourceLocation("textures/blocks/hardened_clay_stained_magenta.png"));
        TERRAIN_ALBEDO_TEXTURES_LOCATIONS.add(new ResourceLocation("textures/blocks/hardened_clay_stained_orange.png"));
        TERRAIN_ALBEDO_TEXTURES_LOCATIONS.add(new ResourceLocation("textures/blocks/hardened_clay_stained_pink.png"));
        TERRAIN_ALBEDO_TEXTURES_LOCATIONS.add(new ResourceLocation("textures/blocks/hardened_clay_stained_purple.png"));
        TERRAIN_ALBEDO_TEXTURES_LOCATIONS.add(new ResourceLocation("textures/blocks/hardened_clay_stained_red.png"));
        TERRAIN_ALBEDO_TEXTURES_LOCATIONS.add(new ResourceLocation("textures/blocks/hardened_clay_stained_silver.png"));
        TERRAIN_ALBEDO_TEXTURES_LOCATIONS.add(new ResourceLocation("textures/blocks/hardened_clay_stained_white.png"));
        TERRAIN_ALBEDO_TEXTURES_LOCATIONS.add(new ResourceLocation("textures/blocks/hardened_clay_stained_yellow.png"));
        TERRAIN_ALBEDO_TEXTURES_LOCATIONS.add(new ResourceLocation("textures/blocks/hay_block_side.png"));
        TERRAIN_ALBEDO_TEXTURES_LOCATIONS.add(new ResourceLocation("textures/blocks/hay_block_top.png"));
        TERRAIN_ALBEDO_TEXTURES_LOCATIONS.add(new ResourceLocation("textures/blocks/hopper_inside.png"));
        TERRAIN_ALBEDO_TEXTURES_LOCATIONS.add(new ResourceLocation("textures/blocks/hopper_outside.png"));
        TERRAIN_ALBEDO_TEXTURES_LOCATIONS.add(new ResourceLocation("textures/blocks/hopper_top.png"));
        TERRAIN_ALBEDO_TEXTURES_LOCATIONS.add(new ResourceLocation("textures/blocks/ice.png"));
        TERRAIN_ALBEDO_TEXTURES_LOCATIONS.add(new ResourceLocation("textures/blocks/ice_packed.png"));
        TERRAIN_ALBEDO_TEXTURES_LOCATIONS.add(new ResourceLocation("textures/blocks/iiron_block.png"));
        TERRAIN_ALBEDO_TEXTURES_LOCATIONS.add(new ResourceLocation("textures/blocks/iron_bars.png"));
        TERRAIN_ALBEDO_TEXTURES_LOCATIONS.add(new ResourceLocation("textures/blocks/iron_block.png"));
        TERRAIN_ALBEDO_TEXTURES_LOCATIONS.add(new ResourceLocation("textures/blocks/iron_ore.png"));
        TERRAIN_ALBEDO_TEXTURES_LOCATIONS.add(new ResourceLocation("textures/blocks/iron_trapdoor.png"));
        TERRAIN_ALBEDO_TEXTURES_LOCATIONS.add(new ResourceLocation("textures/blocks/itemframe_background.png"));
        TERRAIN_ALBEDO_TEXTURES_LOCATIONS.add(new ResourceLocation("textures/blocks/jukebox_side.png"));
        TERRAIN_ALBEDO_TEXTURES_LOCATIONS.add(new ResourceLocation("textures/blocks/jukebox_top.png"));
        TERRAIN_ALBEDO_TEXTURES_LOCATIONS.add(new ResourceLocation("textures/blocks/jukebox_top.png.mcmeta"));
        TERRAIN_ALBEDO_TEXTURES_LOCATIONS.add(new ResourceLocation("textures/blocks/ladder.png"));
        TERRAIN_ALBEDO_TEXTURES_LOCATIONS.add(new ResourceLocation("textures/blocks/lapis_block.png"));
        TERRAIN_ALBEDO_TEXTURES_LOCATIONS.add(new ResourceLocation("textures/blocks/lapis_ore.png"));
        TERRAIN_ALBEDO_TEXTURES_LOCATIONS.add(new ResourceLocation("textures/blocks/lava_flow.png"));
        TERRAIN_ALBEDO_TEXTURES_LOCATIONS.add(new ResourceLocation("textures/blocks/lava_flow.png.mcmeta"));
        TERRAIN_ALBEDO_TEXTURES_LOCATIONS.add(new ResourceLocation("textures/blocks/lava_still.png"));
        TERRAIN_ALBEDO_TEXTURES_LOCATIONS.add(new ResourceLocation("textures/blocks/lava_still.png.mcmeta"));
        TERRAIN_ALBEDO_TEXTURES_LOCATIONS.add(new ResourceLocation("textures/blocks/leaves_acacia.png"));
        TERRAIN_ALBEDO_TEXTURES_LOCATIONS.add(new ResourceLocation("textures/blocks/leaves_big_oak.png"));
        TERRAIN_ALBEDO_TEXTURES_LOCATIONS.add(new ResourceLocation("textures/blocks/leaves_birch.png"));
        TERRAIN_ALBEDO_TEXTURES_LOCATIONS.add(new ResourceLocation("textures/blocks/leaves_jungle.png"));
        TERRAIN_ALBEDO_TEXTURES_LOCATIONS.add(new ResourceLocation("textures/blocks/leaves_oak.png"));
        TERRAIN_ALBEDO_TEXTURES_LOCATIONS.add(new ResourceLocation("textures/blocks/leaves_spruce.png"));
        TERRAIN_ALBEDO_TEXTURES_LOCATIONS.add(new ResourceLocation("textures/blocks/lever.png"));
        TERRAIN_ALBEDO_TEXTURES_LOCATIONS.add(new ResourceLocation("textures/blocks/log_acacia.png"));
        TERRAIN_ALBEDO_TEXTURES_LOCATIONS.add(new ResourceLocation("textures/blocks/log_acacia_top.png"));
        TERRAIN_ALBEDO_TEXTURES_LOCATIONS.add(new ResourceLocation("textures/blocks/log_big_oak.png"));
        TERRAIN_ALBEDO_TEXTURES_LOCATIONS.add(new ResourceLocation("textures/blocks/log_big_oak_top.png"));
        TERRAIN_ALBEDO_TEXTURES_LOCATIONS.add(new ResourceLocation("textures/blocks/log_birch.png"));
        TERRAIN_ALBEDO_TEXTURES_LOCATIONS.add(new ResourceLocation("textures/blocks/log_birch_top.png"));
        TERRAIN_ALBEDO_TEXTURES_LOCATIONS.add(new ResourceLocation("textures/blocks/log_jungle.png"));
        TERRAIN_ALBEDO_TEXTURES_LOCATIONS.add(new ResourceLocation("textures/blocks/log_junglee.png"));
        TERRAIN_ALBEDO_TEXTURES_LOCATIONS.add(new ResourceLocation("textures/blocks/log_jungle_top.png"));
        TERRAIN_ALBEDO_TEXTURES_LOCATIONS.add(new ResourceLocation("textures/blocks/log_oak.png"));
        TERRAIN_ALBEDO_TEXTURES_LOCATIONS.add(new ResourceLocation("textures/blocks/log_oak_top.png"));
        TERRAIN_ALBEDO_TEXTURES_LOCATIONS.add(new ResourceLocation("textures/blocks/log_spruce.png"));
        TERRAIN_ALBEDO_TEXTURES_LOCATIONS.add(new ResourceLocation("textures/blocks/log_spruce_top.png"));
        TERRAIN_ALBEDO_TEXTURES_LOCATIONS.add(new ResourceLocation("textures/blocks/melon_side.png"));
        TERRAIN_ALBEDO_TEXTURES_LOCATIONS.add(new ResourceLocation("textures/blocks/melon_stem_connected.png"));
        TERRAIN_ALBEDO_TEXTURES_LOCATIONS.add(new ResourceLocation("textures/blocks/melon_stem_disconnected.png"));
        TERRAIN_ALBEDO_TEXTURES_LOCATIONS.add(new ResourceLocation("textures/blocks/melon_top.png"));
        TERRAIN_ALBEDO_TEXTURES_LOCATIONS.add(new ResourceLocation("textures/blocks/mob_spawner.png"));
        TERRAIN_ALBEDO_TEXTURES_LOCATIONS.add(new ResourceLocation("textures/blocks/mushroom_block_inside.png"));
        TERRAIN_ALBEDO_TEXTURES_LOCATIONS.add(new ResourceLocation("textures/blocks/mushroom_block_skin_brown.png"));
        TERRAIN_ALBEDO_TEXTURES_LOCATIONS.add(new ResourceLocation("textures/blocks/mushroom_block_skin_red.png"));
        TERRAIN_ALBEDO_TEXTURES_LOCATIONS.add(new ResourceLocation("textures/blocks/mushroom_block_skin_stem.png"));
        TERRAIN_ALBEDO_TEXTURES_LOCATIONS.add(new ResourceLocation("textures/blocks/mushroom_brown.png"));
        TERRAIN_ALBEDO_TEXTURES_LOCATIONS.add(new ResourceLocation("textures/blocks/mushroom_red.png"));
        TERRAIN_ALBEDO_TEXTURES_LOCATIONS.add(new ResourceLocation("textures/blocks/mycelium_side.png"));
        TERRAIN_ALBEDO_TEXTURES_LOCATIONS.add(new ResourceLocation("textures/blocks/mycelium_top.png"));
        TERRAIN_ALBEDO_TEXTURES_LOCATIONS.add(new ResourceLocation("textures/blocks/netherrack.png"));
        TERRAIN_ALBEDO_TEXTURES_LOCATIONS.add(new ResourceLocation("textures/blocks/nether_brick.png"));
        TERRAIN_ALBEDO_TEXTURES_LOCATIONS.add(new ResourceLocation("textures/blocks/nether_wart_stage_0.png"));
        TERRAIN_ALBEDO_TEXTURES_LOCATIONS.add(new ResourceLocation("textures/blocks/nether_wart_stage_1.png"));
        TERRAIN_ALBEDO_TEXTURES_LOCATIONS.add(new ResourceLocation("textures/blocks/nether_wart_stage_2.png"));
        TERRAIN_ALBEDO_TEXTURES_LOCATIONS.add(new ResourceLocation("textures/blocks/noteblock.png"));
        TERRAIN_ALBEDO_TEXTURES_LOCATIONS.add(new ResourceLocation("textures/blocks/obsidian.png"));
        TERRAIN_ALBEDO_TEXTURES_LOCATIONS.add(new ResourceLocation("textures/blocks/piston_bottom.png"));
        TERRAIN_ALBEDO_TEXTURES_LOCATIONS.add(new ResourceLocation("textures/blocks/piston_inner.png"));
        TERRAIN_ALBEDO_TEXTURES_LOCATIONS.add(new ResourceLocation("textures/blocks/piston_side.png"));
        TERRAIN_ALBEDO_TEXTURES_LOCATIONS.add(new ResourceLocation("textures/blocks/piston_top_normal.png"));
        TERRAIN_ALBEDO_TEXTURES_LOCATIONS.add(new ResourceLocation("textures/blocks/piston_top_sticky.png"));
        TERRAIN_ALBEDO_TEXTURES_LOCATIONS.add(new ResourceLocation("textures/blocks/planks_acacia.png"));
        TERRAIN_ALBEDO_TEXTURES_LOCATIONS.add(new ResourceLocation("textures/blocks/planks_big_oak.png"));
        TERRAIN_ALBEDO_TEXTURES_LOCATIONS.add(new ResourceLocation("textures/blocks/planks_birch.png"));
        TERRAIN_ALBEDO_TEXTURES_LOCATIONS.add(new ResourceLocation("textures/blocks/planks_jungle.png"));
        TERRAIN_ALBEDO_TEXTURES_LOCATIONS.add(new ResourceLocation("textures/blocks/planks_oak.png"));
        TERRAIN_ALBEDO_TEXTURES_LOCATIONS.add(new ResourceLocation("textures/blocks/planks_spruce.png"));
        TERRAIN_ALBEDO_TEXTURES_LOCATIONS.add(new ResourceLocation("textures/blocks/portal.png"));
        TERRAIN_ALBEDO_TEXTURES_LOCATIONS.add(new ResourceLocation("textures/blocks/portal.png.mcmeta"));
        TERRAIN_ALBEDO_TEXTURES_LOCATIONS.add(new ResourceLocation("textures/blocks/potatoes_stage_0.png"));
        TERRAIN_ALBEDO_TEXTURES_LOCATIONS.add(new ResourceLocation("textures/blocks/potatoes_stage_1.png"));
        TERRAIN_ALBEDO_TEXTURES_LOCATIONS.add(new ResourceLocation("textures/blocks/potatoes_stage_2.png"));
        TERRAIN_ALBEDO_TEXTURES_LOCATIONS.add(new ResourceLocation("textures/blocks/potatoes_stage_3.png"));
        TERRAIN_ALBEDO_TEXTURES_LOCATIONS.add(new ResourceLocation("textures/blocks/prismarine_bricks.png"));
        TERRAIN_ALBEDO_TEXTURES_LOCATIONS.add(new ResourceLocation("textures/blocks/prismarine_dark.png"));
        TERRAIN_ALBEDO_TEXTURES_LOCATIONS.add(new ResourceLocation("textures/blocks/prismarine_rough.png"));
        TERRAIN_ALBEDO_TEXTURES_LOCATIONS.add(new ResourceLocation("textures/blocks/prismarine_rough.png.mcmeta"));
        TERRAIN_ALBEDO_TEXTURES_LOCATIONS.add(new ResourceLocation("textures/blocks/prismarine_roughh.png"));
        TERRAIN_ALBEDO_TEXTURES_LOCATIONS.add(new ResourceLocation("textures/blocks/pumpkin_face_off.png"));
        TERRAIN_ALBEDO_TEXTURES_LOCATIONS.add(new ResourceLocation("textures/blocks/pumpkin_face_offALT.png"));
        TERRAIN_ALBEDO_TEXTURES_LOCATIONS.add(new ResourceLocation("textures/blocks/pumpkin_face_on.png"));
        TERRAIN_ALBEDO_TEXTURES_LOCATIONS.add(new ResourceLocation("textures/blocks/pumpkin_side.png"));
        TERRAIN_ALBEDO_TEXTURES_LOCATIONS.add(new ResourceLocation("textures/blocks/pumpkin_stem_connected.png"));
        TERRAIN_ALBEDO_TEXTURES_LOCATIONS.add(new ResourceLocation("textures/blocks/pumpkin_stem_disconnected.png"));
        TERRAIN_ALBEDO_TEXTURES_LOCATIONS.add(new ResourceLocation("textures/blocks/pumpkin_top.png"));
        TERRAIN_ALBEDO_TEXTURES_LOCATIONS.add(new ResourceLocation("textures/blocks/qquartz_block_bottom.png"));
        TERRAIN_ALBEDO_TEXTURES_LOCATIONS.add(new ResourceLocation("textures/blocks/quartz_block_bottom.png"));
        TERRAIN_ALBEDO_TEXTURES_LOCATIONS.add(new ResourceLocation("textures/blocks/quartz_block_chiseled.png"));
        TERRAIN_ALBEDO_TEXTURES_LOCATIONS.add(new ResourceLocation("textures/blocks/quartz_block_chiseled_top.png"));
        TERRAIN_ALBEDO_TEXTURES_LOCATIONS.add(new ResourceLocation("textures/blocks/quartz_block_lines.png"));
        TERRAIN_ALBEDO_TEXTURES_LOCATIONS.add(new ResourceLocation("textures/blocks/quartz_block_lines_top.png"));
        TERRAIN_ALBEDO_TEXTURES_LOCATIONS.add(new ResourceLocation("textures/blocks/quartz_block_side.png"));
        TERRAIN_ALBEDO_TEXTURES_LOCATIONS.add(new ResourceLocation("textures/blocks/quartz_block_top.png"));
        TERRAIN_ALBEDO_TEXTURES_LOCATIONS.add(new ResourceLocation("textures/blocks/quartz_ore.png"));
        TERRAIN_ALBEDO_TEXTURES_LOCATIONS.add(new ResourceLocation("textures/blocks/rail_activator.png"));
        TERRAIN_ALBEDO_TEXTURES_LOCATIONS.add(new ResourceLocation("textures/blocks/rail_activator_powered.png"));
        TERRAIN_ALBEDO_TEXTURES_LOCATIONS.add(new ResourceLocation("textures/blocks/rail_detector.png"));
        TERRAIN_ALBEDO_TEXTURES_LOCATIONS.add(new ResourceLocation("textures/blocks/rail_detector_powered.png"));
        TERRAIN_ALBEDO_TEXTURES_LOCATIONS.add(new ResourceLocation("textures/blocks/rail_golden.png"));
        TERRAIN_ALBEDO_TEXTURES_LOCATIONS.add(new ResourceLocation("textures/blocks/rail_golden_powered.png"));
        TERRAIN_ALBEDO_TEXTURES_LOCATIONS.add(new ResourceLocation("textures/blocks/rail_normal.png"));
        TERRAIN_ALBEDO_TEXTURES_LOCATIONS.add(new ResourceLocation("textures/blocks/rail_normal_turned.png"));
        TERRAIN_ALBEDO_TEXTURES_LOCATIONS.add(new ResourceLocation("textures/blocks/redstone_block.png"));
        TERRAIN_ALBEDO_TEXTURES_LOCATIONS.add(new ResourceLocation("textures/blocks/redstone_dust_cross.png"));
        TERRAIN_ALBEDO_TEXTURES_LOCATIONS.add(new ResourceLocation("textures/blocks/redstone_dust_cross_overlay.png"));
        TERRAIN_ALBEDO_TEXTURES_LOCATIONS.add(new ResourceLocation("textures/blocks/redstone_dust_line.png"));
        TERRAIN_ALBEDO_TEXTURES_LOCATIONS.add(new ResourceLocation("textures/blocks/redstone_dust_line_overlay.png"));
        TERRAIN_ALBEDO_TEXTURES_LOCATIONS.add(new ResourceLocation("textures/blocks/redstone_lamp_off.png"));
        TERRAIN_ALBEDO_TEXTURES_LOCATIONS.add(new ResourceLocation("textures/blocks/redstone_lamp_on.png"));
        TERRAIN_ALBEDO_TEXTURES_LOCATIONS.add(new ResourceLocation("textures/blocks/redstone_ore.png"));
        TERRAIN_ALBEDO_TEXTURES_LOCATIONS.add(new ResourceLocation("textures/blocks/redstone_ore.png.mcmeta"));
        TERRAIN_ALBEDO_TEXTURES_LOCATIONS.add(new ResourceLocation("textures/blocks/redstone_torch_off.png"));
        TERRAIN_ALBEDO_TEXTURES_LOCATIONS.add(new ResourceLocation("textures/blocks/redstone_torch_on.png"));
        TERRAIN_ALBEDO_TEXTURES_LOCATIONS.add(new ResourceLocation("textures/blocks/red_sand.png"));
        TERRAIN_ALBEDO_TEXTURES_LOCATIONS.add(new ResourceLocation("textures/blocks/red_sandstone_bottom.png"));
        TERRAIN_ALBEDO_TEXTURES_LOCATIONS.add(new ResourceLocation("textures/blocks/red_sandstone_carved.png"));
        TERRAIN_ALBEDO_TEXTURES_LOCATIONS.add(new ResourceLocation("textures/blocks/red_sandstone_normal.png"));
        TERRAIN_ALBEDO_TEXTURES_LOCATIONS.add(new ResourceLocation("textures/blocks/red_sandstone_smooth.png"));
        TERRAIN_ALBEDO_TEXTURES_LOCATIONS.add(new ResourceLocation("textures/blocks/red_sandstone_top.png"));
        TERRAIN_ALBEDO_TEXTURES_LOCATIONS.add(new ResourceLocation("textures/blocks/reeds.png"));
        TERRAIN_ALBEDO_TEXTURES_LOCATIONS.add(new ResourceLocation("textures/blocks/repeater_off.png"));
        TERRAIN_ALBEDO_TEXTURES_LOCATIONS.add(new ResourceLocation("textures/blocks/repeater_on.png"));
        TERRAIN_ALBEDO_TEXTURES_LOCATIONS.add(new ResourceLocation("textures/blocks/sand.png"));
        TERRAIN_ALBEDO_TEXTURES_LOCATIONS.add(new ResourceLocation("textures/blocks/sandstone_bottom.png"));
        TERRAIN_ALBEDO_TEXTURES_LOCATIONS.add(new ResourceLocation("textures/blocks/sandstone_carved.png"));
        TERRAIN_ALBEDO_TEXTURES_LOCATIONS.add(new ResourceLocation("textures/blocks/sandstone_normal.png"));
        TERRAIN_ALBEDO_TEXTURES_LOCATIONS.add(new ResourceLocation("textures/blocks/sandstone_smooth.png"));
        TERRAIN_ALBEDO_TEXTURES_LOCATIONS.add(new ResourceLocation("textures/blocks/sandstone_top.png"));
        TERRAIN_ALBEDO_TEXTURES_LOCATIONS.add(new ResourceLocation("textures/blocks/sapling_acacia.png"));
        TERRAIN_ALBEDO_TEXTURES_LOCATIONS.add(new ResourceLocation("textures/blocks/sapling_birch.png"));
        TERRAIN_ALBEDO_TEXTURES_LOCATIONS.add(new ResourceLocation("textures/blocks/sapling_jungle.png"));
        TERRAIN_ALBEDO_TEXTURES_LOCATIONS.add(new ResourceLocation("textures/blocks/sapling_oak.png"));
        TERRAIN_ALBEDO_TEXTURES_LOCATIONS.add(new ResourceLocation("textures/blocks/sapling_roofed_oak.png"));
        TERRAIN_ALBEDO_TEXTURES_LOCATIONS.add(new ResourceLocation("textures/blocks/sapling_spruce.png"));
        TERRAIN_ALBEDO_TEXTURES_LOCATIONS.add(new ResourceLocation("textures/blocks/sea_lantern.png"));
        TERRAIN_ALBEDO_TEXTURES_LOCATIONS.add(new ResourceLocation("textures/blocks/slime.png"));
        TERRAIN_ALBEDO_TEXTURES_LOCATIONS.add(new ResourceLocation("textures/blocks/snow.png"));
        TERRAIN_ALBEDO_TEXTURES_LOCATIONS.add(new ResourceLocation("textures/blocks/soul_sand.png"));
        TERRAIN_ALBEDO_TEXTURES_LOCATIONS.add(new ResourceLocation("textures/blocks/soul_sand.png.mcmeta"));
        TERRAIN_ALBEDO_TEXTURES_LOCATIONS.add(new ResourceLocation("textures/blocks/sponge.png"));
        TERRAIN_ALBEDO_TEXTURES_LOCATIONS.add(new ResourceLocation("textures/blocks/spongeALT1.png"));
        TERRAIN_ALBEDO_TEXTURES_LOCATIONS.add(new ResourceLocation("textures/blocks/sponge_wet.png"));
        TERRAIN_ALBEDO_TEXTURES_LOCATIONS.add(new ResourceLocation("textures/blocks/sstone.png"));
        TERRAIN_ALBEDO_TEXTURES_LOCATIONS.add(new ResourceLocation("textures/blocks/stone.png"));
        TERRAIN_ALBEDO_TEXTURES_LOCATIONS.add(new ResourceLocation("textures/blocks/stone1.png"));
        TERRAIN_ALBEDO_TEXTURES_LOCATIONS.add(new ResourceLocation("textures/blocks/stonebrick.png"));
        TERRAIN_ALBEDO_TEXTURES_LOCATIONS.add(new ResourceLocation("textures/blocks/stonebrickALT.png"));
        TERRAIN_ALBEDO_TEXTURES_LOCATIONS.add(new ResourceLocation("textures/blocks/stonebrick_carved.png"));
        TERRAIN_ALBEDO_TEXTURES_LOCATIONS.add(new ResourceLocation("textures/blocks/stonebrick_cracked.png"));
        TERRAIN_ALBEDO_TEXTURES_LOCATIONS.add(new ResourceLocation("textures/blocks/stonebrick_crackedALT.png"));
        TERRAIN_ALBEDO_TEXTURES_LOCATIONS.add(new ResourceLocation("textures/blocks/stonebrick_mossy.png"));
        TERRAIN_ALBEDO_TEXTURES_LOCATIONS.add(new ResourceLocation("textures/blocks/stonebrick_mossyALT.png"));
        TERRAIN_ALBEDO_TEXTURES_LOCATIONS.add(new ResourceLocation("textures/blocks/stone_andesite.png"));
        TERRAIN_ALBEDO_TEXTURES_LOCATIONS.add(new ResourceLocation("textures/blocks/stone_andesite_smooth.png"));
        TERRAIN_ALBEDO_TEXTURES_LOCATIONS.add(new ResourceLocation("textures/blocks/stone_diorite.png"));
        TERRAIN_ALBEDO_TEXTURES_LOCATIONS.add(new ResourceLocation("textures/blocks/stone_diorite_smooth.png"));
        TERRAIN_ALBEDO_TEXTURES_LOCATIONS.add(new ResourceLocation("textures/blocks/stone_granite.png"));
        TERRAIN_ALBEDO_TEXTURES_LOCATIONS.add(new ResourceLocation("textures/blocks/stone_granite_smooth.png"));
        TERRAIN_ALBEDO_TEXTURES_LOCATIONS.add(new ResourceLocation("textures/blocks/stone_slab_side.png"));
        TERRAIN_ALBEDO_TEXTURES_LOCATIONS.add(new ResourceLocation("textures/blocks/stone_slab_top.png"));
        TERRAIN_ALBEDO_TEXTURES_LOCATIONS.add(new ResourceLocation("textures/blocks/tallgrass.png"));
        TERRAIN_ALBEDO_TEXTURES_LOCATIONS.add(new ResourceLocation("textures/blocks/tnt_bottom.png"));
        TERRAIN_ALBEDO_TEXTURES_LOCATIONS.add(new ResourceLocation("textures/blocks/tnt_side.png"));
        TERRAIN_ALBEDO_TEXTURES_LOCATIONS.add(new ResourceLocation("textures/blocks/tnt_top.png"));
        TERRAIN_ALBEDO_TEXTURES_LOCATIONS.add(new ResourceLocation("textures/blocks/torch_on.png"));
        TERRAIN_ALBEDO_TEXTURES_LOCATIONS.add(new ResourceLocation("textures/blocks/torch_on.png.mcmeta"));
        TERRAIN_ALBEDO_TEXTURES_LOCATIONS.add(new ResourceLocation("textures/blocks/trapdoor.png"));
        TERRAIN_ALBEDO_TEXTURES_LOCATIONS.add(new ResourceLocation("textures/blocks/trip_wire.png"));
        TERRAIN_ALBEDO_TEXTURES_LOCATIONS.add(new ResourceLocation("textures/blocks/trip_wire_source.png"));
        TERRAIN_ALBEDO_TEXTURES_LOCATIONS.add(new ResourceLocation("textures/blocks/vine.png"));
        TERRAIN_ALBEDO_TEXTURES_LOCATIONS.add(new ResourceLocation("textures/blocks/waterlily.png"));
        TERRAIN_ALBEDO_TEXTURES_LOCATIONS.add(new ResourceLocation("textures/blocks/water_flow.png"));
        TERRAIN_ALBEDO_TEXTURES_LOCATIONS.add(new ResourceLocation("textures/blocks/water_flow.png.mcmeta"));
        TERRAIN_ALBEDO_TEXTURES_LOCATIONS.add(new ResourceLocation("textures/blocks/water_still.png"));
        TERRAIN_ALBEDO_TEXTURES_LOCATIONS.add(new ResourceLocation("textures/blocks/water_still.png.mcmeta"));
        TERRAIN_ALBEDO_TEXTURES_LOCATIONS.add(new ResourceLocation("textures/blocks/web.png"));
        TERRAIN_ALBEDO_TEXTURES_LOCATIONS.add(new ResourceLocation("textures/blocks/wheat_stage_0.png"));
        TERRAIN_ALBEDO_TEXTURES_LOCATIONS.add(new ResourceLocation("textures/blocks/wheat_stage_1.png"));
        TERRAIN_ALBEDO_TEXTURES_LOCATIONS.add(new ResourceLocation("textures/blocks/wheat_stage_2.png"));
        TERRAIN_ALBEDO_TEXTURES_LOCATIONS.add(new ResourceLocation("textures/blocks/wheat_stage_3.png"));
        TERRAIN_ALBEDO_TEXTURES_LOCATIONS.add(new ResourceLocation("textures/blocks/wheat_stage_4.png"));
        TERRAIN_ALBEDO_TEXTURES_LOCATIONS.add(new ResourceLocation("textures/blocks/wheat_stage_5.png"));
        TERRAIN_ALBEDO_TEXTURES_LOCATIONS.add(new ResourceLocation("textures/blocks/wheat_stage_6.png"));
        TERRAIN_ALBEDO_TEXTURES_LOCATIONS.add(new ResourceLocation("textures/blocks/wheat_stage_7.png"));
        TERRAIN_ALBEDO_TEXTURES_LOCATIONS.add(new ResourceLocation("textures/blocks/wool_colored_black.png"));
        TERRAIN_ALBEDO_TEXTURES_LOCATIONS.add(new ResourceLocation("textures/blocks/wool_colored_blue.png"));
        TERRAIN_ALBEDO_TEXTURES_LOCATIONS.add(new ResourceLocation("textures/blocks/wool_colored_brown.png"));
        TERRAIN_ALBEDO_TEXTURES_LOCATIONS.add(new ResourceLocation("textures/blocks/wool_colored_cyan.png"));
        TERRAIN_ALBEDO_TEXTURES_LOCATIONS.add(new ResourceLocation("textures/blocks/wool_colored_gray.png"));
        TERRAIN_ALBEDO_TEXTURES_LOCATIONS.add(new ResourceLocation("textures/blocks/wool_colored_green.png"));
        TERRAIN_ALBEDO_TEXTURES_LOCATIONS.add(new ResourceLocation("textures/blocks/wool_colored_light_blue.png"));
        TERRAIN_ALBEDO_TEXTURES_LOCATIONS.add(new ResourceLocation("textures/blocks/wool_colored_lime.png"));
        TERRAIN_ALBEDO_TEXTURES_LOCATIONS.add(new ResourceLocation("textures/blocks/wool_colored_magenta.png"));
        TERRAIN_ALBEDO_TEXTURES_LOCATIONS.add(new ResourceLocation("textures/blocks/wool_colored_orange.png"));
        TERRAIN_ALBEDO_TEXTURES_LOCATIONS.add(new ResourceLocation("textures/blocks/wool_colored_pink.png"));
        TERRAIN_ALBEDO_TEXTURES_LOCATIONS.add(new ResourceLocation("textures/blocks/wool_colored_purple.png"));
        TERRAIN_ALBEDO_TEXTURES_LOCATIONS.add(new ResourceLocation("textures/blocks/wool_colored_red.png"));
        TERRAIN_ALBEDO_TEXTURES_LOCATIONS.add(new ResourceLocation("textures/blocks/wool_colored_silver.png"));
        TERRAIN_ALBEDO_TEXTURES_LOCATIONS.add(new ResourceLocation("textures/blocks/wool_colored_white.png"));
        TERRAIN_ALBEDO_TEXTURES_LOCATIONS.add(new ResourceLocation("textures/blocks/wool_colored_yellow.png"));
        TERRAIN_ALBEDO_TEXTURES_LOCATIONS.add(new ResourceLocation("textures/blocks/wwool_colored_pink.png"));
    }
}<|MERGE_RESOLUTION|>--- conflicted
+++ resolved
@@ -54,13 +54,10 @@
         }
 
         NovaNative.INSTANCE.reset_texture_manager();
-<<<<<<< HEAD
-=======
         int maxAtlasSize = NovaNative.INSTANCE.get_max_texture_size();
         addTextures(TERRAIN_ALBEDO_TEXTURES_LOCATIONS, NovaNative.TextureType.TERRAIN_COLOR, resourceManager, maxAtlasSize);
->>>>>>> fb8fc49d
-
-        addBlockAtlas(resourceManager);
+
+        //addBlockAtlas(resourceManager);
         addGuiAtlas(resourceManager);
     }
 
