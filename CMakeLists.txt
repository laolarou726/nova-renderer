cmake_minimum_required(VERSION 3.10)
project(nova-renderer)

find_program(CCACHE_PROGRAM ccache)
if(CCACHE_PROGRAM)
    set_property(GLOBAL PROPERTY RULE_LAUNCH_COMPILE "${CCACHE_PROGRAM}")
    message(STATUS "Enabling CCache at ${CCACHE_PROGRAM}")
endif()

if (${CMAKE_SOURCE_DIR} STREQUAL ${CMAKE_CURRENT_SOURCE_DIR})
    set(NOVA_IN_SUBMODULE False)
else()
    set(NOVA_IN_SUBMODULE True)
endif()

option(NOVA_TEST "Enable tests." OFF)
option(ENABLE_EXPERIMENTAL "Enable experimental features, may be in code as well as in the CMake files" OFF)
if(ENABLE_EXPERIMENTAL)
    set(CMAKE_LINK_WHAT_YOU_USE TRUE) # Warn about unsued linked libraries
endif()

include(ExternalProject)

# Initialize cmake options
set(CMAKE_MODULE_PATH "${CMAKE_CURRENT_LIST_DIR}/cmake")
set(CMAKE_CXX_STANDARD 17)
set(CMAKE_C_STANDARD 11)
set(CMAKE_CXX_STANDARD_REQUIRED ON)
if(NOT ${NOVA_IN_SUBMODULE})
    set(CMAKE_RUNTIME_OUTPUT_DIRECTORY ${CMAKE_BINARY_DIR})
    set(CMAKE_LIBRARY_OUTPUT_DIRECTORY ${CMAKE_BINARY_DIR})
endif()

set(CMAKE_INSTALL_PREFIX ${CMAKE_CURRENT_LIST_DIR}/build)

if(CMAKE_COMPILER_IS_GNUCC OR CMAKE_COMPILER_IS_GNUCXX)
    # Update if necessary
    set(CMAKE_CXX_FLAGS "${CMAKE_CXX_FLAGS} -Wall -Wno-long-long -pedantic")
endif()

set(BUILD_TESTING OFF CACHE BOOL "NO TESTING" FORCE)

# Setup 3rd party dependencies.
set(3RD_PARTY_DIR ${CMAKE_CURRENT_LIST_DIR}/3rdparty)

include(${3RD_PARTY_DIR}/3rdparty.cmake)

######################################
# Make dependencies' headers visible #
######################################

include_directories(SYSTEM
        $ENV{VULKAN_SDK}/include
        ${3RD_PARTY_DIR}/RenderDoc-Manager
        ${3RD_PARTY_DIR}/cpptoml/include
        ${3RD_PARTY_DIR}/glslang
        ${3RD_PARTY_DIR}/VulkanMemoryAllocator/src
        ${3RD_PARTY_DIR}/SPIRV-Cross
)

########################
# Add Nova source code #
########################

set(SPIRV_CROSS_ROOT ${3RD_PARTY_DIR}/SPIRV-Cross)

set(NOVA_SOURCE
        ${3RD_PARTY_DIR}/glslang/StandAlone/ResourceLimits.cpp

        src/platform.hpp
        src/loading/zip_folder_accessor.hpp
        src/loading/regular_folder_accessor.hpp
        src/loading/folder_accessor.hpp
        src/nova_renderer.hpp
        src/nova_renderer.cpp
        src/loading/folder_accessor.cpp
        src/loading/regular_folder_accessor.cpp
        src/loading/zip_folder_accessor.cpp

        src/loading/shaderpack/shaderpack_loading.cpp
        src/loading/shaderpack/shaderpack_loading.hpp
        src/loading/loading_utils.cpp
        src/loading/loading_utils.hpp
        src/loading/shaderpack/shaderpack_data.hpp
        src/loading/shaderpack/shaderpack_data.cpp

        src/settings/nova_settings.cpp
        src/settings/nova_settings.hpp
        src/util/logger.cpp
        src/util/logger.hpp
        src/render_engine/render_engine.hpp
        src/render_engine/window.hpp
        src/loading/shaderpack/json_interop.cpp
        src/loading/shaderpack/json_interop.hpp
        src/loading/json_utils.hpp
        src/util/utils.hpp
        src/util/utils.cpp
        src/render_objects/render_object.cpp
        src/render_objects/render_object.hpp 
        src/loading/shaderpack/shaderpack_validator.cpp 
        src/loading/shaderpack/shaderpack_validator.hpp 
        src/loading/shaderpack/render_graph_builder.cpp 
        src/loading/shaderpack/render_graph_builder.hpp
        src/render_engine/vulkan/vulkan_render_engine.hpp
        src/render_engine/vulkan/vulkan_render_engine.cpp
        src/render_engine/vulkan/vulkan_utils.hpp
        src/render_engine/vulkan/vulkan_type_converters.hpp
<<<<<<< HEAD
		src/render_engine/vulkan/compacting_block_allocator.cpp 
		src/render_engine/vulkan/compacting_block_allocator.hpp 
		src/render_engine/vulkan/vulkan_utils.cpp 
		src/tasks/task_scheduler.cpp
		src/tasks/task_scheduler.hpp
		src/tasks/task_graph.hpp
		src/tasks/wait_free_queue.hpp
		src/tasks/condition_counter.cpp
		src/tasks/condition_counter.hpp
		src/debugging/renderdoc.cpp
		src/debugging/renderdoc.hpp
        src/render_engine/vulkan/swapchain.hpp
        src/render_engine/vulkan/swapchain.cpp
		)
=======
        src/render_engine/vulkan/compacting_block_allocator.cpp 
        src/render_engine/vulkan/compacting_block_allocator.hpp 
        src/render_engine/vulkan/vulkan_utils.cpp 
        src/tasks/task_scheduler.cpp
        src/tasks/task_scheduler.hpp
        src/tasks/task_graph.hpp
        src/tasks/wait_free_queue.hpp
        src/tasks/condition_counter.cpp
        src/tasks/condition_counter.hpp
        src/debugging/renderdoc.cpp
        src/debugging/renderdoc.hpp
        )
>>>>>>> b70c77c8

if(WIN32)
    set(NOVA_SOURCE
            ${NOVA_SOURCE}
            src/util/windows_utils.cpp
            src/util/windows_utils.hpp
            src/render_engine/dx12/pipeline_state_object.cpp
            src/render_engine/dx12/pipeline_state_object.hpp
            src/render_engine/dx12/vertex_attributes.hpp
            src/render_engine/dx12/dx12_texture.cpp
            src/render_engine/dx12/dx12_texture.hpp
            src/render_engine/dx12/dx12_utils.cpp
            src/render_engine/dx12/dx12_utils.hpp
            src/render_engine/dx12/win32_window.hpp
            src/render_engine/dx12/win32_window.cpp
            src/render_engine/dx12/dx12_render_engine.cpp
            src/render_engine/dx12/dx12_render_engine.hpp
            src/render_engine/dx12/d3dx12.h
            )
else()
    set(NOVA_SOURCE
        ${NOVA_SOURCE}
        src/render_engine/vulkan/x11_window.cpp
        src/render_engine/vulkan/x11_window.hpp
        src/util/linux_utils.cpp
        src/util/linux_utils.hpp
        )
endif()

if (UNIX)
    set(CMAKE_CXX_FLAGS "${CMAKE_CXX_FLAGS} -g -fno-omit-frame-pointer -fPIC")
    set(CMAKE_LINKER_FLAGS "${CMAKE_LINKER_FLAGS} -fno-omit-frame-pointer")
endif (UNIX)

if(CMAKE_BUILD_TYPE MATCHES DEBUG)
    set(CMAKE_CXX_FLAGS  "${CMAKE_CXX_FLAGS} -g -rdynamic")
    set(CMAKE_C_FLAGS  "${CMAKE_C_FLAGS} -g -rdynamic")
    message("Enabling symbol output")
endif()

if(NOT WIN32)
    add_compile_options("-fdiagnostics-color=always")
endif()

set(NOVA_CXX_FLAGS "${CMAKE_CXX_FLAGS}")

# For now just put everthing in a single nova source group
# because there are several sub groups that would be extremely small
source_group("nova" FILES ${NOVA_NO_COMPILE} ${NOVA_SOURCE})

add_library(nova-renderer STATIC ${NOVA_SOURCE})
target_include_directories(nova-renderer INTERFACE ${JNI_INCLUDE_DIRS})
set_target_properties(nova-renderer PROPERTIES POSITION_INDEPENDENT_CODE TRUE)

#if(CMAKE_BUILD_TYPE MATCHES "Debug")
target_compile_definitions(nova-renderer PUBLIC DUMP_NOVA_CALLS NOMINMAX)
#endif()

set(COMMON_LINK_LIBS ${CMAKE_DL_LIBS}
                     glm::glm
                     nlohmann::json
                     spirv::headers
                     spirv-cross-core
                     spirv-cross-glsl
                     spirv-cross-hlsl
                     spirv-cross-reflect
                     spirv-cross-util
                     nova-profiler
                     miniz
                     glslang
                     SPIRV
                     ${SPIRV_SHARED_LIBRARIES}
                     ${Vulkan_LIBRARIES})
if(WIN32)
    find_package(WindowsSDK)
    get_windowssdk_include_dirs(${WINDOWSSDK_LATEST_DIR} WinSDK_DIRS)

    # MSVC 15.9 broke the Windows SDK by implementing two phase lookup. "/Zc:twoPhase-" disables it.

    include(CheckCXXCompilerFlag)
    CHECK_CXX_COMPILER_FLAG(/Zc:twoPhase- HAS_TWO_PHASE_LOOKUP)
    if (HAS_TWO_PHASE_LOOKUP)
        add_definitions(/Zc:twoPhase-)
    endif()

    set_target_properties(nova-renderer PROPERTIES PREFIX "")
    set(COMMON_LINK_LIBS ${COMMON_LINK_LIBS} d3d12 dxgi d3dcompiler)
    target_include_directories(nova-renderer PRIVATE ${WinSDK_DIRS})
    target_compile_definitions(nova-renderer PUBLIC _SILENCE_CXX17_ITERATOR_BASE_CLASS_DEPRECATION_WARNING NOMINMAX)

    # Visual Studio is stupid. Is it really that hard to use filesystem directories to organize code like literally
    # everyone else?
    foreach(source IN LISTS NOVA_SOURCE)
        get_filename_component(source_path "${source}" PATH)
        string(REPLACE "/" "\\" source_path_msvc "${source_path}")
        source_group("${source_path_msvc}" FILES "${source}")
    endforeach()
    
else()
    set(COMMON_LINK_LIBS ${COMMON_LINK_LIBS} stdc++fs X11)
endif()

target_link_libraries(nova-renderer ${COMMON_LINK_LIBS})

set(NOVA_TEST ON)

if(NOVA_TEST)
    add_subdirectory(tests)
endif()<|MERGE_RESOLUTION|>--- conflicted
+++ resolved
@@ -105,22 +105,6 @@
         src/render_engine/vulkan/vulkan_render_engine.cpp
         src/render_engine/vulkan/vulkan_utils.hpp
         src/render_engine/vulkan/vulkan_type_converters.hpp
-<<<<<<< HEAD
-		src/render_engine/vulkan/compacting_block_allocator.cpp 
-		src/render_engine/vulkan/compacting_block_allocator.hpp 
-		src/render_engine/vulkan/vulkan_utils.cpp 
-		src/tasks/task_scheduler.cpp
-		src/tasks/task_scheduler.hpp
-		src/tasks/task_graph.hpp
-		src/tasks/wait_free_queue.hpp
-		src/tasks/condition_counter.cpp
-		src/tasks/condition_counter.hpp
-		src/debugging/renderdoc.cpp
-		src/debugging/renderdoc.hpp
-        src/render_engine/vulkan/swapchain.hpp
-        src/render_engine/vulkan/swapchain.cpp
-		)
-=======
         src/render_engine/vulkan/compacting_block_allocator.cpp 
         src/render_engine/vulkan/compacting_block_allocator.hpp 
         src/render_engine/vulkan/vulkan_utils.cpp 
@@ -133,7 +117,6 @@
         src/debugging/renderdoc.cpp
         src/debugging/renderdoc.hpp
         )
->>>>>>> b70c77c8
 
 if(WIN32)
     set(NOVA_SOURCE
